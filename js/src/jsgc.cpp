/* -*- Mode: C++; tab-width: 8; indent-tabs-mode: nil; c-basic-offset: 4 -*-
 * vim: set ts=8 sw=4 et tw=78:
 *
 * ***** BEGIN LICENSE BLOCK *****
 * Version: MPL 1.1/GPL 2.0/LGPL 2.1
 *
 * The contents of this file are subject to the Mozilla Public License Version
 * 1.1 (the "License"); you may not use this file except in compliance with
 * the License. You may obtain a copy of the License at
 * http://www.mozilla.org/MPL/
 *
 * Software distributed under the License is distributed on an "AS IS" basis,
 * WITHOUT WARRANTY OF ANY KIND, either express or implied. See the License
 * for the specific language governing rights and limitations under the
 * License.
 *
 * The Original Code is Mozilla Communicator client code, released
 * March 31, 1998.
 *
 * The Initial Developer of the Original Code is
 * Netscape Communications Corporation.
 * Portions created by the Initial Developer are Copyright (C) 1998
 * the Initial Developer. All Rights Reserved.
 *
 * Contributor(s):
 *
 * Alternatively, the contents of this file may be used under the terms of
 * either of the GNU General Public License Version 2 or later (the "GPL"),
 * or the GNU Lesser General Public License Version 2.1 or later (the "LGPL"),
 * in which case the provisions of the GPL or the LGPL are applicable instead
 * of those above. If you wish to allow use of your version of this file only
 * under the terms of either the GPL or the LGPL, and not to allow others to
 * use your version of this file under the terms of the MPL, indicate your
 * decision by deleting the provisions above and replace them with the notice
 * and other provisions required by the GPL or the LGPL. If you do not delete
 * the provisions above, a recipient may use your version of this file under
 * the terms of any one of the MPL, the GPL or the LGPL.
 *
 * ***** END LICENSE BLOCK ***** */

/* JS Mark-and-Sweep Garbage Collector. */

#include "mozilla/Attributes.h"
#include "mozilla/Util.h"

/*
 * This code implements a mark-and-sweep garbage collector. The mark phase is
 * incremental. Most sweeping is done on a background thread. A GC is divided
 * into slices as follows:
 *
 * Slice 1: Roots pushed onto the mark stack. The mark stack is processed by
 * popping an element, marking it, and pushing its children.
 *   ... JS code runs ...
 * Slice 2: More mark stack processing.
 *   ... JS code runs ...
 * Slice n-1: More mark stack processing.
 *   ... JS code runs ...
 * Slice n: Mark stack is completely drained. Some sweeping is done.
 *   ... JS code runs, remaining sweeping done on background thread ...
 *
 * When background sweeping finishes the GC is complete.
 *
 * Incremental GC requires close collaboration with the mutator (i.e., JS code):
 *
 * 1. During an incremental GC, if a memory location (except a root) is written
 * to, then the value it previously held must be marked. Write barriers ensure
 * this.
 * 2. Any object that is allocated during incremental GC must start out marked.
 * 3. Roots are special memory locations that don't need write
 * barriers. However, they must be marked in the first slice. Roots are things
 * like the C stack and the VM stack, since it would be too expensive to put
 * barriers on them.
 *
 * Write barriers are handled using the compartment's barrierMarker_
 * JSTracer. This includes a per-compartment stack of GC things that have been
 * write-barriered. This stack is processed in each GC slice. The barrierMarker_
 * is also used during write barrier verification (VerifyBarriers below).
 */

#include <math.h>
#include <string.h>     /* for memset used when DEBUG */

#include "jstypes.h"
#include "jsutil.h"
#include "jshash.h"
#include "jsclist.h"
#include "jsprf.h"
#include "jsapi.h"
#include "jsatom.h"
#include "jscompartment.h"
#include "jscrashreport.h"
#include "jscrashformat.h"
#include "jscntxt.h"
#include "jsversion.h"
#include "jsdbgapi.h"
#include "jsexn.h"
#include "jsfun.h"
#include "jsgc.h"
#include "jsgcmark.h"
#include "jsinterp.h"
#include "jsiter.h"
#include "jslock.h"
#include "jsnum.h"
#include "jsobj.h"
#include "jsprobes.h"
#include "jsproxy.h"
#include "jsscope.h"
#include "jsscript.h"
#include "jswatchpoint.h"
#include "jsweakmap.h"
#if JS_HAS_XML_SUPPORT
#include "jsxml.h"
#endif

#include "frontend/Parser.h"
#include "gc/Memory.h"
#include "methodjit/MethodJIT.h"
#include "vm/Debugger.h"
#include "ion/IonCode.h"
#ifdef JS_ION
# include "ion/IonMacroAssembler.h"
#endif
#include "ion/IonFrameIterator.h"

#include "jsinterpinlines.h"
#include "jsobjinlines.h"

#include "vm/ScopeObject-inl.h"
#include "vm/String-inl.h"

#ifdef MOZ_VALGRIND
# define JS_VALGRIND
#endif
#ifdef JS_VALGRIND
# include <valgrind/memcheck.h>
#endif

#ifdef XP_WIN
# include "jswin.h"
#else
# include <unistd.h>
#endif

using namespace mozilla;
using namespace js;
using namespace js::gc;

namespace js {
namespace gc {

/*
 * Lower limit after which we limit the heap growth
 */
const size_t GC_ALLOCATION_THRESHOLD = 30 * 1024 * 1024;

/*
 * A GC is triggered once the number of newly allocated arenas is
 * GC_HEAP_GROWTH_FACTOR times the number of live arenas after the last GC
 * starting after the lower limit of GC_ALLOCATION_THRESHOLD. This number is
 * used for non-incremental GCs.
 */
const float GC_HEAP_GROWTH_FACTOR = 3.0f;

/* Perform a Full GC every 20 seconds if MaybeGC is called */
static const uint64_t GC_IDLE_FULL_SPAN = 20 * 1000 * 1000;

#ifdef JS_GC_ZEAL
static void
StartVerifyBarriers(JSContext *cx);

static void
EndVerifyBarriers(JSContext *cx);

void
FinishVerifier(JSRuntime *rt);
#endif

/* This array should be const, but that doesn't link right under GCC. */
AllocKind slotsToThingKind[] = {
    /* 0 */  FINALIZE_OBJECT0,  FINALIZE_OBJECT2,  FINALIZE_OBJECT2,  FINALIZE_OBJECT4,
    /* 4 */  FINALIZE_OBJECT4,  FINALIZE_OBJECT8,  FINALIZE_OBJECT8,  FINALIZE_OBJECT8,
    /* 8 */  FINALIZE_OBJECT8,  FINALIZE_OBJECT12, FINALIZE_OBJECT12, FINALIZE_OBJECT12,
    /* 12 */ FINALIZE_OBJECT12, FINALIZE_OBJECT16, FINALIZE_OBJECT16, FINALIZE_OBJECT16,
    /* 16 */ FINALIZE_OBJECT16
};

JS_STATIC_ASSERT(JS_ARRAY_LENGTH(slotsToThingKind) == SLOTS_TO_THING_KIND_LIMIT);

const uint32_t Arena::ThingSizes[] = {
    sizeof(JSObject),           /* FINALIZE_OBJECT0             */
    sizeof(JSObject),           /* FINALIZE_OBJECT0_BACKGROUND  */
    sizeof(JSObject_Slots2),    /* FINALIZE_OBJECT2             */
    sizeof(JSObject_Slots2),    /* FINALIZE_OBJECT2_BACKGROUND  */
    sizeof(JSObject_Slots4),    /* FINALIZE_OBJECT4             */
    sizeof(JSObject_Slots4),    /* FINALIZE_OBJECT4_BACKGROUND  */
    sizeof(JSObject_Slots8),    /* FINALIZE_OBJECT8             */
    sizeof(JSObject_Slots8),    /* FINALIZE_OBJECT8_BACKGROUND  */
    sizeof(JSObject_Slots12),   /* FINALIZE_OBJECT12            */
    sizeof(JSObject_Slots12),   /* FINALIZE_OBJECT12_BACKGROUND */
    sizeof(JSObject_Slots16),   /* FINALIZE_OBJECT16            */
    sizeof(JSObject_Slots16),   /* FINALIZE_OBJECT16_BACKGROUND */
    sizeof(JSScript),           /* FINALIZE_SCRIPT              */
    sizeof(Shape),              /* FINALIZE_SHAPE               */
    sizeof(BaseShape),          /* FINALIZE_BASE_SHAPE          */
    sizeof(types::TypeObject),  /* FINALIZE_TYPE_OBJECT         */
#if JS_HAS_XML_SUPPORT
    sizeof(JSXML),              /* FINALIZE_XML                 */
#endif
    sizeof(JSShortString),      /* FINALIZE_SHORT_STRING        */
    sizeof(JSString),           /* FINALIZE_STRING              */
    sizeof(JSExternalString),   /* FINALIZE_EXTERNAL_STRING     */
    sizeof(ion::IonCode),       /* FINALIZE_IONCODE             */
};

#define OFFSET(type) uint32_t(sizeof(ArenaHeader) + (ArenaSize - sizeof(ArenaHeader)) % sizeof(type))

const uint32_t Arena::FirstThingOffsets[] = {
    OFFSET(JSObject),           /* FINALIZE_OBJECT0             */
    OFFSET(JSObject),           /* FINALIZE_OBJECT0_BACKGROUND  */
    OFFSET(JSObject_Slots2),    /* FINALIZE_OBJECT2             */
    OFFSET(JSObject_Slots2),    /* FINALIZE_OBJECT2_BACKGROUND  */
    OFFSET(JSObject_Slots4),    /* FINALIZE_OBJECT4             */
    OFFSET(JSObject_Slots4),    /* FINALIZE_OBJECT4_BACKGROUND  */
    OFFSET(JSObject_Slots8),    /* FINALIZE_OBJECT8             */
    OFFSET(JSObject_Slots8),    /* FINALIZE_OBJECT8_BACKGROUND  */
    OFFSET(JSObject_Slots12),   /* FINALIZE_OBJECT12            */
    OFFSET(JSObject_Slots12),   /* FINALIZE_OBJECT12_BACKGROUND */
    OFFSET(JSObject_Slots16),   /* FINALIZE_OBJECT16            */
    OFFSET(JSObject_Slots16),   /* FINALIZE_OBJECT16_BACKGROUND */
    OFFSET(JSScript),           /* FINALIZE_SCRIPT              */
    OFFSET(Shape),              /* FINALIZE_SHAPE               */
    OFFSET(BaseShape),          /* FINALIZE_BASE_SHAPE          */
    OFFSET(types::TypeObject),  /* FINALIZE_TYPE_OBJECT         */
#if JS_HAS_XML_SUPPORT
    OFFSET(JSXML),              /* FINALIZE_XML                 */
#endif
    OFFSET(JSShortString),      /* FINALIZE_SHORT_STRING        */
    OFFSET(JSString),           /* FINALIZE_STRING              */
    OFFSET(JSExternalString),   /* FINALIZE_EXTERNAL_STRING     */
    OFFSET(ion::IonCode),       /* FINALIZE_IONCODE             */
};

#undef OFFSET

class GCCompartmentsIter {
  private:
    JSCompartment **it, **end;

  public:
    GCCompartmentsIter(JSRuntime *rt) {
        if (rt->gcCurrentCompartment) {
            it = &rt->gcCurrentCompartment;
            end = &rt->gcCurrentCompartment + 1;
        } else {
            it = rt->compartments.begin();
            end = rt->compartments.end();
        }
    }

    bool done() const { return it == end; }

    void next() {
        JS_ASSERT(!done());
        it++;
    }

    JSCompartment *get() const {
        JS_ASSERT(!done());
        return *it;
    }

    operator JSCompartment *() const { return get(); }
    JSCompartment *operator->() const { return get(); }
};

#ifdef DEBUG
void
ArenaHeader::checkSynchronizedWithFreeList() const
{
    /*
     * Do not allow to access the free list when its real head is still stored
     * in FreeLists and is not synchronized with this one.
     */
    JS_ASSERT(allocated());

    /*
     * We can be called from the background finalization thread when the free
     * list in the compartment can mutate at any moment. We cannot do any
     * checks in this case.
     */
    if (!compartment->rt->gcRunning)
        return;

    FreeSpan firstSpan = FreeSpan::decodeOffsets(arenaAddress(), firstFreeSpanOffsets);
    if (firstSpan.isEmpty())
        return;
    const FreeSpan *list = compartment->arenas.getFreeList(getAllocKind());
    if (list->isEmpty() || firstSpan.arenaAddress() != list->arenaAddress())
        return;

    /*
     * Here this arena has free things, FreeList::lists[thingKind] is not
     * empty and also points to this arena. Thus they must the same.
     */
    JS_ASSERT(firstSpan.isSameNonEmptySpan(list));
}
#endif

/* static */ void
Arena::staticAsserts()
{
    JS_STATIC_ASSERT(sizeof(Arena) == ArenaSize);
    JS_STATIC_ASSERT(JS_ARRAY_LENGTH(ThingSizes) == FINALIZE_LIMIT);
    JS_STATIC_ASSERT(JS_ARRAY_LENGTH(FirstThingOffsets) == FINALIZE_LIMIT);
}

template<typename T>
inline bool
Arena::finalize(JSContext *cx, AllocKind thingKind, size_t thingSize, bool background)
{
    /* Enforce requirements on size of T. */
    JS_ASSERT(thingSize % Cell::CellSize == 0);
    JS_ASSERT(thingSize <= 255);

    JS_ASSERT(aheader.allocated());
    JS_ASSERT(thingKind == aheader.getAllocKind());
    JS_ASSERT(thingSize == aheader.getThingSize());
    JS_ASSERT(!aheader.hasDelayedMarking);
    JS_ASSERT(!aheader.markOverflow);
    JS_ASSERT(!aheader.allocatedDuringIncremental);

    uintptr_t thing = thingsStart(thingKind);
    uintptr_t lastByte = thingsEnd() - 1;

    FreeSpan nextFree(aheader.getFirstFreeSpan());
    nextFree.checkSpan();

    FreeSpan newListHead;
    FreeSpan *newListTail = &newListHead;
    uintptr_t newFreeSpanStart = 0;
    bool allClear = true;
    DebugOnly<size_t> nmarked = 0;
    for (;; thing += thingSize) {
        JS_ASSERT(thing <= lastByte + 1);
        if (thing == nextFree.first) {
            JS_ASSERT(nextFree.last <= lastByte);
            if (nextFree.last == lastByte)
                break;
            JS_ASSERT(Arena::isAligned(nextFree.last, thingSize));
            if (!newFreeSpanStart)
                newFreeSpanStart = thing;
            thing = nextFree.last;
            nextFree = *nextFree.nextSpan();
            nextFree.checkSpan();
        } else {
            T *t = reinterpret_cast<T *>(thing);
            if (t->isMarked()) {
                allClear = false;
                nmarked++;
                if (newFreeSpanStart) {
                    JS_ASSERT(thing >= thingsStart(thingKind) + thingSize);
                    newListTail->first = newFreeSpanStart;
                    newListTail->last = thing - thingSize;
                    newListTail = newListTail->nextSpanUnchecked(thingSize);
                    newFreeSpanStart = 0;
                }
            } else {
                if (!newFreeSpanStart)
                    newFreeSpanStart = thing;
                t->finalize(cx, background);
                JS_POISON(t, JS_FREE_PATTERN, thingSize);
            }
        }
    }

    if (allClear) {
        JS_ASSERT(newListTail == &newListHead);
        JS_ASSERT(newFreeSpanStart == thingsStart(thingKind));
        return true;
    }

    newListTail->first = newFreeSpanStart ? newFreeSpanStart : nextFree.first;
    JS_ASSERT(Arena::isAligned(newListTail->first, thingSize));
    newListTail->last = lastByte;

#ifdef DEBUG
    size_t nfree = 0;
    for (const FreeSpan *span = &newListHead; span != newListTail; span = span->nextSpan()) {
        span->checkSpan();
        JS_ASSERT(Arena::isAligned(span->first, thingSize));
        JS_ASSERT(Arena::isAligned(span->last, thingSize));
        nfree += (span->last - span->first) / thingSize + 1;
        JS_ASSERT(nfree + nmarked <= thingsPerArena(thingSize));
    }
    nfree += (newListTail->last + 1 - newListTail->first) / thingSize;
    JS_ASSERT(nfree + nmarked == thingsPerArena(thingSize));
#endif
    aheader.setFirstFreeSpan(&newListHead);

    return false;
}

template<typename T>
inline void
FinalizeTypedArenas(JSContext *cx, ArenaLists::ArenaList *al, AllocKind thingKind, bool background)
{
    /*
     * Release empty arenas and move non-full arenas with some free things into
     * a separated list that we append to al after the loop to ensure that any
     * arena before al->cursor is full.
     */
    JS_ASSERT_IF(!al->head, al->cursor == &al->head);
    ArenaLists::ArenaList available;
    ArenaHeader **ap = &al->head;
    size_t thingSize = Arena::thingSize(thingKind);
    while (ArenaHeader *aheader = *ap) {
        bool allClear = aheader->getArena()->finalize<T>(cx, thingKind, thingSize, background);
        if (allClear) {
            *ap = aheader->next;
            aheader->chunk()->releaseArena(aheader);
        } else if (aheader->hasFreeThings()) {
            *ap = aheader->next;
            *available.cursor = aheader;
            available.cursor = &aheader->next;
        } else {
            ap = &aheader->next;
        }
    }

    /* Terminate the available list and append it to al. */
    *available.cursor = NULL;
    *ap = available.head;
    al->cursor = ap;
    JS_ASSERT_IF(!al->head, al->cursor == &al->head);
}

/*
 * Finalize the list. On return al->cursor points to the first non-empty arena
 * after the al->head.
 */
static void
FinalizeArenas(JSContext *cx, ArenaLists::ArenaList *al, AllocKind thingKind, bool background)
{
    switch(thingKind) {
      case FINALIZE_OBJECT0:
      case FINALIZE_OBJECT0_BACKGROUND:
      case FINALIZE_OBJECT2:
      case FINALIZE_OBJECT2_BACKGROUND:
      case FINALIZE_OBJECT4:
      case FINALIZE_OBJECT4_BACKGROUND:
      case FINALIZE_OBJECT8:
      case FINALIZE_OBJECT8_BACKGROUND:
      case FINALIZE_OBJECT12:
      case FINALIZE_OBJECT12_BACKGROUND:
      case FINALIZE_OBJECT16:
      case FINALIZE_OBJECT16_BACKGROUND:
        FinalizeTypedArenas<JSObject>(cx, al, thingKind, background);
        break;
      case FINALIZE_SCRIPT:
	FinalizeTypedArenas<JSScript>(cx, al, thingKind, background);
        break;
      case FINALIZE_SHAPE:
	FinalizeTypedArenas<Shape>(cx, al, thingKind, background);
        break;
      case FINALIZE_BASE_SHAPE:
        FinalizeTypedArenas<BaseShape>(cx, al, thingKind, background);
        break;
      case FINALIZE_TYPE_OBJECT:
	FinalizeTypedArenas<types::TypeObject>(cx, al, thingKind, background);
        break;
#if JS_HAS_XML_SUPPORT
      case FINALIZE_XML:
	FinalizeTypedArenas<JSXML>(cx, al, thingKind, background);
        break;
#endif
      case FINALIZE_STRING:
	FinalizeTypedArenas<JSString>(cx, al, thingKind, background);
        break;
      case FINALIZE_SHORT_STRING:
	FinalizeTypedArenas<JSShortString>(cx, al, thingKind, background);
        break;
      case FINALIZE_EXTERNAL_STRING:
	FinalizeTypedArenas<JSExternalString>(cx, al, thingKind, background);
        break;
      case FINALIZE_IONCODE:
#ifdef JS_ION
        FinalizeTypedArenas<ion::IonCode>(cx, al, thingKind, false);
#endif
        break;
    }
}

static inline Chunk *
AllocChunk() {
    return static_cast<Chunk *>(MapAlignedPages(ChunkSize, ChunkSize));
}

static inline void
FreeChunk(Chunk *p) {
    UnmapPages(static_cast<void *>(p), ChunkSize);
}

#ifdef JS_THREADSAFE
inline bool
ChunkPool::wantBackgroundAllocation(JSRuntime *rt) const
{
    /*
     * To minimize memory waste we do not want to run the background chunk
     * allocation if we have empty chunks or when the runtime needs just few
     * of them.
     */
    return rt->gcHelperThread.canBackgroundAllocate() &&
           emptyCount == 0 &&
           rt->gcChunkSet.count() >= 4;
}
#endif

/* Must be called with the GC lock taken. */
inline Chunk *
ChunkPool::get(JSRuntime *rt)
{
    JS_ASSERT(this == &rt->gcChunkPool);

    Chunk *chunk = emptyChunkListHead;
    if (chunk) {
        JS_ASSERT(emptyCount);
        emptyChunkListHead = chunk->info.next;
        --emptyCount;
    } else {
        JS_ASSERT(!emptyCount);
        chunk = Chunk::allocate(rt);
        if (!chunk)
            return NULL;
        JS_ASSERT(chunk->info.numArenasFreeCommitted == ArenasPerChunk);
        rt->gcNumArenasFreeCommitted += ArenasPerChunk;
    }
    JS_ASSERT(chunk->unused());
    JS_ASSERT(!rt->gcChunkSet.has(chunk));

#ifdef JS_THREADSAFE
    if (wantBackgroundAllocation(rt))
        rt->gcHelperThread.startBackgroundAllocationIfIdle();
#endif

    return chunk;
}

/* Must be called either during the GC or with the GC lock taken. */
inline void
ChunkPool::put(Chunk *chunk)
{
    chunk->info.age = 0;
    chunk->info.next = emptyChunkListHead;
    emptyChunkListHead = chunk;
    emptyCount++;
}

/* Must be called either during the GC or with the GC lock taken. */
Chunk *
ChunkPool::expire(JSRuntime *rt, bool releaseAll)
{
    JS_ASSERT(this == &rt->gcChunkPool);

    /*
     * Return old empty chunks to the system while preserving the order of
     * other chunks in the list. This way, if the GC runs several times
     * without emptying the list, the older chunks will stay at the tail
     * and are more likely to reach the max age.
     */
    Chunk *freeList = NULL;
    for (Chunk **chunkp = &emptyChunkListHead; *chunkp; ) {
        JS_ASSERT(emptyCount);
        Chunk *chunk = *chunkp;
        JS_ASSERT(chunk->unused());
        JS_ASSERT(!rt->gcChunkSet.has(chunk));
        JS_ASSERT(chunk->info.age <= MAX_EMPTY_CHUNK_AGE);
        if (releaseAll || chunk->info.age == MAX_EMPTY_CHUNK_AGE) {
            *chunkp = chunk->info.next;
            --emptyCount;
            chunk->prepareToBeFreed(rt);
            chunk->info.next = freeList;
            freeList = chunk;
        } else {
            /* Keep the chunk but increase its age. */
            ++chunk->info.age;
            chunkp = &chunk->info.next;
        }
    }
    JS_ASSERT_IF(releaseAll, !emptyCount);
    return freeList;
}

static void
FreeChunkList(Chunk *chunkListHead)
{
    while (Chunk *chunk = chunkListHead) {
        JS_ASSERT(!chunk->info.numArenasFreeCommitted);
        chunkListHead = chunk->info.next;
        FreeChunk(chunk);
    }
}

void
ChunkPool::expireAndFree(JSRuntime *rt, bool releaseAll)
{
    FreeChunkList(expire(rt, releaseAll));
}

JS_FRIEND_API(int64_t)
ChunkPool::countCleanDecommittedArenas(JSRuntime *rt)
{
    JS_ASSERT(this == &rt->gcChunkPool);

    int64_t numDecommitted = 0;
    Chunk *chunk = emptyChunkListHead;
    while (chunk) {
        for (uint32_t i = 0; i < ArenasPerChunk; ++i)
            if (chunk->decommittedArenas.get(i))
                ++numDecommitted;
        chunk = chunk->info.next;
    }
    return numDecommitted;
}

/* static */ Chunk *
Chunk::allocate(JSRuntime *rt)
{
    Chunk *chunk = static_cast<Chunk *>(AllocChunk());
    if (!chunk)
        return NULL;
    chunk->init();
    rt->gcStats.count(gcstats::STAT_NEW_CHUNK);
    return chunk;
}

/* Must be called with the GC lock taken. */
/* static */ inline void
Chunk::release(JSRuntime *rt, Chunk *chunk)
{
    JS_ASSERT(chunk);
    chunk->prepareToBeFreed(rt);
    FreeChunk(chunk);
}

inline void
Chunk::prepareToBeFreed(JSRuntime *rt)
{
    JS_ASSERT(rt->gcNumArenasFreeCommitted >= info.numArenasFreeCommitted);
    rt->gcNumArenasFreeCommitted -= info.numArenasFreeCommitted;
    rt->gcStats.count(gcstats::STAT_DESTROY_CHUNK);

#ifdef DEBUG
    /*
     * Let FreeChunkList detect a missing prepareToBeFreed call before it
     * frees chunk.
     */
    info.numArenasFreeCommitted = 0;
#endif
}

void
Chunk::init()
{
    JS_POISON(this, JS_FREE_PATTERN, ChunkSize);

    /*
     * We clear the bitmap to guard against xpc_IsGrayGCThing being called on
     * uninitialized data, which would happen before the first GC cycle.
     */
    bitmap.clear();

    /* Initialize the arena tracking bitmap. */
    decommittedArenas.clear(false);

    /* Initialize the chunk info. */
    info.freeArenasHead = &arenas[0].aheader;
    info.lastDecommittedArenaOffset = 0;
    info.numArenasFree = ArenasPerChunk;
    info.numArenasFreeCommitted = ArenasPerChunk;
    info.age = 0;

    /* Initialize the arena header state. */
    for (jsuint i = 0; i < ArenasPerChunk; i++) {
        arenas[i].aheader.setAsNotAllocated();
        arenas[i].aheader.next = (i + 1 < ArenasPerChunk)
                                 ? &arenas[i + 1].aheader
                                 : NULL;
    }

    /* The rest of info fields are initialized in PickChunk. */
}

inline Chunk **
GetAvailableChunkList(JSCompartment *comp)
{
    JSRuntime *rt = comp->rt;
    return comp->isSystemCompartment
           ? &rt->gcSystemAvailableChunkListHead
           : &rt->gcUserAvailableChunkListHead;
}

inline void
Chunk::addToAvailableList(JSCompartment *comp)
{
    insertToAvailableList(GetAvailableChunkList(comp));
}

inline void
Chunk::insertToAvailableList(Chunk **insertPoint)
{
    JS_ASSERT(hasAvailableArenas());
    JS_ASSERT(!info.prevp);
    JS_ASSERT(!info.next);
    info.prevp = insertPoint;
    Chunk *insertBefore = *insertPoint;
    if (insertBefore) {
        JS_ASSERT(insertBefore->info.prevp == insertPoint);
        insertBefore->info.prevp = &info.next;
    }
    info.next = insertBefore;
    *insertPoint = this;
}

inline void
Chunk::removeFromAvailableList()
{
    JS_ASSERT(info.prevp);
    *info.prevp = info.next;
    if (info.next) {
        JS_ASSERT(info.next->info.prevp == &info.next);
        info.next->info.prevp = info.prevp;
    }
    info.prevp = NULL;
    info.next = NULL;
}

/*
 * Search for and return the next decommitted Arena. Our goal is to keep
 * lastDecommittedArenaOffset "close" to a free arena. We do this by setting
 * it to the most recently freed arena when we free, and forcing it to
 * the last alloc + 1 when we allocate.
 */
jsuint
Chunk::findDecommittedArenaOffset()
{
    /* Note: lastFreeArenaOffset can be past the end of the list. */
    for (jsuint i = info.lastDecommittedArenaOffset; i < ArenasPerChunk; i++)
        if (decommittedArenas.get(i))
            return i;
    for (jsuint i = 0; i < info.lastDecommittedArenaOffset; i++)
        if (decommittedArenas.get(i))
            return i;
    JS_NOT_REACHED("No decommitted arenas found.");
    return -1;
}

ArenaHeader *
Chunk::fetchNextDecommittedArena()
{
    JS_ASSERT(info.numArenasFreeCommitted == 0);
    JS_ASSERT(info.numArenasFree > 0);

    jsuint offset = findDecommittedArenaOffset();
    info.lastDecommittedArenaOffset = offset + 1;
    --info.numArenasFree;
    decommittedArenas.unset(offset);

    Arena *arena = &arenas[offset];
    MarkPagesInUse(arena, ArenaSize);
    arena->aheader.setAsNotAllocated();

    return &arena->aheader;
}

inline ArenaHeader *
Chunk::fetchNextFreeArena(JSRuntime *rt)
{
    JS_ASSERT(info.numArenasFreeCommitted > 0);
    JS_ASSERT(info.numArenasFreeCommitted <= info.numArenasFree);
    JS_ASSERT(info.numArenasFreeCommitted <= rt->gcNumArenasFreeCommitted);

    ArenaHeader *aheader = info.freeArenasHead;
    info.freeArenasHead = aheader->next;
    --info.numArenasFreeCommitted;
    --info.numArenasFree;
    --rt->gcNumArenasFreeCommitted;

    return aheader;
}

ArenaHeader *
Chunk::allocateArena(JSCompartment *comp, AllocKind thingKind)
{
    JS_ASSERT(hasAvailableArenas());

    JSRuntime *rt = comp->rt;
    JS_ASSERT(rt->gcBytes <= rt->gcMaxBytes);
    if (rt->gcMaxBytes - rt->gcBytes < ArenaSize)
        return NULL;

    ArenaHeader *aheader = JS_LIKELY(info.numArenasFreeCommitted > 0)
                           ? fetchNextFreeArena(rt)
                           : fetchNextDecommittedArena();
    aheader->init(comp, thingKind);
    if (JS_UNLIKELY(!hasAvailableArenas()))
        removeFromAvailableList();

    Probes::resizeHeap(comp, rt->gcBytes, rt->gcBytes + ArenaSize);
    rt->gcBytes += ArenaSize;
    comp->gcBytes += ArenaSize;
    if (comp->gcBytes >= comp->gcTriggerBytes)
        TriggerCompartmentGC(comp, gcreason::ALLOC_TRIGGER);

    return aheader;
}

inline void
Chunk::addArenaToFreeList(JSRuntime *rt, ArenaHeader *aheader)
{
    JS_ASSERT(!aheader->allocated());
    aheader->next = info.freeArenasHead;
    info.freeArenasHead = aheader;
    ++info.numArenasFreeCommitted;
    ++info.numArenasFree;
    ++rt->gcNumArenasFreeCommitted;
}

void
Chunk::releaseArena(ArenaHeader *aheader)
{
    JS_ASSERT(aheader->allocated());
    JS_ASSERT(!aheader->hasDelayedMarking);
    JSCompartment *comp = aheader->compartment;
    JSRuntime *rt = comp->rt;
#ifdef JS_THREADSAFE
    AutoLockGC maybeLock;
    if (rt->gcHelperThread.sweeping())
        maybeLock.lock(rt);
#endif

    Probes::resizeHeap(comp, rt->gcBytes, rt->gcBytes - ArenaSize);
    JS_ASSERT(rt->gcBytes >= ArenaSize);
    JS_ASSERT(comp->gcBytes >= ArenaSize);
#ifdef JS_THREADSAFE
    if (rt->gcHelperThread.sweeping())
        comp->reduceGCTriggerBytes(GC_HEAP_GROWTH_FACTOR * ArenaSize);
#endif
    rt->gcBytes -= ArenaSize;
    comp->gcBytes -= ArenaSize;

    aheader->setAsNotAllocated();
    addArenaToFreeList(rt, aheader);

    if (info.numArenasFree == 1) {
        JS_ASSERT(!info.prevp);
        JS_ASSERT(!info.next);
        addToAvailableList(comp);
    } else if (!unused()) {
        JS_ASSERT(info.prevp);
    } else {
        rt->gcChunkSet.remove(this);
        removeFromAvailableList();
        rt->gcChunkPool.put(this);
    }
}

} /* namespace gc */
} /* namespace js */

/* The caller must hold the GC lock. */
static Chunk *
PickChunk(JSCompartment *comp)
{
    JSRuntime *rt = comp->rt;
    Chunk **listHeadp = GetAvailableChunkList(comp);
    Chunk *chunk = *listHeadp;
    if (chunk)
        return chunk;

    chunk = rt->gcChunkPool.get(rt);
    if (!chunk)
        return NULL;

    rt->gcChunkAllocationSinceLastGC = true;

    /*
     * FIXME bug 583732 - chunk is newly allocated and cannot be present in
     * the table so using ordinary lookupForAdd is suboptimal here.
     */
    GCChunkSet::AddPtr p = rt->gcChunkSet.lookupForAdd(chunk);
    JS_ASSERT(!p);
    if (!rt->gcChunkSet.add(p, chunk)) {
        Chunk::release(rt, chunk);
        return NULL;
    }

    chunk->info.prevp = NULL;
    chunk->info.next = NULL;
    chunk->addToAvailableList(comp);

    return chunk;
}

JS_FRIEND_API(bool)
IsAboutToBeFinalized(const Cell *thing)
{
    JSCompartment *thingCompartment = reinterpret_cast<const Cell *>(thing)->compartment();
    JSRuntime *rt = thingCompartment->rt;
    if (rt->gcCurrentCompartment != NULL && rt->gcCurrentCompartment != thingCompartment)
        return false;
    return !reinterpret_cast<const Cell *>(thing)->isMarked();
}

bool
IsAboutToBeFinalized(const Value &v)
{
    JS_ASSERT(v.isMarkable());
    return IsAboutToBeFinalized((Cell *)v.toGCThing());
}

/* Lifetime for type sets attached to scripts containing observed types. */
static const int64_t JIT_SCRIPT_RELEASE_TYPES_INTERVAL = 60 * 1000 * 1000;

JSBool
js_InitGC(JSRuntime *rt, uint32_t maxbytes)
{
    if (!rt->gcChunkSet.init(INITIAL_CHUNK_CAPACITY))
        return false;

    if (!rt->gcRootsHash.init(256))
        return false;

    if (!rt->gcLocksHash.init(256))
        return false;

#ifdef JS_THREADSAFE
    rt->gcLock = PR_NewLock();
    if (!rt->gcLock)
        return false;
    if (!rt->gcHelperThread.init())
        return false;
#endif

    /*
     * Separate gcMaxMallocBytes from gcMaxBytes but initialize to maxbytes
     * for default backward API compatibility.
     */
    rt->gcMaxBytes = maxbytes;
    rt->setGCMaxMallocBytes(maxbytes);

    rt->gcJitReleaseTime = PRMJ_Now() + JIT_SCRIPT_RELEASE_TYPES_INTERVAL;
    return true;
}

namespace js {

inline bool
InFreeList(ArenaHeader *aheader, uintptr_t addr)
{
    if (!aheader->hasFreeThings())
        return false;

    FreeSpan firstSpan(aheader->getFirstFreeSpan());

    for (const FreeSpan *span = &firstSpan;;) {
        /* If the thing comes fore the current span, it's not free. */
        if (addr < span->first)
            return false;

        /*
         * If we find it inside the span, it's dead. We use here "<=" and not
         * "<" even for the last span as we know that thing is inside the
         * arena. Thus for the last span thing < span->end.
         */
        if (addr <= span->last)
            return true;

        /*
         * The last possible empty span is an the end of the arena. Here
         * span->end < thing < thingsEnd and so we must have more spans.
         */
        span = span->nextSpan();
    }
}

enum ConservativeGCTest
{
    CGCT_VALID,
    CGCT_LOWBITSET, /* excluded because one of the low bits was set */
    CGCT_NOTARENA,  /* not within arena range in a chunk */
    CGCT_OTHERCOMPARTMENT,  /* in another compartment */
    CGCT_NOTCHUNK,  /* not within a valid chunk */
    CGCT_FREEARENA, /* within arena containing only free things */
    CGCT_NOTLIVE,   /* gcthing is not allocated */
    CGCT_END
};

/*
 * Tests whether w is a (possibly dead) GC thing. Returns CGCT_VALID and
 * details about the thing if so. On failure, returns the reason for rejection.
 */
inline ConservativeGCTest
IsAddressableGCThing(JSRuntime *rt, uintptr_t w,
                     gc::AllocKind *thingKindPtr, ArenaHeader **arenaHeader, void **thing)
{
    /*
     * We assume that the compiler never uses sub-word alignment to store
     * pointers and does not tag pointers on its own. Additionally, the value
     * representation for all values and the jsid representation for GC-things
     * do not touch the low two bits. Thus any word with the low two bits set
     * is not a valid GC-thing.
     */
    JS_STATIC_ASSERT(JSID_TYPE_STRING == 0 && JSID_TYPE_OBJECT == 4);
    if (w & 0x3)
        return CGCT_LOWBITSET;

    /*
     * An object jsid has its low bits tagged. In the value representation on
     * 64-bit, the high bits are tagged.
     */
    const uintptr_t JSID_PAYLOAD_MASK = ~uintptr_t(JSID_TYPE_MASK);
#if JS_BITS_PER_WORD == 32
    uintptr_t addr = w & JSID_PAYLOAD_MASK;
#elif JS_BITS_PER_WORD == 64
    uintptr_t addr = w & JSID_PAYLOAD_MASK & JSVAL_PAYLOAD_MASK;
#endif

    Chunk *chunk = Chunk::fromAddress(addr);

    if (!rt->gcChunkSet.has(chunk))
        return CGCT_NOTCHUNK;

    /*
     * We query for pointers outside the arena array after checking for an
     * allocated chunk. Such pointers are rare and we want to reject them
     * after doing more likely rejections.
     */
    if (!Chunk::withinArenasRange(addr))
        return CGCT_NOTARENA;

    /* If the arena is not currently allocated, don't access the header. */
    size_t arenaOffset = Chunk::arenaIndex(addr);
    if (chunk->decommittedArenas.get(arenaOffset))
        return CGCT_FREEARENA;

    ArenaHeader *aheader = &chunk->arenas[arenaOffset].aheader;

    if (!aheader->allocated())
        return CGCT_FREEARENA;

    JSCompartment *curComp = rt->gcCurrentCompartment;
    if (curComp && curComp != aheader->compartment)
        return CGCT_OTHERCOMPARTMENT;

    AllocKind thingKind = aheader->getAllocKind();
    uintptr_t offset = addr & ArenaMask;
    uintptr_t minOffset = Arena::firstThingOffset(thingKind);
    if (offset < minOffset)
        return CGCT_NOTARENA;

    /* addr can point inside the thing so we must align the address. */
    uintptr_t shift = (offset - minOffset) % Arena::thingSize(thingKind);
    addr -= shift;

    if (thing)
        *thing = reinterpret_cast<void *>(addr);
    if (arenaHeader)
        *arenaHeader = aheader;
    if (thingKindPtr)
        *thingKindPtr = thingKind;
    return CGCT_VALID;
}

/*
 * Returns CGCT_VALID and mark it if the w can be a  live GC thing and sets
 * thingKind accordingly. Otherwise returns the reason for rejection.
 */
inline ConservativeGCTest
MarkIfGCThingWord(JSTracer *trc, uintptr_t w)
{
    void *thing;
    ArenaHeader *aheader;
    AllocKind thingKind;
    ConservativeGCTest status = IsAddressableGCThing(trc->runtime, w, &thingKind, &aheader, &thing);
    if (status != CGCT_VALID)
        return status;

    /*
     * Check if the thing is free. We must use the list of free spans as at
     * this point we no longer have the mark bits from the previous GC run and
     * we must account for newly allocated things.
     */
    if (InFreeList(aheader, uintptr_t(thing)))
        return CGCT_NOTLIVE;

    JSGCTraceKind traceKind = MapAllocToTraceKind(thingKind);
#ifdef DEBUG
    const char pattern[] = "machine_stack %p";
    char nameBuf[sizeof(pattern) - 2 + sizeof(thing) * 2];
    JS_snprintf(nameBuf, sizeof(nameBuf), pattern, thing);
    JS_SET_TRACING_NAME(trc, nameBuf);
#endif
    MarkKind(trc, thing, traceKind);

#ifdef DEBUG
    if (trc->runtime->gcIncrementalState == MARK_ROOTS)
        trc->runtime->gcSavedRoots.append(JSRuntime::SavedGCRoot(thing, traceKind));
#endif

    return CGCT_VALID;
}

static void
MarkWordConservatively(JSTracer *trc, uintptr_t w)
{
    /*
     * The conservative scanner may access words that valgrind considers as
     * undefined. To avoid false positives and not to alter valgrind view of
     * the memory we make as memcheck-defined the argument, a copy of the
     * original word. See bug 572678.
     */
#ifdef JS_VALGRIND
    JS_SILENCE_UNUSED_VALUE_IN_EXPR(VALGRIND_MAKE_MEM_DEFINED(&w, sizeof(w)));
#endif

    MarkIfGCThingWord(trc, w);
}

static void
MarkRangeConservatively(JSTracer *trc, const uintptr_t *begin, const uintptr_t *end)
{
    JS_ASSERT(begin <= end);

    for (const uintptr_t *i = begin; i < end; ++i)
        MarkWordConservatively(trc, *i);
}

static void
MarkRangeConservativelyAndSkipIon(JSTracer *trc, JSRuntime *rt, const uintptr_t *begin, const uintptr_t *end)
{
    const uintptr_t *i = begin;

#if JS_STACK_GROWTH_DIRECTION < 0 && defined(JS_ION)
    // Walk only regions in between Ion activations. Note that non-volatile
    // registers are spilled to the stack before the entry Ion frame, ensuring
    // that the conservative scanner will still see them.
    for (ion::IonActivationIterator ion(rt); ion.more(); ++ion) {
        ion::IonFrameIterator frames(ion.top());
        while (frames.more())
            ++frames;

        uintptr_t *ionMin = (uintptr_t *)ion.top();
        uintptr_t *ionEnd = (uintptr_t *)frames.fp();

        MarkRangeConservatively(trc, i, ionMin);
        i = ionEnd;
    }
#endif
    
    // Mark everything after the most recent Ion activation.
    MarkRangeConservatively(trc, i, end);
}

static JS_NEVER_INLINE void
MarkConservativeStackRoots(JSTracer *trc, bool useSavedRoots)
{
    JSRuntime *rt = trc->runtime;

#ifdef DEBUG
    if (useSavedRoots) {
        for (JSRuntime::SavedGCRoot *root = rt->gcSavedRoots.begin();
             root != rt->gcSavedRoots.end();
             root++)
        {
            JS_SET_TRACING_NAME(trc, "cstack");
            MarkKind(trc, root->thing, root->kind);
        }
        return;
    }

    if (rt->gcIncrementalState == MARK_ROOTS)
        rt->gcSavedRoots.clearAndFree();
#endif

    ConservativeGCData *cgcd = &rt->conservativeGC;
    if (!cgcd->hasStackToScan()) {
#ifdef JS_THREADSAFE
        JS_ASSERT(!rt->suspendCount);
        JS_ASSERT(rt->requestDepth <= cgcd->requestThreshold);
#endif
        return;
    }

    uintptr_t *stackMin, *stackEnd;
#if JS_STACK_GROWTH_DIRECTION > 0
    stackMin = rt->nativeStackBase;
    stackEnd = cgcd->nativeStackTop;
#else
    stackMin = cgcd->nativeStackTop + 1;
    stackEnd = reinterpret_cast<uintptr_t *>(rt->nativeStackBase);
#endif

    JS_ASSERT(stackMin <= stackEnd);
    MarkRangeConservativelyAndSkipIon(trc, rt, stackMin, stackEnd);
    MarkRangeConservatively(trc, cgcd->registerSnapshot.words,
                            ArrayEnd(cgcd->registerSnapshot.words));
}

void
MarkStackRangeConservatively(JSTracer *trc, Value *beginv, Value *endv)
{
    /*
     * Normally, the drainMarkStack phase of marking will never trace outside
     * of the compartment currently being collected. However, conservative
     * scanning during drainMarkStack (as is done for generators) can break
     * this invariant. So we disable the compartment assertions in this
     * situation.
     */
    struct AutoSkipChecking {
        JSRuntime *runtime;
        JSCompartment *savedCompartment;

        AutoSkipChecking(JSRuntime *rt)
          : runtime(rt), savedCompartment(rt->gcCheckCompartment) {
            rt->gcCheckCompartment = NULL;
        }
        ~AutoSkipChecking() { runtime->gcCheckCompartment = savedCompartment; }
    } as(trc->runtime);

    const uintptr_t *begin = beginv->payloadWord();
    const uintptr_t *end = endv->payloadWord();
#ifdef JS_NUNBOX32
    /*
     * With 64-bit jsvals on 32-bit systems, we can optimize a bit by
     * scanning only the payloads.
     */
    JS_ASSERT(begin <= end);
    for (const uintptr_t *i = begin; i < end; i += sizeof(Value) / sizeof(uintptr_t))
        MarkWordConservatively(trc, *i);
#else
    MarkRangeConservatively(trc, begin, end);
#endif
}



JS_NEVER_INLINE void
ConservativeGCData::recordStackTop()
{
    /* Update the native stack pointer if it points to a bigger stack. */
    uintptr_t dummy;
    nativeStackTop = &dummy;

    /*
     * To record and update the register snapshot for the conservative scanning
     * with the latest values we use setjmp.
     */
#if defined(_MSC_VER)
# pragma warning(push)
# pragma warning(disable: 4611)
#endif
    (void) setjmp(registerSnapshot.jmpbuf);
#if defined(_MSC_VER)
# pragma warning(pop)
#endif
}

static void
RecordNativeStackTopForGC(JSRuntime *rt)
{
    ConservativeGCData *cgcd = &rt->conservativeGC;

#ifdef JS_THREADSAFE
    /* Record the stack top here only if we are called from a request. */
    JS_ASSERT(rt->requestDepth >= cgcd->requestThreshold);
    if (rt->requestDepth == cgcd->requestThreshold)
        return;
#endif
    cgcd->recordStackTop();
}

} /* namespace js */

bool
js_IsAddressableGCThing(JSRuntime *rt, uintptr_t w, gc::AllocKind *thingKind, void **thing)
{
    return js::IsAddressableGCThing(rt, w, thingKind, NULL, thing) == CGCT_VALID;
}

#ifdef DEBUG
static void
CheckLeakedRoots(JSRuntime *rt);
#endif

void
js_FinishGC(JSRuntime *rt)
{
    /*
     * Wait until the background finalization stops and the helper thread
     * shuts down before we forcefully release any remaining GC memory.
     */
#ifdef JS_THREADSAFE
    rt->gcHelperThread.finish();
#endif

#ifdef JS_GC_ZEAL
    /* Free memory associated with GC verification. */
    FinishVerifier(rt);
#endif

    /* Delete all remaining Compartments. */
    for (CompartmentsIter c(rt); !c.done(); c.next())
        Foreground::delete_(c.get());
    rt->compartments.clear();
    rt->atomsCompartment = NULL;

    rt->gcSystemAvailableChunkListHead = NULL;
    rt->gcUserAvailableChunkListHead = NULL;
    for (GCChunkSet::Range r(rt->gcChunkSet.all()); !r.empty(); r.popFront())
        Chunk::release(rt, r.front());
    rt->gcChunkSet.clear();

    rt->gcChunkPool.expireAndFree(rt, true);

#ifdef DEBUG
    if (!rt->gcRootsHash.empty())
        CheckLeakedRoots(rt);
#endif
    rt->gcRootsHash.clear();
    rt->gcLocksHash.clear();
}

JSBool
js_AddRoot(JSContext *cx, Value *vp, const char *name)
{
    JSBool ok = js_AddRootRT(cx->runtime, vp, name);
    if (!ok)
        JS_ReportOutOfMemory(cx);
    return ok;
}

JSBool
js_AddGCThingRoot(JSContext *cx, void **rp, const char *name)
{
    JSBool ok = js_AddGCThingRootRT(cx->runtime, rp, name);
    if (!ok)
        JS_ReportOutOfMemory(cx);
    return ok;
}

JS_FRIEND_API(JSBool)
js_AddRootRT(JSRuntime *rt, jsval *vp, const char *name)
{
    /*
     * Due to the long-standing, but now removed, use of rt->gcLock across the
     * bulk of js::GC, API users have come to depend on JS_AddRoot etc. locking
     * properly with a racing GC, without calling JS_AddRoot from a request.
     * We have to preserve API compatibility here, now that we avoid holding
     * rt->gcLock across the mark phase (including the root hashtable mark).
     */
    AutoLockGC lock(rt);

    return !!rt->gcRootsHash.put((void *)vp,
                                 RootInfo(name, JS_GC_ROOT_VALUE_PTR));
}

JS_FRIEND_API(JSBool)
js_AddGCThingRootRT(JSRuntime *rt, void **rp, const char *name)
{
    /*
     * Due to the long-standing, but now removed, use of rt->gcLock across the
     * bulk of js::GC, API users have come to depend on JS_AddRoot etc. locking
     * properly with a racing GC, without calling JS_AddRoot from a request.
     * We have to preserve API compatibility here, now that we avoid holding
     * rt->gcLock across the mark phase (including the root hashtable mark).
     */
    AutoLockGC lock(rt);

    return !!rt->gcRootsHash.put((void *)rp,
                                 RootInfo(name, JS_GC_ROOT_GCTHING_PTR));
}

JS_FRIEND_API(JSBool)
js_RemoveRoot(JSRuntime *rt, void *rp)
{
    /*
     * Due to the JS_RemoveRootRT API, we may be called outside of a request.
     * Same synchronization drill as above in js_AddRoot.
     */
    AutoLockGC lock(rt);
    rt->gcRootsHash.remove(rp);
    rt->gcPoke = JS_TRUE;
    return JS_TRUE;
}

typedef RootedValueMap::Range RootRange;
typedef RootedValueMap::Entry RootEntry;
typedef RootedValueMap::Enum RootEnum;

#ifdef DEBUG

static void
CheckLeakedRoots(JSRuntime *rt)
{
    uint32_t leakedroots = 0;

    /* Warn (but don't assert) debug builds of any remaining roots. */
    for (RootRange r = rt->gcRootsHash.all(); !r.empty(); r.popFront()) {
        RootEntry &entry = r.front();
        leakedroots++;
        fprintf(stderr,
                "JS engine warning: leaking GC root \'%s\' at %p\n",
                entry.value.name ? entry.value.name : "", entry.key);
    }

    if (leakedroots > 0) {
        if (leakedroots == 1) {
            fprintf(stderr,
"JS engine warning: 1 GC root remains after destroying the JSRuntime at %p.\n"
"                   This root may point to freed memory. Objects reachable\n"
"                   through it have not been finalized.\n",
                    (void *) rt);
        } else {
            fprintf(stderr,
"JS engine warning: %lu GC roots remain after destroying the JSRuntime at %p.\n"
"                   These roots may point to freed memory. Objects reachable\n"
"                   through them have not been finalized.\n",
                    (unsigned long) leakedroots, (void *) rt);
        }
    }
}

void
js_DumpNamedRoots(JSRuntime *rt,
                  void (*dump)(const char *name, void *rp, JSGCRootType type, void *data),
                  void *data)
{
    for (RootRange r = rt->gcRootsHash.all(); !r.empty(); r.popFront()) {
        RootEntry &entry = r.front();
        if (const char *name = entry.value.name)
            dump(name, entry.key, entry.value.type, data);
    }
}

#endif /* DEBUG */

uint32_t
js_MapGCRoots(JSRuntime *rt, JSGCRootMapFun map, void *data)
{
    AutoLockGC lock(rt);
    int ct = 0;
    for (RootEnum e(rt->gcRootsHash); !e.empty(); e.popFront()) {
        RootEntry &entry = e.front();

        ct++;
        int mapflags = map(entry.key, entry.value.type, entry.value.name, data);

        if (mapflags & JS_MAP_GCROOT_REMOVE)
            e.removeFront();
        if (mapflags & JS_MAP_GCROOT_STOP)
            break;
    }

    return ct;
}

void
JSCompartment::setGCLastBytes(size_t lastBytes, JSGCInvocationKind gckind)
{
    gcLastBytes = lastBytes;

    size_t base = gckind == GC_SHRINK ? lastBytes : Max(lastBytes, GC_ALLOCATION_THRESHOLD);
    float trigger = float(base) * GC_HEAP_GROWTH_FACTOR;
    gcTriggerBytes = size_t(Min(float(rt->gcMaxBytes), trigger));
}

void
JSCompartment::reduceGCTriggerBytes(size_t amount)
{
    JS_ASSERT(amount > 0);
    JS_ASSERT(gcTriggerBytes - amount >= 0);
    if (gcTriggerBytes - amount < GC_ALLOCATION_THRESHOLD * GC_HEAP_GROWTH_FACTOR)
        return;
    gcTriggerBytes -= amount;
}

namespace js {
namespace gc {

inline void
ArenaLists::prepareForIncrementalGC(JSCompartment *comp)
{
    for (size_t i = 0; i != FINALIZE_LIMIT; ++i) {
        FreeSpan *headSpan = &freeLists[i];
        if (!headSpan->isEmpty()) {
            ArenaHeader *aheader = headSpan->arenaHeader();
            aheader->allocatedDuringIncremental = true;
            comp->barrierMarker_.delayMarkingArena(aheader);
        }
    }
}

inline void *
ArenaLists::allocateFromArena(JSCompartment *comp, AllocKind thingKind)
{
    Chunk *chunk = NULL;

    ArenaList *al = &arenaLists[thingKind];
    AutoLockGC maybeLock;

#ifdef JS_THREADSAFE
    volatile uintptr_t *bfs = &backgroundFinalizeState[thingKind];
    if (*bfs != BFS_DONE) {
        /*
         * We cannot search the arena list for free things while the
         * background finalization runs and can modify head or cursor at any
         * moment. So we always allocate a new arena in that case.
         */
        maybeLock.lock(comp->rt);
        if (*bfs == BFS_RUN) {
            JS_ASSERT(!*al->cursor);
            chunk = PickChunk(comp);
            if (!chunk) {
                /*
                 * Let the caller to wait for the background allocation to
                 * finish and restart the allocation attempt.
                 */
                return NULL;
            }
        } else if (*bfs == BFS_JUST_FINISHED) {
            /* See comments before BackgroundFinalizeState definition. */
            *bfs = BFS_DONE;
        } else {
            JS_ASSERT(*bfs == BFS_DONE);
        }
    }
#endif /* JS_THREADSAFE */

    if (!chunk) {
        if (ArenaHeader *aheader = *al->cursor) {
            JS_ASSERT(aheader->hasFreeThings());

            /*
             * The empty arenas are returned to the chunk and should not present on
             * the list.
             */
            JS_ASSERT(!aheader->isEmpty());
            al->cursor = &aheader->next;

            /*
             * Move the free span stored in the arena to the free list and
             * allocate from it.
             */
            freeLists[thingKind] = aheader->getFirstFreeSpan();
            aheader->setAsFullyUsed();
            if (JS_UNLIKELY(comp->needsBarrier())) {
                aheader->allocatedDuringIncremental = true;
                comp->barrierMarker_.delayMarkingArena(aheader);
            }
            return freeLists[thingKind].infallibleAllocate(Arena::thingSize(thingKind));
        }

        /* Make sure we hold the GC lock before we call PickChunk. */
        if (!maybeLock.locked())
            maybeLock.lock(comp->rt);
        chunk = PickChunk(comp);
        if (!chunk)
            return NULL;
    }

    /*
     * While we still hold the GC lock get an arena from some chunk, mark it
     * as full as its single free span is moved to the free lits, and insert
     * it to the list as a fully allocated arena.
     *
     * We add the arena before the the head, not after the tail pointed by the
     * cursor, so after the GC the most recently added arena will be used first
     * for allocations improving cache locality.
     */
    JS_ASSERT(!*al->cursor);
    ArenaHeader *aheader = chunk->allocateArena(comp, thingKind);
    if (!aheader)
        return NULL;

    if (JS_UNLIKELY(comp->needsBarrier())) {
        aheader->allocatedDuringIncremental = true;
        comp->barrierMarker_.delayMarkingArena(aheader);
    }
    aheader->next = al->head;
    if (!al->head) {
        JS_ASSERT(al->cursor == &al->head);
        al->cursor = &aheader->next;
    }
    al->head = aheader;

    /* See comments before allocateFromNewArena about this assert. */
    JS_ASSERT(!aheader->hasFreeThings());
    uintptr_t arenaAddr = aheader->arenaAddress();
    return freeLists[thingKind].allocateFromNewArena(arenaAddr,
                                                     Arena::firstThingOffset(thingKind),
                                                     Arena::thingSize(thingKind));
}

void
ArenaLists::finalizeNow(JSContext *cx, AllocKind thingKind)
{
#ifdef JS_THREADSAFE
    JS_ASSERT(backgroundFinalizeState[thingKind] == BFS_DONE);
#endif
    FinalizeArenas(cx, &arenaLists[thingKind], thingKind, false);
}

inline void
ArenaLists::finalizeLater(JSContext *cx, AllocKind thingKind)
{
    JS_ASSERT(thingKind == FINALIZE_OBJECT0_BACKGROUND  ||
              thingKind == FINALIZE_OBJECT2_BACKGROUND  ||
              thingKind == FINALIZE_OBJECT4_BACKGROUND  ||
              thingKind == FINALIZE_OBJECT8_BACKGROUND  ||
              thingKind == FINALIZE_OBJECT12_BACKGROUND ||
              thingKind == FINALIZE_OBJECT16_BACKGROUND ||
              thingKind == FINALIZE_SHORT_STRING        ||
              thingKind == FINALIZE_STRING);

#ifdef JS_THREADSAFE
    JS_ASSERT(!cx->runtime->gcHelperThread.sweeping());

    ArenaList *al = &arenaLists[thingKind];
    if (!al->head) {
        JS_ASSERT(backgroundFinalizeState[thingKind] == BFS_DONE);
        JS_ASSERT(al->cursor == &al->head);
        return;
    }

    /*
     * The state can be just-finished if we have not allocated any GC things
     * from the arena list after the previous background finalization.
     */
    JS_ASSERT(backgroundFinalizeState[thingKind] == BFS_DONE ||
              backgroundFinalizeState[thingKind] == BFS_JUST_FINISHED);

    if (cx->gcBackgroundFree) {
        /*
         * To ensure the finalization order even during the background GC we
         * must use infallibleAppend so arenas scheduled for background
         * finalization would not be finalized now if the append fails.
         */
        cx->gcBackgroundFree->finalizeVector.infallibleAppend(al->head);
        al->clear();
        backgroundFinalizeState[thingKind] = BFS_RUN;
    } else {
        FinalizeArenas(cx, al, thingKind, false);
        backgroundFinalizeState[thingKind] = BFS_DONE;
    }

#else /* !JS_THREADSAFE */

    finalizeNow(cx, thingKind);

#endif
}

#ifdef JS_THREADSAFE
/*static*/ void
ArenaLists::backgroundFinalize(JSContext *cx, ArenaHeader *listHead)
{
    JS_ASSERT(listHead);
    AllocKind thingKind = listHead->getAllocKind();
    JSCompartment *comp = listHead->compartment;
    ArenaList finalized;
    finalized.head = listHead;
    FinalizeArenas(cx, &finalized, thingKind, true);

    /*
     * After we finish the finalization al->cursor must point to the end of
     * the head list as we emptied the list before the background finalization
     * and the allocation adds new arenas before the cursor.
     */
    ArenaLists *lists = &comp->arenas;
    ArenaList *al = &lists->arenaLists[thingKind];

    AutoLockGC lock(cx->runtime);
    JS_ASSERT(lists->backgroundFinalizeState[thingKind] == BFS_RUN);
    JS_ASSERT(!*al->cursor);

    /*
     * We must set the state to BFS_JUST_FINISHED if we touch arenaList list,
     * even if we add to the list only fully allocated arenas without any free
     * things. It ensures that the allocation thread takes the GC lock and all
     * writes to the free list elements are propagated. As we always take the
     * GC lock when allocating new arenas from the chunks we can set the state
     * to BFS_DONE if we have released all finalized arenas back to their
     * chunks.
     */
    if (finalized.head) {
        *al->cursor = finalized.head;
        if (finalized.cursor != &finalized.head)
            al->cursor = finalized.cursor;
        lists->backgroundFinalizeState[thingKind] = BFS_JUST_FINISHED;
    } else {
        lists->backgroundFinalizeState[thingKind] = BFS_DONE;
    }
}
#endif /* JS_THREADSAFE */

void
ArenaLists::finalizeObjects(JSContext *cx)
{
    finalizeNow(cx, FINALIZE_OBJECT0);
    finalizeNow(cx, FINALIZE_OBJECT2);
    finalizeNow(cx, FINALIZE_OBJECT4);
    finalizeNow(cx, FINALIZE_OBJECT8);
    finalizeNow(cx, FINALIZE_OBJECT12);
    finalizeNow(cx, FINALIZE_OBJECT16);

#ifdef JS_THREADSAFE
    finalizeLater(cx, FINALIZE_OBJECT0_BACKGROUND);
    finalizeLater(cx, FINALIZE_OBJECT2_BACKGROUND);
    finalizeLater(cx, FINALIZE_OBJECT4_BACKGROUND);
    finalizeLater(cx, FINALIZE_OBJECT8_BACKGROUND);
    finalizeLater(cx, FINALIZE_OBJECT12_BACKGROUND);
    finalizeLater(cx, FINALIZE_OBJECT16_BACKGROUND);
#endif

#if JS_HAS_XML_SUPPORT
    finalizeNow(cx, FINALIZE_XML);
#endif
}

void
ArenaLists::finalizeStrings(JSContext *cx)
{
    finalizeLater(cx, FINALIZE_SHORT_STRING);
    finalizeLater(cx, FINALIZE_STRING);

    finalizeNow(cx, FINALIZE_EXTERNAL_STRING);
}

void
ArenaLists::finalizeShapes(JSContext *cx)
{
    finalizeNow(cx, FINALIZE_SHAPE);
    finalizeNow(cx, FINALIZE_BASE_SHAPE);
    finalizeNow(cx, FINALIZE_TYPE_OBJECT);
}

void
ArenaLists::finalizeScripts(JSContext *cx)
{
    finalizeNow(cx, FINALIZE_SCRIPT);
}

void
ArenaLists::finalizeIonCode(JSContext *cx)
{
    finalizeNow(cx, FINALIZE_IONCODE);
}

static void
RunLastDitchGC(JSContext *cx)
{
    JSRuntime *rt = cx->runtime;

    /* The last ditch GC preserves all atoms. */
    AutoKeepAtoms keep(rt);
    GC(cx, rt->gcTriggerCompartment, GC_NORMAL, gcreason::LAST_DITCH);
}

/* static */ void *
ArenaLists::refillFreeList(JSContext *cx, AllocKind thingKind)
{
    JS_ASSERT(cx->compartment->arenas.freeLists[thingKind].isEmpty());

    JSCompartment *comp = cx->compartment;
    JSRuntime *rt = comp->rt;
    JS_ASSERT(!rt->gcRunning);

    bool runGC = rt->gcIncrementalState != NO_INCREMENTAL && comp->gcBytes > comp->gcTriggerBytes;
    for (;;) {
        if (JS_UNLIKELY(runGC)) {
            RunLastDitchGC(cx);

            /*
             * The JSGC_END callback can legitimately allocate new GC
             * things and populate the free list. If that happens, just
             * return that list head.
             */
            size_t thingSize = Arena::thingSize(thingKind);
            if (void *thing = comp->arenas.allocateFromFreeList(thingKind, thingSize))
                return thing;
        }

        /*
         * allocateFromArena may fail while the background finalization still
         * run. In that case we want to wait for it to finish and restart.
         * However, checking for that is racy as the background finalization
         * could free some things after allocateFromArena decided to fail but
         * at this point it may have already stopped. To avoid this race we
         * always try to allocate twice.
         */
        for (bool secondAttempt = false; ; secondAttempt = true) {
            void *thing = comp->arenas.allocateFromArena(comp, thingKind);
            if (JS_LIKELY(!!thing))
                return thing;
            if (secondAttempt)
                break;

            AutoLockGC lock(rt);
#ifdef JS_THREADSAFE
            rt->gcHelperThread.waitBackgroundSweepEnd();
#endif
        }

        /*
         * We failed to allocate. Run the GC if we haven't done it already.
         * Otherwise report OOM.
         */
        if (runGC)
            break;
        runGC = true;
    }

    js_ReportOutOfMemory(cx);
    return NULL;
}

} /* namespace gc */
} /* namespace js */

JSGCTraceKind
js_GetGCThingTraceKind(void *thing)
{
    return GetGCThingTraceKind(thing);
}

JSBool
js_LockGCThingRT(JSRuntime *rt, void *thing)
{
    if (!thing)
        return true;

    AutoLockGC lock(rt);
    if (GCLocks::Ptr p = rt->gcLocksHash.lookupWithDefault(thing, 0)) {
        p->value++;
        return true;
    }

    return false;
}

void
js_UnlockGCThingRT(JSRuntime *rt, void *thing)
{
    if (!thing)
        return;

    AutoLockGC lock(rt);
    GCLocks::Ptr p = rt->gcLocksHash.lookup(thing);

    if (p) {
        rt->gcPoke = true;
        if (--p->value == 0)
            rt->gcLocksHash.remove(p);
    }
}

namespace js {

void
InitTracer(JSTracer *trc, JSRuntime *rt, JSContext *cx, JSTraceCallback callback)
{
    trc->runtime = rt;
    trc->context = cx;
    trc->callback = callback;
    trc->debugPrinter = NULL;
    trc->debugPrintArg = NULL;
    trc->debugPrintIndex = size_t(-1);
    trc->eagerlyTraceWeakMaps = true;
}

/* static */ int64_t
SliceBudget::TimeBudget(int64_t millis)
{
    return millis * PRMJ_USEC_PER_MSEC;
}

/* static */ int64_t
SliceBudget::WorkBudget(int64_t work)
{
    return -work;
}

SliceBudget::SliceBudget()
  : deadline(INT64_MAX),
    counter(INTPTR_MAX)
{
}

SliceBudget::SliceBudget(int64_t budget)
{
    if (budget == Unlimited) {
        deadline = INT64_MAX;
        counter = INTPTR_MAX;
    } else if (budget > 0) {
        deadline = PRMJ_Now() + budget;
        counter = CounterReset;
    } else {
        deadline = 0;
        counter = -budget;
    }
}

bool
SliceBudget::checkOverBudget()
{
    bool over = PRMJ_Now() > deadline;
    if (!over)
        counter = CounterReset;
    return over;
}

GCMarker::GCMarker(size_t sizeLimit)
  : stack(sizeLimit),
    color(BLACK),
    started(false),
    unmarkedArenaStackTop(NULL),
    markLaterArenas(0),
    grayFailed(false)
{
}

bool
GCMarker::init(bool lazy)
{
    if (!stack.init(lazy ? 0 : MARK_STACK_LENGTH))
        return false;
    return true;
}

void
GCMarker::start(JSRuntime *rt, JSContext *cx)
{
    InitTracer(this, rt, cx, NULL);
    JS_ASSERT(!started);
    started = true;
    color = BLACK;

    JS_ASSERT(!unmarkedArenaStackTop);
    JS_ASSERT(markLaterArenas == 0);

    JS_ASSERT(grayRoots.empty());
    JS_ASSERT(!grayFailed);

    /*
     * The GC is recomputing the liveness of WeakMap entries, so we delay
     * visting entries.
     */
    eagerlyTraceWeakMaps = JS_FALSE;
}

void
GCMarker::stop()
{
    JS_ASSERT(isDrained());

    JS_ASSERT(started);
    started = false;

    JS_ASSERT(!unmarkedArenaStackTop);
    JS_ASSERT(markLaterArenas == 0);

    JS_ASSERT(grayRoots.empty());
    grayFailed = false;
}

void
GCMarker::reset()
{
    color = BLACK;

    stack.reset();
    JS_ASSERT(isMarkStackEmpty());

    while (unmarkedArenaStackTop) {
        ArenaHeader *aheader = unmarkedArenaStackTop;
        JS_ASSERT(aheader->hasDelayedMarking);
        JS_ASSERT(markLaterArenas);
        unmarkedArenaStackTop = aheader->getNextDelayedMarking();
        aheader->hasDelayedMarking = 0;
        aheader->markOverflow = 0;
        aheader->allocatedDuringIncremental = 0;
        markLaterArenas--;
    }
    JS_ASSERT(isDrained());
    JS_ASSERT(!markLaterArenas);

    grayRoots.clearAndFree();
    grayFailed = false;
}

/*
 * When the native stack is low, the GC does not call JS_TraceChildren to mark
 * the reachable "children" of the thing. Rather the thing is put aside and
 * JS_TraceChildren is called later with more space on the C stack.
 *
 * To implement such delayed marking of the children with minimal overhead for
 * the normal case of sufficient native stack, the code adds a field per
 * arena. The field markingDelay->link links all arenas with delayed things
 * into a stack list with the pointer to stack top in
 * GCMarker::unmarkedArenaStackTop. delayMarkingChildren adds
 * arenas to the stack as necessary while markDelayedChildren pops the arenas
 * from the stack until it empties.
 */

inline void
GCMarker::delayMarkingArena(ArenaHeader *aheader)
{
    if (aheader->hasDelayedMarking) {
        /* Arena already scheduled to be marked later */
        return;
    }
    aheader->setNextDelayedMarking(unmarkedArenaStackTop);
    unmarkedArenaStackTop = aheader;
    markLaterArenas++;
}

void
GCMarker::delayMarkingChildren(const void *thing)
{
    const Cell *cell = reinterpret_cast<const Cell *>(thing);
    cell->arenaHeader()->markOverflow = 1;
    delayMarkingArena(cell->arenaHeader());
}

void
GCMarker::markDelayedChildren(ArenaHeader *aheader)
{
    if (aheader->markOverflow) {
        bool always = aheader->allocatedDuringIncremental;
        aheader->markOverflow = 0;

        for (CellIterUnderGC i(aheader); !i.done(); i.next()) {
            Cell *t = i.getCell();
            if (always || t->isMarked()) {
                t->markIfUnmarked();
                JS_TraceChildren(this, t, MapAllocToTraceKind(aheader->getAllocKind()));
            }
        }
    } else {
        JS_ASSERT(aheader->allocatedDuringIncremental);
        PushArena(this, aheader);
    }
    aheader->allocatedDuringIncremental = 0;
}

bool
GCMarker::markDelayedChildren(SliceBudget &budget)
{
    gcstats::AutoPhase ap(runtime->gcStats, gcstats::PHASE_MARK_DELAYED);

    JS_ASSERT(unmarkedArenaStackTop);
    do {
        /*
         * If marking gets delayed at the same arena again, we must repeat
         * marking of its things. For that we pop arena from the stack and
         * clear its hasDelayedMarking flag before we begin the marking.
         */
        ArenaHeader *aheader = unmarkedArenaStackTop;
        JS_ASSERT(aheader->hasDelayedMarking);
        JS_ASSERT(markLaterArenas);
        unmarkedArenaStackTop = aheader->getNextDelayedMarking();
        aheader->hasDelayedMarking = 0;
        markLaterArenas--;
        markDelayedChildren(aheader);

        if (budget.checkOverBudget())
            return false;
    } while (unmarkedArenaStackTop);
    JS_ASSERT(!markLaterArenas);

    return true;
}

#ifdef DEBUG
void
GCMarker::checkCompartment(void *p)
{
    JS_ASSERT(started);

    Cell *cell = static_cast<Cell *>(p);
    if (runtime->gcRunning && runtime->gcCurrentCompartment)
        JS_ASSERT(cell->compartment() == runtime->gcCurrentCompartment);
    else if (runtime->gcIncrementalCompartment)
        JS_ASSERT(cell->compartment() == runtime->gcIncrementalCompartment);
}
#endif

bool
GCMarker::hasBufferedGrayRoots() const
{
    return !grayFailed;
}

void
GCMarker::startBufferingGrayRoots()
{
    JS_ASSERT(!callback);
    callback = GrayCallback;
    JS_ASSERT(IS_GC_MARKING_TRACER(this));
}

void
GCMarker::endBufferingGrayRoots()
{
    JS_ASSERT(callback == GrayCallback);
    callback = NULL;
    JS_ASSERT(IS_GC_MARKING_TRACER(this));
}

void
GCMarker::markBufferedGrayRoots()
{
    JS_ASSERT(!grayFailed);

    for (GrayRoot *elem = grayRoots.begin(); elem != grayRoots.end(); elem++) {
#ifdef DEBUG
        debugPrinter = elem->debugPrinter;
        debugPrintArg = elem->debugPrintArg;
        debugPrintIndex = elem->debugPrintIndex;
#endif
        MarkKind(this, elem->thing, elem->kind);
    }

    grayRoots.clearAndFree();
}

void
GCMarker::appendGrayRoot(void *thing, JSGCTraceKind kind)
{
    JS_ASSERT(started);

    if (grayFailed)
        return;

    GrayRoot root(thing, kind);
#ifdef DEBUG
    root.debugPrinter = debugPrinter;
    root.debugPrintArg = debugPrintArg;
    root.debugPrintIndex = debugPrintIndex;
#endif

    if (!grayRoots.append(root)) {
        grayRoots.clearAndFree();
        grayFailed = true;
    }
}

void
GCMarker::GrayCallback(JSTracer *trc, void **thingp, JSGCTraceKind kind)
{
    GCMarker *gcmarker = static_cast<GCMarker *>(trc);
    gcmarker->appendGrayRoot(*thingp, kind);
}

size_t
GCMarker::sizeOfExcludingThis(JSMallocSizeOfFun mallocSizeOf) const
{
    return stack.sizeOfExcludingThis(mallocSizeOf) +
           grayRoots.sizeOfExcludingThis(mallocSizeOf);
}

void
SetMarkStackLimit(JSRuntime *rt, size_t limit)
{
    JS_ASSERT(!rt->gcRunning);
    rt->gcMarker.setSizeLimit(limit);
    for (CompartmentsIter c(rt); !c.done(); c.next())
        c->barrierMarker_.setSizeLimit(limit);
}

} /* namespace js */

#ifdef DEBUG
static void
EmptyMarkCallback(JSTracer *trc, void **thingp, JSGCTraceKind kind)
{
}
#endif

static void
gc_root_traversal(JSTracer *trc, const RootEntry &entry)
{
#ifdef DEBUG
    void *ptr;
    if (entry.value.type == JS_GC_ROOT_GCTHING_PTR) {
        ptr = *reinterpret_cast<void **>(entry.key);
    } else {
        Value *vp = reinterpret_cast<Value *>(entry.key);
        ptr = vp->isGCThing() ? vp->toGCThing() : NULL;
    }

    if (ptr && !trc->runtime->gcCurrentCompartment) {
        /*
         * Use conservative machinery to find if ptr is a valid GC thing.
         * We only do this during global GCs, to preserve the invariant
         * that mark callbacks are not in place during compartment GCs.
         */
        JSTracer checker;
        JS_ASSERT(trc->runtime == trc->context->runtime);
        JS_TracerInit(&checker, trc->context, EmptyMarkCallback);
        ConservativeGCTest test = MarkIfGCThingWord(&checker, reinterpret_cast<uintptr_t>(ptr));
        if (test != CGCT_VALID && entry.value.name) {
            fprintf(stderr,
"JS API usage error: the address passed to JS_AddNamedRoot currently holds an\n"
"invalid gcthing.  This is usually caused by a missing call to JS_RemoveRoot.\n"
"The root's name is \"%s\".\n",
                    entry.value.name);
        }
        JS_ASSERT(test == CGCT_VALID);
    }
#endif
    const char *name = entry.value.name ? entry.value.name : "root";
    if (entry.value.type == JS_GC_ROOT_GCTHING_PTR)
        MarkGCThingRoot(trc, *reinterpret_cast<void **>(entry.key), name);
    else
        MarkValueRoot(trc, reinterpret_cast<Value *>(entry.key), name);
}

static void
gc_lock_traversal(const GCLocks::Entry &entry, JSTracer *trc)
{
    JS_ASSERT(entry.value >= 1);
    MarkGCThingRoot(trc, entry.key, "locked object");
}

namespace js {

void
MarkCompartmentActive(StackFrame *fp)
{
    if (fp->isScriptFrame())
        fp->script()->compartment()->active = true;
}

} /* namespace js */

void
AutoIdArray::trace(JSTracer *trc)
{
    JS_ASSERT(tag == IDARRAY);
    gc::MarkIdRange(trc, idArray->length, idArray->vector, "JSAutoIdArray.idArray");
}

void
AutoEnumStateRooter::trace(JSTracer *trc)
{
    gc::MarkObjectRoot(trc, &obj, "JS::AutoEnumStateRooter.obj");
}

inline void
AutoGCRooter::trace(JSTracer *trc)
{
    switch (tag) {
      case JSVAL:
        MarkValueRoot(trc, &static_cast<AutoValueRooter *>(this)->val, "JS::AutoValueRooter.val");
        return;

      case PARSER:
        static_cast<Parser *>(this)->trace(trc);
        return;

      case ENUMERATOR:
        static_cast<AutoEnumStateRooter *>(this)->trace(trc);
        return;

      case IDARRAY: {
        JSIdArray *ida = static_cast<AutoIdArray *>(this)->idArray;
        MarkIdRange(trc, ida->length, ida->vector, "JS::AutoIdArray.idArray");
        return;
      }

      case DESCRIPTORS: {
        PropDescArray &descriptors =
            static_cast<AutoPropDescArrayRooter *>(this)->descriptors;
        for (size_t i = 0, len = descriptors.length(); i < len; i++) {
            PropDesc &desc = descriptors[i];
            MarkValueRoot(trc, &desc.pd, "PropDesc::pd");
            MarkValueRoot(trc, &desc.value, "PropDesc::value");
            MarkValueRoot(trc, &desc.get, "PropDesc::get");
            MarkValueRoot(trc, &desc.set, "PropDesc::set");
        }
        return;
      }

      case DESCRIPTOR : {
        PropertyDescriptor &desc = *static_cast<AutoPropertyDescriptorRooter *>(this);
        if (desc.obj)
            MarkObjectRoot(trc, &desc.obj, "Descriptor::obj");
        MarkValueRoot(trc, &desc.value, "Descriptor::value");
        if ((desc.attrs & JSPROP_GETTER) && desc.getter) {
            JSObject *tmp = JS_FUNC_TO_DATA_PTR(JSObject *, desc.getter);
            MarkObjectRoot(trc, &tmp, "Descriptor::get");
            desc.getter = JS_DATA_TO_FUNC_PTR(JSPropertyOp, tmp);
        }
        if (desc.attrs & JSPROP_SETTER && desc.setter) {
            JSObject *tmp = JS_FUNC_TO_DATA_PTR(JSObject *, desc.setter);
            MarkObjectRoot(trc, &tmp, "Descriptor::set");
            desc.setter = JS_DATA_TO_FUNC_PTR(JSStrictPropertyOp, tmp);
        }
        return;
      }

      case NAMESPACES: {
        JSXMLArray<JSObject> &array = static_cast<AutoNamespaceArray *>(this)->array;
        MarkObjectRange(trc, array.length, array.vector, "JSXMLArray.vector");
        js_XMLArrayCursorTrace(trc, array.cursors);
        return;
      }

      case XML:
        js_TraceXML(trc, static_cast<AutoXMLRooter *>(this)->xml);
        return;

      case OBJECT:
        if (static_cast<AutoObjectRooter *>(this)->obj)
            MarkObjectRoot(trc, &static_cast<AutoObjectRooter *>(this)->obj,
                           "JS::AutoObjectRooter.obj");
        return;

      case ID:
        MarkIdRoot(trc, &static_cast<AutoIdRooter *>(this)->id_, "JS::AutoIdRooter.id_");
        return;

      case VALVECTOR: {
        AutoValueVector::VectorImpl &vector = static_cast<AutoValueVector *>(this)->vector;
        MarkValueRootRange(trc, vector.length(), vector.begin(), "js::AutoValueVector.vector");
        return;
      }

      case STRING:
        if (static_cast<AutoStringRooter *>(this)->str)
            MarkStringRoot(trc, &static_cast<AutoStringRooter *>(this)->str,
                           "JS::AutoStringRooter.str");
        return;

      case IDVECTOR: {
        AutoIdVector::VectorImpl &vector = static_cast<AutoIdVector *>(this)->vector;
        MarkIdRootRange(trc, vector.length(), vector.begin(), "js::AutoIdVector.vector");
        return;
      }

      case SHAPEVECTOR: {
        AutoShapeVector::VectorImpl &vector = static_cast<js::AutoShapeVector *>(this)->vector;
        MarkShapeRootRange(trc, vector.length(), const_cast<Shape **>(vector.begin()), 
                           "js::AutoShapeVector.vector");
        return;
      }

      case OBJVECTOR: {
        AutoObjectVector::VectorImpl &vector = static_cast<AutoObjectVector *>(this)->vector;
        MarkObjectRootRange(trc, vector.length(), vector.begin(), "js::AutoObjectVector.vector");
        return;
      }

      case VALARRAY: {
        AutoValueArray *array = static_cast<AutoValueArray *>(this);
        MarkValueRootRange(trc, array->length(), array->start(), "js::AutoValueArray");
        return;
      }

      case IONMASM: {
#ifdef JS_ION
        static_cast<js::ion::MacroAssembler::AutoRooter *>(this)->masm()->trace(trc);
#endif
        return;
      }
    }

    JS_ASSERT(tag >= 0);
    MarkValueRootRange(trc, tag, static_cast<AutoArrayRooter *>(this)->array,
                       "JS::AutoArrayRooter.array");
}

/* static */ void
AutoGCRooter::traceAll(JSTracer *trc)
{
    for (js::AutoGCRooter *gcr = trc->runtime->autoGCRooters; gcr; gcr = gcr->down)
        gcr->trace(trc);
}

namespace js {

static void
MarkRuntime(JSTracer *trc, bool useSavedRoots = false)
{
    JSRuntime *rt = trc->runtime;
    JS_ASSERT(trc->callback != GCMarker::GrayCallback);
    if (rt->gcCurrentCompartment) {
        for (CompartmentsIter c(rt); !c.done(); c.next())
            c->markCrossCompartmentWrappers(trc);
        Debugger::markCrossCompartmentDebuggerObjectReferents(trc);
    }

    AutoGCRooter::traceAll(trc);

    if (rt->hasContexts())
        MarkConservativeStackRoots(trc, useSavedRoots);

    for (RootRange r = rt->gcRootsHash.all(); !r.empty(); r.popFront())
        gc_root_traversal(trc, r.front());

    for (GCLocks::Range r = rt->gcLocksHash.all(); !r.empty(); r.popFront())
        gc_lock_traversal(r.front(), trc);

    if (rt->scriptPCCounters) {
        ScriptOpcodeCountsVector &vec = *rt->scriptPCCounters;
        for (size_t i = 0; i < vec.length(); i++)
            MarkScriptRoot(trc, &vec[i].script, "scriptPCCounters");
    }

    js_TraceAtomState(trc);
    rt->staticStrings.trace(trc);

    for (ContextIter acx(rt); !acx.done(); acx.next())
        acx->mark(trc);

    for (GCCompartmentsIter c(rt); !c.done(); c.next()) {
        if (c->activeAnalysis)
            c->markTypes(trc);

        /* During a GC, these are treated as weak pointers. */
        if (!IS_GC_MARKING_TRACER(trc)) {
            if (c->watchpointMap)
                c->watchpointMap->markAll(trc);
        }

        /* Do not discard scripts with counters while profiling. */
        if (rt->profilingScripts) {
            for (CellIterUnderGC i(c, FINALIZE_SCRIPT); !i.done(); i.next()) {
                JSScript *script = i.get<JSScript>();
                if (script->pcCounters) {
                    MarkScriptRoot(trc, &script, "profilingScripts");
                    JS_ASSERT(script == i.get<JSScript>());
                }
            }
        }
    }

#ifdef JS_METHODJIT
    /* We need to expand inline frames before stack scanning. */
    for (CompartmentsIter c(rt); !c.done(); c.next())
        mjit::ExpandInlineFrames(c);
#endif

    rt->stackSpace.mark(trc);
#ifdef JS_ION
    ion::MarkIonActivations(rt, trc);
#endif

    for (GCCompartmentsIter c(rt); !c.done(); c.next())
        c->mark(trc);

    /* The embedding can register additional roots here. */
    if (JSTraceDataOp op = rt->gcBlackRootsTraceOp)
        (*op)(trc, rt->gcBlackRootsData);

    /* During GC, this buffers up the gray roots and doesn't mark them. */
    if (JSTraceDataOp op = rt->gcGrayRootsTraceOp) {
        if (IS_GC_MARKING_TRACER(trc)) {
            GCMarker *gcmarker = static_cast<GCMarker *>(trc);
            gcmarker->startBufferingGrayRoots();
            (*op)(trc, rt->gcGrayRootsData);
            gcmarker->endBufferingGrayRoots();
        } else {
            (*op)(trc, rt->gcGrayRootsData);
        }
    }
}
void
TriggerGC(JSRuntime *rt, gcreason::Reason reason)
{
    JS_ASSERT(rt->onOwnerThread());

    if (rt->gcRunning || rt->gcIsNeeded)
        return;

    /* Trigger the GC when it is safe to call an operation callback. */
    rt->gcIsNeeded = true;
    rt->gcTriggerCompartment = NULL;
    rt->gcTriggerReason = reason;
    rt->triggerOperationCallback();
}

void
TriggerCompartmentGC(JSCompartment *comp, gcreason::Reason reason)
{
    JSRuntime *rt = comp->rt;
    JS_ASSERT(!rt->gcRunning);

    if (rt->gcZeal() == ZealAllocValue) {
        TriggerGC(rt, reason);
        return;
    }

    if (rt->gcMode == JSGC_MODE_GLOBAL || comp == rt->atomsCompartment) {
        /* We can't do a compartmental GC of the default compartment. */
        TriggerGC(rt, reason);
        return;
    }

    if (rt->gcIsNeeded) {
        /* If we need to GC more than one compartment, run a full GC. */
        if (rt->gcTriggerCompartment != comp)
            rt->gcTriggerCompartment = NULL;
        return;
    }

    /*
     * Trigger the GC when it is safe to call an operation callback on any
     * thread.
     */
    rt->gcIsNeeded = true;
    rt->gcTriggerCompartment = comp;
    rt->gcTriggerReason = reason;
    comp->rt->triggerOperationCallback();
}

void
MaybeGC(JSContext *cx)
{
    JSRuntime *rt = cx->runtime;
    JS_ASSERT(rt->onOwnerThread());

    if (rt->gcZeal() == ZealAllocValue || rt->gcZeal() == ZealPokeValue) {
        GC(cx, NULL, GC_NORMAL, gcreason::MAYBEGC);
        return;
    }

    JSCompartment *comp = cx->compartment;
    if (rt->gcIsNeeded) {
        GCSlice(cx, (comp == rt->gcTriggerCompartment) ? comp : NULL,
                GC_NORMAL, gcreason::MAYBEGC);
        return;
    }

    if (comp->gcBytes > 8192 &&
        comp->gcBytes >= 3 * (comp->gcTriggerBytes / 4) &&
        rt->gcIncrementalState == NO_INCREMENTAL)
    {
        GCSlice(cx, NULL, GC_NORMAL, gcreason::MAYBEGC);
        return;
    }

    /*
     * Access to the counters and, on 32 bit, setting gcNextFullGCTime below
     * is not atomic and a race condition could trigger or suppress the GC. We
     * tolerate this.
     */
    int64_t now = PRMJ_Now();
    if (rt->gcNextFullGCTime && rt->gcNextFullGCTime <= now) {
        if (rt->gcChunkAllocationSinceLastGC ||
            rt->gcNumArenasFreeCommitted > FreeCommittedArenasThreshold)
        {
            GCSlice(cx, NULL, GC_SHRINK, gcreason::MAYBEGC);
        } else {
            rt->gcNextFullGCTime = now + GC_IDLE_FULL_SPAN;
        }
    }
}

static void
DecommitArenasFromAvailableList(JSRuntime *rt, Chunk **availableListHeadp)
{
    Chunk *chunk = *availableListHeadp;
    if (!chunk)
        return;

    /*
     * Decommit is expensive so we avoid holding the GC lock while calling it.
     *
     * We decommit from the tail of the list to minimize interference with the
     * main thread that may start to allocate things at this point.
     *
     * The arena that is been decommitted outside the GC lock must not be
     * available for allocations either via the free list or via the
     * decommittedArenas bitmap. For that we just fetch the arena from the
     * free list before the decommit pretending as it was allocated. If this
     * arena also is the single free arena in the chunk, then we must remove
     * from the available list before we release the lock so the allocation
     * thread would not see chunks with no free arenas on the available list.
     *
     * After we retake the lock, we mark the arena as free and decommitted if
     * the decommit was successful. We must also add the chunk back to the
     * available list if we removed it previously or when the main thread
     * have allocated all remaining free arenas in the chunk.
     *
     * We also must make sure that the aheader is not accessed again after we
     * decommit the arena.
     */
    JS_ASSERT(chunk->info.prevp == availableListHeadp);
    while (Chunk *next = chunk->info.next) {
        JS_ASSERT(next->info.prevp == &chunk->info.next);
        chunk = next;
    }

    for (;;) {
        while (chunk->info.numArenasFreeCommitted != 0) {
            ArenaHeader *aheader = chunk->fetchNextFreeArena(rt);

            Chunk **savedPrevp = chunk->info.prevp;
            if (!chunk->hasAvailableArenas())
                chunk->removeFromAvailableList();

            size_t arenaIndex = Chunk::arenaIndex(aheader->arenaAddress());
            bool ok;
            {
                /*
                 * If the main thread waits for the decommit to finish, skip
                 * potentially expensive unlock/lock pair on the contested
                 * lock.
                 */
                Maybe<AutoUnlockGC> maybeUnlock;
                if (!rt->gcRunning)
                    maybeUnlock.construct(rt);
                ok = MarkPagesUnused(aheader->getArena(), ArenaSize);
            }

            if (ok) {
                ++chunk->info.numArenasFree;
                chunk->decommittedArenas.set(arenaIndex);
            } else {
                chunk->addArenaToFreeList(rt, aheader);
            }
            JS_ASSERT(chunk->hasAvailableArenas());
            JS_ASSERT(!chunk->unused());
            if (chunk->info.numArenasFree == 1) {
                /*
                 * Put the chunk back to the available list either at the
                 * point where it was before to preserve the available list
                 * that we enumerate, or, when the allocation thread has fully
                 * used all the previous chunks, at the beginning of the
                 * available list.
                 */
                Chunk **insertPoint = savedPrevp;
                if (savedPrevp != availableListHeadp) {
                    Chunk *prev = Chunk::fromPointerToNext(savedPrevp);
                    if (!prev->hasAvailableArenas())
                        insertPoint = availableListHeadp;
                }
                chunk->insertToAvailableList(insertPoint);
            } else {
                JS_ASSERT(chunk->info.prevp);
            }

            if (rt->gcChunkAllocationSinceLastGC) {
                /*
                 * The allocator thread has started to get new chunks. We should stop
                 * to avoid decommitting arenas in just allocated chunks.
                 */
                return;
            }
        }

        /*
         * chunk->info.prevp becomes null when the allocator thread consumed
         * all chunks from the available list.
         */
        JS_ASSERT_IF(chunk->info.prevp, *chunk->info.prevp == chunk);
        if (chunk->info.prevp == availableListHeadp || !chunk->info.prevp)
            break;

        /*
         * prevp exists and is not the list head. It must point to the next
         * field of the previous chunk.
         */
        chunk = chunk->getPrevious();
    }
}

static void
DecommitArenas(JSRuntime *rt)
{
    DecommitArenasFromAvailableList(rt, &rt->gcSystemAvailableChunkListHead);
    DecommitArenasFromAvailableList(rt, &rt->gcUserAvailableChunkListHead);
}

/* Must be called with the GC lock taken. */
static void
ExpireChunksAndArenas(JSRuntime *rt, bool shouldShrink)
{
    if (Chunk *toFree = rt->gcChunkPool.expire(rt, shouldShrink)) {
        AutoUnlockGC unlock(rt);
        FreeChunkList(toFree);
    }

    if (shouldShrink)
        DecommitArenas(rt);
}

#ifdef JS_THREADSAFE

static unsigned
GetCPUCount()
{
    static unsigned ncpus = 0;
    if (ncpus == 0) {
# ifdef XP_WIN
        SYSTEM_INFO sysinfo;
        GetSystemInfo(&sysinfo);
        ncpus = unsigned(sysinfo.dwNumberOfProcessors);
# else
        long n = sysconf(_SC_NPROCESSORS_ONLN);
        ncpus = (n > 0) ? unsigned(n) : 1;
# endif
    }
    return ncpus;
}

bool
GCHelperThread::init()
{
    if (!(wakeup = PR_NewCondVar(rt->gcLock)))
        return false;
    if (!(done = PR_NewCondVar(rt->gcLock)))
        return false;

    thread = PR_CreateThread(PR_USER_THREAD, threadMain, this, PR_PRIORITY_NORMAL,
                             PR_LOCAL_THREAD, PR_JOINABLE_THREAD, 0);
    if (!thread)
        return false;

    backgroundAllocation = (GetCPUCount() >= 2);
    return true;
}

void
GCHelperThread::finish()
{
    PRThread *join = NULL;
    {
        AutoLockGC lock(rt);
        if (thread && state != SHUTDOWN) {
            /*
             * We cannot be in the ALLOCATING or CANCEL_ALLOCATION states as
             * the allocations should have been stopped during the last GC.
             */
            JS_ASSERT(state == IDLE || state == SWEEPING);
            if (state == IDLE)
                PR_NotifyCondVar(wakeup);
            state = SHUTDOWN;
            join = thread;
        }
    }
    if (join) {
        /* PR_DestroyThread is not necessary. */
        PR_JoinThread(join);
    }
    if (wakeup)
        PR_DestroyCondVar(wakeup);
    if (done)
        PR_DestroyCondVar(done);
}

/* static */
void
GCHelperThread::threadMain(void *arg)
{
    static_cast<GCHelperThread *>(arg)->threadLoop();
}

void
GCHelperThread::threadLoop()
{
    AutoLockGC lock(rt);

    /*
     * Even on the first iteration the state can be SHUTDOWN or SWEEPING if
     * the stop request or the GC and the corresponding startBackgroundSweep call
     * happen before this thread has a chance to run.
     */
    for (;;) {
        switch (state) {
          case SHUTDOWN:
            return;
          case IDLE:
            PR_WaitCondVar(wakeup, PR_INTERVAL_NO_TIMEOUT);
            break;
          case SWEEPING:
            doSweep();
            if (state == SWEEPING)
                state = IDLE;
            PR_NotifyAllCondVar(done);
            break;
          case ALLOCATING:
            do {
                Chunk *chunk;
                {
                    AutoUnlockGC unlock(rt);
                    chunk = Chunk::allocate(rt);
                }

                /* OOM stops the background allocation. */
                if (!chunk)
                    break;
                JS_ASSERT(chunk->info.numArenasFreeCommitted == ArenasPerChunk);
                rt->gcNumArenasFreeCommitted += ArenasPerChunk;
                rt->gcChunkPool.put(chunk);
            } while (state == ALLOCATING && rt->gcChunkPool.wantBackgroundAllocation(rt));
            if (state == ALLOCATING)
                state = IDLE;
            break;
          case CANCEL_ALLOCATION:
            state = IDLE;
            PR_NotifyAllCondVar(done);
            break;
        }
    }
}

bool
GCHelperThread::prepareForBackgroundSweep()
{
    JS_ASSERT(state == IDLE);
    size_t maxArenaLists = MAX_BACKGROUND_FINALIZE_KINDS * rt->compartments.length();
    return finalizeVector.reserve(maxArenaLists);
}

/* Must be called with the GC lock taken. */
void
GCHelperThread::startBackgroundSweep(JSContext *cx, bool shouldShrink)
{
    /* The caller takes the GC lock. */
    JS_ASSERT(state == IDLE);
    JS_ASSERT(cx);
    JS_ASSERT(!finalizationContext);
    finalizationContext = cx;
    shrinkFlag = shouldShrink;
    state = SWEEPING;
    PR_NotifyCondVar(wakeup);
}

/* Must be called with the GC lock taken. */
void
GCHelperThread::startBackgroundShrink()
{
    switch (state) {
      case IDLE:
        JS_ASSERT(!finalizationContext);
        shrinkFlag = true;
        state = SWEEPING;
        PR_NotifyCondVar(wakeup);
        break;
      case SWEEPING:
        shrinkFlag = true;
        break;
      case ALLOCATING:
      case CANCEL_ALLOCATION:
        /*
         * If we have started background allocation there is nothing to
         * shrink.
         */
        break;
      case SHUTDOWN:
        JS_NOT_REACHED("No shrink on shutdown");
    }
}

/* Must be called with the GC lock taken. */
void
GCHelperThread::waitBackgroundSweepEnd()
{
    while (state == SWEEPING)
        PR_WaitCondVar(done, PR_INTERVAL_NO_TIMEOUT);
}

/* Must be called with the GC lock taken. */
void
GCHelperThread::waitBackgroundSweepOrAllocEnd()
{
    if (state == ALLOCATING)
        state = CANCEL_ALLOCATION;
    while (state == SWEEPING || state == CANCEL_ALLOCATION)
        PR_WaitCondVar(done, PR_INTERVAL_NO_TIMEOUT);
}

/* Must be called with the GC lock taken. */
inline void
GCHelperThread::startBackgroundAllocationIfIdle()
{
    if (state == IDLE) {
        state = ALLOCATING;
        PR_NotifyCondVar(wakeup);
    }
}

JS_FRIEND_API(void)
GCHelperThread::replenishAndFreeLater(void *ptr)
{
    JS_ASSERT(freeCursor == freeCursorEnd);
    do {
        if (freeCursor && !freeVector.append(freeCursorEnd - FREE_ARRAY_LENGTH))
            break;
        freeCursor = (void **) OffTheBooks::malloc_(FREE_ARRAY_SIZE);
        if (!freeCursor) {
            freeCursorEnd = NULL;
            break;
        }
        freeCursorEnd = freeCursor + FREE_ARRAY_LENGTH;
        *freeCursor++ = ptr;
        return;
    } while (false);
    Foreground::free_(ptr);
}

/* Must be called with the GC lock taken. */
void
GCHelperThread::doSweep()
{
    if (JSContext *cx = finalizationContext) {
        finalizationContext = NULL;
        AutoUnlockGC unlock(rt);

        /*
         * We must finalize in the insert order, see comments in
         * finalizeObjects.
         */
        for (ArenaHeader **i = finalizeVector.begin(); i != finalizeVector.end(); ++i)
            ArenaLists::backgroundFinalize(cx, *i);
        finalizeVector.resize(0);

        if (freeCursor) {
            void **array = freeCursorEnd - FREE_ARRAY_LENGTH;
            freeElementsAndArray(array, freeCursor);
            freeCursor = freeCursorEnd = NULL;
        } else {
            JS_ASSERT(!freeCursorEnd);
        }
        for (void ***iter = freeVector.begin(); iter != freeVector.end(); ++iter) {
            void **array = *iter;
            freeElementsAndArray(array, array + FREE_ARRAY_LENGTH);
        }
        freeVector.resize(0);
    }

    bool shrinking = shrinkFlag;
    ExpireChunksAndArenas(rt, shrinking);

    /*
     * The main thread may have called ShrinkGCBuffers while
     * ExpireChunksAndArenas(rt, false) was running, so we recheck the flag
     * afterwards.
     */
    if (!shrinking && shrinkFlag) {
        shrinkFlag = false;
        ExpireChunksAndArenas(rt, true);
    }
}

#endif /* JS_THREADSAFE */

} /* namespace js */

static bool
ReleaseObservedTypes(JSRuntime *rt)
{
    bool releaseTypes = false;
    int64_t now = PRMJ_Now();
    if (now >= rt->gcJitReleaseTime) {
        releaseTypes = true;
        rt->gcJitReleaseTime = now + JIT_SCRIPT_RELEASE_TYPES_INTERVAL;
    }

    return releaseTypes;
}

static void
SweepCompartments(JSContext *cx, JSGCInvocationKind gckind)
{
    JSRuntime *rt = cx->runtime;
    JSCompartmentCallback callback = rt->compartmentCallback;

    /* Skip the atomsCompartment. */
    JSCompartment **read = rt->compartments.begin() + 1;
    JSCompartment **end = rt->compartments.end();
    JSCompartment **write = read;
    JS_ASSERT(rt->compartments.length() >= 1);
    JS_ASSERT(*rt->compartments.begin() == rt->atomsCompartment);

    while (read < end) {
        JSCompartment *compartment = *read++;

        if (!compartment->hold &&
            (compartment->arenas.arenaListsAreEmpty() || !rt->hasContexts()))
        {
            compartment->arenas.checkEmptyFreeLists();
            if (callback)
                JS_ALWAYS_TRUE(callback(cx, compartment, JSCOMPARTMENT_DESTROY));
            if (compartment->principals)
                JSPRINCIPALS_DROP(cx, compartment->principals);
            cx->delete_(compartment);
            continue;
        }
        *write++ = compartment;
    }
    rt->compartments.resize(write - rt->compartments.begin());
}

static void
PurgeRuntime(JSRuntime *rt)
{
    for (GCCompartmentsIter c(rt); !c.done(); c.next())
        c->purge();

    rt->tempLifoAlloc.freeUnused();
    rt->gsnCache.purge();

    /* FIXME: bug 506341 */
    rt->propertyCache.purge(rt);

    for (ContextIter acx(rt); !acx.done(); acx.next())
        acx->purge();
}

static void
BeginMarkPhase(JSRuntime *rt)
{
    GCMarker *gcmarker = &rt->gcMarker;

    rt->gcStartNumber = rt->gcNumber;

    /* Reset weak map list. */
    WeakMapBase::resetWeakMapList(rt);

    /*
     * We must purge the runtime at the beginning of an incremental GC. The
     * danger if we purge later is that the snapshot invariant of incremental
     * GC will be broken, as follows. If some object is reachable only through
     * some cache (say the dtoaCache) then it will not be part of the snapshot.
     * If we purge after root marking, then the mutator could obtain a pointer
     * to the object and start using it. This object might never be marked, so
     * a GC hazard would exist.
     */
    PurgeRuntime(rt);

    /*
     * Mark phase.
     */
    gcstats::AutoPhase ap1(rt->gcStats, gcstats::PHASE_MARK);
    gcstats::AutoPhase ap2(rt->gcStats, gcstats::PHASE_MARK_ROOTS);

    for (GCChunkSet::Range r(rt->gcChunkSet.all()); !r.empty(); r.popFront())
        r.front()->bitmap.clear();

    MarkRuntime(gcmarker);
}

void
MarkWeakReferences(GCMarker *gcmarker)
{
    JS_ASSERT(gcmarker->isDrained());
    while (WatchpointMap::markAllIteratively(gcmarker) ||
           WeakMapBase::markAllIteratively(gcmarker) ||
           Debugger::markAllIteratively(gcmarker))
    {
        SliceBudget budget;
        gcmarker->drainMarkStack(budget);
    }
    JS_ASSERT(gcmarker->isDrained());
}

static void
MarkGrayAndWeak(JSRuntime *rt)
{
    FullGCMarker *gcmarker = &rt->gcMarker;

    JS_ASSERT(gcmarker->isDrained());
    MarkWeakReferences(gcmarker);

    gcmarker->setMarkColorGray();
    if (gcmarker->hasBufferedGrayRoots()) {
        gcmarker->markBufferedGrayRoots();
    } else {
        if (JSTraceDataOp op = rt->gcGrayRootsTraceOp)
            (*op)(gcmarker, rt->gcGrayRootsData);
    }
    SliceBudget budget;
    gcmarker->drainMarkStack(budget);
    MarkWeakReferences(gcmarker);
    JS_ASSERT(gcmarker->isDrained());
}

#ifdef DEBUG
static void
ValidateIncrementalMarking(JSContext *cx);
#endif

static void
EndMarkPhase(JSContext *cx)
{
    JSRuntime *rt = cx->runtime;

    {
        gcstats::AutoPhase ap1(rt->gcStats, gcstats::PHASE_MARK);
        gcstats::AutoPhase ap2(rt->gcStats, gcstats::PHASE_MARK_OTHER);
        MarkGrayAndWeak(rt);
    }

    JS_ASSERT(rt->gcMarker.isDrained());

#ifdef DEBUG
    if (rt->gcIncrementalState != NO_INCREMENTAL)
        ValidateIncrementalMarking(cx);
#endif

    if (rt->gcCallback)
        (void) rt->gcCallback(cx, JSGC_MARK_END);

#ifdef DEBUG
    /* Make sure that we didn't mark an object in another compartment */
    if (rt->gcCurrentCompartment) {
        for (CompartmentsIter c(rt); !c.done(); c.next()) {
            JS_ASSERT_IF(c != rt->gcCurrentCompartment && c != rt->atomsCompartment,
                         c->arenas.checkArenaListAllUnmarked());
        }
    }
#endif
}

#ifdef DEBUG
static void
ValidateIncrementalMarking(JSContext *cx)
{
    typedef HashMap<Chunk *, uintptr_t *, GCChunkHasher, SystemAllocPolicy> BitmapMap;
    BitmapMap map;
    if (!map.init())
        return;

    JSRuntime *rt = cx->runtime;
    FullGCMarker *gcmarker = &rt->gcMarker;

    /* Save existing mark bits. */
    for (GCChunkSet::Range r(rt->gcChunkSet.all()); !r.empty(); r.popFront()) {
        ChunkBitmap *bitmap = &r.front()->bitmap;
        uintptr_t *entry = (uintptr_t *)js_malloc(sizeof(bitmap->bitmap));
        if (!entry)
            return;

        memcpy(entry, bitmap->bitmap, sizeof(bitmap->bitmap));
        if (!map.putNew(r.front(), entry))
            return;
    }

    /* Save the existing weakmaps. */
    WeakMapVector weakmaps;
    if (!WeakMapBase::saveWeakMapList(rt, weakmaps))
        return;

    /*
     * After this point, the function should run to completion, so we shouldn't
     * do anything fallible.
     */

    /* Re-do all the marking, but non-incrementally. */
    js::gc::State state = rt->gcIncrementalState;
    rt->gcIncrementalState = NO_INCREMENTAL;

    /* As we're re-doing marking, we need to reset the weak map list. */
    WeakMapBase::resetWeakMapList(rt);

    JS_ASSERT(gcmarker->isDrained());
    gcmarker->reset();

    for (GCChunkSet::Range r(rt->gcChunkSet.all()); !r.empty(); r.popFront())
        r.front()->bitmap.clear();

    MarkRuntime(gcmarker, true);
    SliceBudget budget;
    rt->gcMarker.drainMarkStack(budget);
    MarkGrayAndWeak(rt);

    /* Now verify that we have the same mark bits as before. */
    for (GCChunkSet::Range r(rt->gcChunkSet.all()); !r.empty(); r.popFront()) {
        Chunk *chunk = r.front();
        ChunkBitmap *bitmap = &chunk->bitmap;
        uintptr_t *entry = map.lookup(r.front())->value;
        ChunkBitmap incBitmap;

        memcpy(incBitmap.bitmap, entry, sizeof(incBitmap.bitmap));
        js_free(entry);

        for (size_t i = 0; i < ArenasPerChunk; i++) {
            Arena *arena = &chunk->arenas[i];
            if (!arena->aheader.allocated())
                continue;
            if (rt->gcCurrentCompartment && arena->aheader.compartment != rt->gcCurrentCompartment)
                continue;
            if (arena->aheader.allocatedDuringIncremental)
                continue;

            AllocKind kind = arena->aheader.getAllocKind();
            uintptr_t thing = arena->thingsStart(kind);
            uintptr_t end = arena->thingsEnd();
            while (thing < end) {
                Cell *cell = (Cell *)thing;
                if (bitmap->isMarked(cell, BLACK) && !incBitmap.isMarked(cell, BLACK)) {
                    JS_DumpHeap(cx, stdout, NULL, JSGCTraceKind(0), NULL, 100000, NULL);
                    printf("Assertion cell: %p (%d)\n", (void *)cell, cell->getAllocKind());
                }
                JS_ASSERT_IF(bitmap->isMarked(cell, BLACK), incBitmap.isMarked(cell, BLACK));
                thing += Arena::thingSize(kind);
            }
        }

        memcpy(bitmap->bitmap, incBitmap.bitmap, sizeof(incBitmap.bitmap));
    }

    /* Restore the weak map list. */
    WeakMapBase::resetWeakMapList(rt);
    WeakMapBase::restoreWeakMapList(rt, weakmaps);

    rt->gcIncrementalState = state;
}
#endif

static void
SweepPhase(JSContext *cx, JSGCInvocationKind gckind)
{
    JSRuntime *rt = cx->runtime;

#ifdef JS_THREADSAFE
    if (rt->hasContexts() && rt->gcHelperThread.prepareForBackgroundSweep())
        cx->gcBackgroundFree = &rt->gcHelperThread;
#endif

    /* Purge the ArenaLists before sweeping. */
    for (GCCompartmentsIter c(rt); !c.done(); c.next())
        c->arenas.purge();

    /*
     * Sweep phase.
     *
     * Finalize as we sweep, outside of rt->gcLock but with rt->gcRunning set
     * so that any attempt to allocate a GC-thing from a finalizer will fail,
     * rather than nest badly and leave the unmarked newborn to be swept.
     *
     * We first sweep atom state so we can use IsAboutToBeFinalized on
     * JSString held in a hashtable to check if the hashtable entry can be
     * freed. Note that even after the entry is freed, JSObject finalizers can
     * continue to access the corresponding JSString* assuming that they are
     * unique. This works since the atomization API must not be called during
     * the GC.
     */
    gcstats::AutoPhase ap(rt->gcStats, gcstats::PHASE_SWEEP);

    /* Finalize unreachable (key,value) pairs in all weak maps. */
    WeakMapBase::sweepAll(&rt->gcMarker);

    js_SweepAtomState(rt);

    /* Collect watch points associated with unreachable objects. */
    WatchpointMap::sweepAll(rt);

    if (!rt->gcCurrentCompartment)
        Debugger::sweepAll(cx);

    bool releaseTypes = !rt->gcCurrentCompartment && ReleaseObservedTypes(rt);
    for (GCCompartmentsIter c(rt); !c.done(); c.next())
        c->sweep(cx, releaseTypes);

    {
        gcstats::AutoPhase ap(rt->gcStats, gcstats::PHASE_SWEEP_OBJECT);

        /*
         * We finalize objects before other GC things to ensure that the object's
         * finalizer can access the other things even if they will be freed.
         */
        for (GCCompartmentsIter c(rt); !c.done(); c.next())
            c->arenas.finalizeObjects(cx);
    }

    {
        gcstats::AutoPhase ap(rt->gcStats, gcstats::PHASE_SWEEP_STRING);
        for (GCCompartmentsIter c(rt); !c.done(); c.next())
            c->arenas.finalizeStrings(cx);
    }

    {
        gcstats::AutoPhase ap(rt->gcStats, gcstats::PHASE_SWEEP_SCRIPT);
        for (GCCompartmentsIter c(rt); !c.done(); c.next())
            c->arenas.finalizeScripts(cx);
    }

    {
        gcstats::AutoPhase ap(rt->gcStats, gcstats::PHASE_SWEEP_SHAPE);
        for (GCCompartmentsIter c(rt); !c.done(); c.next())
            c->arenas.finalizeShapes(cx);
    }
	
    {
        gcstats::AutoPhase ap(rt->gcStats, gcstats::PHASE_SWEEP_IONCODE);
        for (GCCompartmentsIter c(rt); !c.done(); c.next())
            c->arenas.finalizeIonCode(cx);
    }

#ifdef DEBUG
     PropertyTree::dumpShapes(cx);
#endif

    {
        gcstats::AutoPhase ap(rt->gcStats, gcstats::PHASE_DESTROY);

        /*
         * Sweep script filenames after sweeping functions in the generic loop
         * above. In this way when a scripted function's finalizer destroys the
         * script and calls rt->destroyScriptHook, the hook can still access the
         * script's filename. See bug 323267.
         */
        for (GCCompartmentsIter c(rt); !c.done(); c.next())
            js_SweepScriptFilenames(c);

        /*
         * This removes compartments from rt->compartment, so we do it last to make
         * sure we don't miss sweeping any compartments.
         */
        if (!rt->gcCurrentCompartment)
            SweepCompartments(cx, gckind);

#ifndef JS_THREADSAFE
        /*
         * Destroy arenas after we finished the sweeping so finalizers can safely
         * use IsAboutToBeFinalized().
         * This is done on the GCHelperThread if JS_THREADSAFE is defined.
         */
        ExpireChunksAndArenas(rt, gckind == GC_SHRINK);
#endif
    }

    {
        gcstats::AutoPhase ap(rt->gcStats, gcstats::PHASE_XPCONNECT);
        if (rt->gcCallback)
            (void) rt->gcCallback(cx, JSGC_FINALIZE_END);
    }

    for (CompartmentsIter c(rt); !c.done(); c.next())
        c->setGCLastBytes(c->gcBytes, gckind);
}

/* Perform mark-and-sweep GC. If comp is set, we perform a single-compartment GC. */
static void
MarkAndSweep(JSContext *cx, JSGCInvocationKind gckind)
{
    JSRuntime *rt = cx->runtime;

    AutoUnlockGC unlock(rt);

    rt->gcMarker.start(rt, cx);
    JS_ASSERT(!rt->gcMarker.callback);

    BeginMarkPhase(rt);
    {
        gcstats::AutoPhase ap(rt->gcStats, gcstats::PHASE_MARK);
        SliceBudget budget;
        rt->gcMarker.drainMarkStack(budget);
    }
    EndMarkPhase(cx);
    SweepPhase(cx, gckind);

    rt->gcMarker.stop();
}

/*
 * This class should be used by any code that needs to exclusive access to the
 * heap in order to trace through it...
 */
class AutoHeapSession {
  public:
    explicit AutoHeapSession(JSRuntime *rt);
    ~AutoHeapSession();

  protected:
    JSRuntime *runtime;

  private:
    AutoHeapSession(const AutoHeapSession&) MOZ_DELETE;
    void operator=(const AutoHeapSession&) MOZ_DELETE;
};

/* ...while this class is to be used only for garbage collection. */
class AutoGCSession : AutoHeapSession {
  public:
    explicit AutoGCSession(JSContext *cx, JSCompartment *comp);
    ~AutoGCSession();

  private:
    /*
     * We should not be depending on cx->compartment in the GC, so set it to
     * NULL to look for violations.
     */
    SwitchToCompartment switcher;
};

/* Start a new heap session. */
AutoHeapSession::AutoHeapSession(JSRuntime *rt)
  : runtime(rt)
{
    JS_ASSERT(!rt->noGCOrAllocationCheck);
    JS_ASSERT(!rt->gcRunning);
    rt->gcRunning = true;
}

AutoHeapSession::~AutoHeapSession()
{
    JS_ASSERT(runtime->gcRunning);
    runtime->gcRunning = false;
}

AutoGCSession::AutoGCSession(JSContext *cx, JSCompartment *comp)
  : AutoHeapSession(cx->runtime),
    switcher(cx, (JSCompartment *)NULL)
{
    JS_ASSERT(!runtime->gcCurrentCompartment);
    runtime->gcCurrentCompartment = comp;

    runtime->gcIsNeeded = false;
    runtime->gcTriggerCompartment = NULL;
    runtime->gcInterFrameGC = true;

    runtime->gcNumber++;

    runtime->resetGCMallocBytes();

    /* Clear gcMallocBytes for all compartments */
    for (CompartmentsIter c(runtime); !c.done(); c.next())
        c->resetGCMallocBytes();
}

AutoGCSession::~AutoGCSession()
{
    runtime->gcCurrentCompartment = NULL;
    runtime->gcNextFullGCTime = PRMJ_Now() + GC_IDLE_FULL_SPAN;
    runtime->gcChunkAllocationSinceLastGC = false;
}

static void
ResetIncrementalGC(JSRuntime *rt, const char *reason)
{
    if (rt->gcIncrementalState == NO_INCREMENTAL)
        return;

    for (CompartmentsIter c(rt); !c.done(); c.next()) {
        if (!rt->gcIncrementalCompartment || rt->gcIncrementalCompartment == c) {
            c->needsBarrier_ = false;
            c->barrierMarker_.reset();
            c->barrierMarker_.stop();
        }
        JS_ASSERT(!c->needsBarrier_);
    }

    rt->gcIncrementalCompartment = NULL;
    rt->gcMarker.reset();
    rt->gcMarker.stop();
    rt->gcIncrementalState = NO_INCREMENTAL;

    rt->gcStats.reset(reason);
}

class AutoGCSlice {
  public:
    AutoGCSlice(JSContext *cx);
    ~AutoGCSlice();

  private:
    JSContext *context;
};

AutoGCSlice::AutoGCSlice(JSContext *cx)
  : context(cx)
{
    JSRuntime *rt = context->runtime;

    /*
     * During incremental GC, the compartment's active flag determines whether
     * there are stack frames active for any of its scripts. Normally this flag
     * is set at the beginning of the mark phase. During incremental GC, we also
     * set it at the start of every phase.
     */
    rt->stackSpace.markActiveCompartments();

    for (GCCompartmentsIter c(rt); !c.done(); c.next()) {
        /* Clear this early so we don't do any write barriers during GC. */
        if (rt->gcIncrementalState == MARK)
            c->needsBarrier_ = false;
        else
            JS_ASSERT(!c->needsBarrier_);
    }
}

AutoGCSlice::~AutoGCSlice()
{
    JSRuntime *rt = context->runtime;

    for (GCCompartmentsIter c(rt); !c.done(); c.next()) {
        if (rt->gcIncrementalState == MARK) {
            c->needsBarrier_ = true;
            c->arenas.prepareForIncrementalGC(c);
        } else {
            JS_ASSERT(rt->gcIncrementalState == NO_INCREMENTAL);

            c->needsBarrier_ = false;
        }
    }
}

class AutoCopyFreeListToArenas {
    JSRuntime *rt;

  public:
    AutoCopyFreeListToArenas(JSRuntime *rt)
      : rt(rt) {
        for (CompartmentsIter c(rt); !c.done(); c.next())
            c->arenas.copyFreeListsToArenas();
    }

    ~AutoCopyFreeListToArenas() {
        for (CompartmentsIter c(rt); !c.done(); c.next())
            c->arenas.clearFreeListsInArenas();
    }
};

static void
IncrementalGCSlice(JSContext *cx, int64_t budget, JSGCInvocationKind gckind)
{
    JSRuntime *rt = cx->runtime;

    AutoUnlockGC unlock(rt);
    AutoGCSlice slice(cx);

    gc::State initialState = rt->gcIncrementalState;

    if (rt->gcIncrementalState == NO_INCREMENTAL) {
        JS_ASSERT(!rt->gcIncrementalCompartment);
        rt->gcIncrementalCompartment = rt->gcCurrentCompartment;
        rt->gcIncrementalState = MARK_ROOTS;
        rt->gcLastMarkSlice = false;
    }

    if (rt->gcIncrementalState == MARK_ROOTS) {
        rt->gcMarker.start(rt, cx);
        JS_ASSERT(IS_GC_MARKING_TRACER(&rt->gcMarker));

        for (GCCompartmentsIter c(rt); !c.done(); c.next()) {
            c->discardJitCode(cx);
            c->barrierMarker_.start(rt, NULL);
        }

        BeginMarkPhase(rt);

        rt->gcIncrementalState = MARK;
    }

    if (rt->gcIncrementalState == MARK) {
        gcstats::AutoPhase ap(rt->gcStats, gcstats::PHASE_MARK);
        SliceBudget sliceBudget(budget);

        /* If we needed delayed marking for gray roots, then collect until done. */
        if (!rt->gcMarker.hasBufferedGrayRoots())
            sliceBudget.reset();

        rt->gcMarker.context = cx;
        bool finished = rt->gcMarker.drainMarkStack(sliceBudget);

        for (GCCompartmentsIter c(rt); !c.done(); c.next()) {
            c->barrierMarker_.context = cx;
            finished &= c->barrierMarker_.drainMarkStack(sliceBudget);
            c->barrierMarker_.context = NULL;
        }

        if (finished) {
            JS_ASSERT(rt->gcMarker.isDrained());
#ifdef DEBUG
            for (GCCompartmentsIter c(rt); !c.done(); c.next())
                JS_ASSERT(c->barrierMarker_.isDrained());
#endif
            if (initialState == MARK && !rt->gcLastMarkSlice)
                rt->gcLastMarkSlice = true;
            else
                rt->gcIncrementalState = SWEEP;
        }
    }

    if (rt->gcIncrementalState == SWEEP) {
        EndMarkPhase(cx);
        SweepPhase(cx, gckind);

        rt->gcMarker.stop();

        /* JIT code was already discarded during sweeping. */
        for (GCCompartmentsIter c(rt); !c.done(); c.next())
            c->barrierMarker_.stop();

        rt->gcIncrementalCompartment = NULL;

        rt->gcIncrementalState = NO_INCREMENTAL;
    }
}

class IncrementalSafety
{
    const char *reason_;

    IncrementalSafety(const char *reason) : reason_(reason) {}

  public:
    static IncrementalSafety Safe() { return IncrementalSafety(NULL); }
    static IncrementalSafety Unsafe(const char *reason) { return IncrementalSafety(reason); }

    typedef void (IncrementalSafety::* ConvertibleToBool)();
    void nonNull() {}

    operator ConvertibleToBool() const {
        return reason_ == NULL ? &IncrementalSafety::nonNull : 0;
    }

    const char *reason() {
        JS_ASSERT(reason_);
        return reason_;
    }
};

static IncrementalSafety
IsIncrementalGCSafe(JSRuntime *rt)
{
    if (rt->gcCompartmentCreated) {
        rt->gcCompartmentCreated = false;
        return IncrementalSafety::Unsafe("compartment created");
    }

    if (rt->gcKeepAtoms)
        return IncrementalSafety::Unsafe("gcKeepAtoms set");

    for (GCCompartmentsIter c(rt); !c.done(); c.next()) {
        if (c->activeAnalysis)
            return IncrementalSafety::Unsafe("activeAnalysis set");
    }

    if (!rt->gcIncrementalEnabled)
        return IncrementalSafety::Unsafe("incremental permanently disabled");

    return IncrementalSafety::Safe();
}

static void
BudgetIncrementalGC(JSRuntime *rt, int64_t *budget)
{
    IncrementalSafety safe = IsIncrementalGCSafe(rt);
    if (!safe) {
        ResetIncrementalGC(rt, safe.reason());
        *budget = SliceBudget::Unlimited;
        rt->gcStats.nonincremental(safe.reason());
        return;
    }

    if (rt->gcMode != JSGC_MODE_INCREMENTAL) {
        ResetIncrementalGC(rt, "GC mode change");
        *budget = SliceBudget::Unlimited;
        rt->gcStats.nonincremental("GC mode");
        return;
    }

#ifdef ANDROID
    JS_ASSERT(rt->gcIncrementalState == NO_INCREMENTAL);
    *budget = SliceBudget::Unlimited;
    rt->gcStats.nonincremental("Android");
    return;
#endif

    if (rt->gcIncrementalState != NO_INCREMENTAL &&
        rt->gcCurrentCompartment != rt->gcIncrementalCompartment)
    {
        ResetIncrementalGC(rt, "compartment change");
        return;
    }

    for (CompartmentsIter c(rt); !c.done(); c.next()) {
        if (c->gcBytes > c->gcTriggerBytes) {
            *budget = SliceBudget::Unlimited;
            rt->gcStats.nonincremental("allocation trigger");
            return;
        }
    }
}

/*
 * GC, repeatedly if necessary, until we think we have not created any new
 * garbage. We disable inlining to ensure that the bottom of the stack with
 * possible GC roots recorded in js_GC excludes any pointers we use during the
 * marking implementation.
 */
static JS_NEVER_INLINE void
GCCycle(JSContext *cx, JSCompartment *comp, int64_t budget, JSGCInvocationKind gckind)
{
    JSRuntime *rt = cx->runtime;

    JS_ASSERT_IF(comp, comp != rt->atomsCompartment);
    JS_ASSERT_IF(comp, rt->gcMode != JSGC_MODE_GLOBAL);

    /* Recursive GC is no-op. */
    if (rt->gcRunning)
        return;

    AutoGCSession gcsession(cx, comp);

    /* Don't GC if we are reporting an OOM. */
    if (rt->inOOMReport)
        return;

#ifdef JS_THREADSAFE
    /*
     * As we about to purge caches and clear the mark bits we must wait for
     * any background finalization to finish. We must also wait for the
     * background allocation to finish so we can avoid taking the GC lock
     * when manipulating the chunks during the GC.
     */
    JS_ASSERT(!cx->gcBackgroundFree);
    rt->gcHelperThread.waitBackgroundSweepOrAllocEnd();
#endif

    if (budget == SliceBudget::Unlimited) {
        /* If non-incremental GC was requested, reset incremental GC. */
        ResetIncrementalGC(rt, "requested");
        rt->gcStats.nonincremental("requested");
    } else {
        BudgetIncrementalGC(rt, &budget);
    }

    AutoCopyFreeListToArenas copy(rt);

    if (budget == SliceBudget::Unlimited && rt->gcIncrementalState == NO_INCREMENTAL)
        MarkAndSweep(cx, gckind);
    else
        IncrementalGCSlice(cx, budget, gckind);

#ifdef DEBUG
    if (rt->gcIncrementalState == NO_INCREMENTAL) {
        for (CompartmentsIter c(rt); !c.done(); c.next())
            JS_ASSERT(!c->needsBarrier_);
    }
#endif
#ifdef JS_THREADSAFE
    if (rt->gcIncrementalState == NO_INCREMENTAL) {
        if (cx->gcBackgroundFree) {
            JS_ASSERT(cx->gcBackgroundFree == &rt->gcHelperThread);
            cx->gcBackgroundFree = NULL;
            rt->gcHelperThread.startBackgroundSweep(cx, gckind == GC_SHRINK);
        }
    }
#endif
}

static void
Collect(JSContext *cx, JSCompartment *comp, int64_t budget,
        JSGCInvocationKind gckind, gcreason::Reason reason)
{
    JSRuntime *rt = cx->runtime;
    JS_AbortIfWrongThread(rt);

    JS_ASSERT_IF(budget != SliceBudget::Unlimited, JSGC_INCREMENTAL);

#ifdef JS_GC_ZEAL
    struct AutoVerifyBarriers {
        JSContext *cx;
        bool inVerify;
        AutoVerifyBarriers(JSContext *cx) : cx(cx), inVerify(cx->runtime->gcVerifyData) {
            if (inVerify) EndVerifyBarriers(cx);
        }
        ~AutoVerifyBarriers() { if (inVerify) StartVerifyBarriers(cx); }
    } av(cx);
#endif

    RecordNativeStackTopForGC(rt);

    /* This is a heuristic to avoid resets. */
    if (rt->gcIncrementalState != NO_INCREMENTAL && !rt->gcIncrementalCompartment)
        comp = NULL;

    gcstats::AutoGCSlice agc(rt->gcStats, comp, reason);

    do {
        /*
         * Let the API user decide to defer a GC if it wants to (unless this
         * is the last context). Invoke the callback regardless.
         */
        if (rt->gcIncrementalState == NO_INCREMENTAL) {
            if (JSGCCallback callback = rt->gcCallback) {
                if (!callback(cx, JSGC_BEGIN) && rt->hasContexts())
                    return;
            }
        }

        {
            /* Lock out other GC allocator and collector invocations. */
            AutoLockGC lock(rt);
            rt->gcPoke = false;
            GCCycle(cx, comp, budget, gckind);
        }

        if (rt->gcIncrementalState == NO_INCREMENTAL) {
            if (JSGCCallback callback = rt->gcCallback)
                (void) callback(cx, JSGC_END);
        }

        /*
         * On shutdown, iterate until finalizers or the JSGC_END callback
         * stop creating garbage.
         */
    } while (!rt->hasContexts() && rt->gcPoke);
}

namespace js {

void
GC(JSContext *cx, JSCompartment *comp, JSGCInvocationKind gckind, gcreason::Reason reason)
{
    Collect(cx, comp, SliceBudget::Unlimited, gckind, reason);
}

void
GCSlice(JSContext *cx, JSCompartment *comp, JSGCInvocationKind gckind, gcreason::Reason reason)
{
    Collect(cx, comp, cx->runtime->gcSliceBudget, gckind, reason);
}

void
GCDebugSlice(JSContext *cx, int64_t objCount)
{
    Collect(cx, NULL, SliceBudget::WorkBudget(objCount), GC_NORMAL, gcreason::API);
}

void
ShrinkGCBuffers(JSRuntime *rt)
{
    AutoLockGC lock(rt);
    JS_ASSERT(!rt->gcRunning);
#ifndef JS_THREADSAFE
    ExpireChunksAndArenas(rt, true);
#else
    rt->gcHelperThread.startBackgroundShrink();
#endif
}

void
TraceRuntime(JSTracer *trc)
{
    JS_ASSERT(!IS_GC_MARKING_TRACER(trc));

#ifdef JS_THREADSAFE
    {
        JSRuntime *rt = trc->runtime;
        if (!rt->gcRunning) {
            AutoLockGC lock(rt);
            AutoHeapSession session(rt);

            rt->gcHelperThread.waitBackgroundSweepEnd();
            AutoUnlockGC unlock(rt);

            AutoCopyFreeListToArenas copy(rt);
            RecordNativeStackTopForGC(rt);
            MarkRuntime(trc);
            return;
        }
    }
#else
    AutoCopyFreeListToArenas copy(trc->runtime);
    RecordNativeStackTopForGC(trc->runtime);
#endif

    /*
     * Calls from inside a normal GC or a recursive calls are OK and do not
     * require session setup.
     */
    MarkRuntime(trc);
}

struct IterateArenaCallbackOp
{
    JSRuntime *rt;
    void *data;
    IterateArenaCallback callback;
    JSGCTraceKind traceKind;
    size_t thingSize;
    IterateArenaCallbackOp(JSRuntime *rt, void *data, IterateArenaCallback callback,
                           JSGCTraceKind traceKind, size_t thingSize)
        : rt(rt), data(data), callback(callback), traceKind(traceKind), thingSize(thingSize)
    {}
    void operator()(Arena *arena) { (*callback)(rt, data, arena, traceKind, thingSize); }
};

struct IterateCellCallbackOp
{
    JSRuntime *rt;
    void *data;
    IterateCellCallback callback;
    JSGCTraceKind traceKind;
    size_t thingSize;
    IterateCellCallbackOp(JSRuntime *rt, void *data, IterateCellCallback callback,
                          JSGCTraceKind traceKind, size_t thingSize)
        : rt(rt), data(data), callback(callback), traceKind(traceKind), thingSize(thingSize)
    {}
    void operator()(Cell *cell) { (*callback)(rt, data, cell, traceKind, thingSize); }
};

void
IterateCompartmentsArenasCells(JSRuntime *rt, void *data,
                               JSIterateCompartmentCallback compartmentCallback,
                               IterateArenaCallback arenaCallback,
                               IterateCellCallback cellCallback)
{
    JS_ASSERT(!rt->gcRunning);

    AutoLockGC lock(rt);
    AutoHeapSession session(rt);
#ifdef JS_THREADSAFE
    rt->gcHelperThread.waitBackgroundSweepEnd();
#endif
    AutoUnlockGC unlock(rt);

    AutoCopyFreeListToArenas copy(rt);
    for (CompartmentsIter c(rt); !c.done(); c.next()) {
        (*compartmentCallback)(rt, data, c);

        for (size_t thingKind = 0; thingKind != FINALIZE_LIMIT; thingKind++) {
            JSGCTraceKind traceKind = MapAllocToTraceKind(AllocKind(thingKind));
            size_t thingSize = Arena::thingSize(AllocKind(thingKind));
            IterateArenaCallbackOp arenaOp(rt, data, arenaCallback, traceKind, thingSize);
            IterateCellCallbackOp cellOp(rt, data, cellCallback, traceKind, thingSize);
            ForEachArenaAndCell(c, AllocKind(thingKind), arenaOp, cellOp);
        }
    }
}

void
IterateChunks(JSRuntime *rt, void *data, IterateChunkCallback chunkCallback)
{
    /* :XXX: Any way to common this preamble with IterateCompartmentsArenasCells? */
    JS_ASSERT(!rt->gcRunning);

    AutoLockGC lock(rt);
    AutoHeapSession session(rt);
#ifdef JS_THREADSAFE
    rt->gcHelperThread.waitBackgroundSweepEnd();
#endif
    AutoUnlockGC unlock(rt);

    for (js::GCChunkSet::Range r = rt->gcChunkSet.all(); !r.empty(); r.popFront())
        chunkCallback(rt, data, r.front());
}

void
IterateCells(JSRuntime *rt, JSCompartment *compartment, AllocKind thingKind,
             void *data, IterateCellCallback cellCallback)
{
    /* :XXX: Any way to common this preamble with IterateCompartmentsArenasCells? */
    JS_ASSERT(!rt->gcRunning);

    AutoLockGC lock(rt);
    AutoHeapSession session(rt);
#ifdef JS_THREADSAFE
    rt->gcHelperThread.waitBackgroundSweepEnd();
#endif
    AutoUnlockGC unlock(rt);

    AutoCopyFreeListToArenas copy(rt);

    JSGCTraceKind traceKind = MapAllocToTraceKind(thingKind);
    size_t thingSize = Arena::thingSize(thingKind);

    if (compartment) {
        for (CellIterUnderGC i(compartment, thingKind); !i.done(); i.next())
            cellCallback(rt, data, i.getCell(), traceKind, thingSize);
    } else {
        for (CompartmentsIter c(rt); !c.done(); c.next()) {
            for (CellIterUnderGC i(c, thingKind); !i.done(); i.next())
                cellCallback(rt, data, i.getCell(), traceKind, thingSize);
        }
    }
}

namespace gc {

JSCompartment *
NewCompartment(JSContext *cx, JSPrincipals *principals)
{
    JSRuntime *rt = cx->runtime;
    JS_AbortIfWrongThread(rt);

    JSCompartment *compartment = cx->new_<JSCompartment>(rt);
    if (compartment && compartment->init(cx)) {
        // Any compartment with the trusted principals -- and there can be
        // multiple -- is a system compartment.
        compartment->isSystemCompartment = principals && rt->trustedPrincipals() == principals;
        if (principals) {
            compartment->principals = principals;
            JSPRINCIPALS_HOLD(cx, principals);
        }

        compartment->setGCLastBytes(8192, GC_NORMAL);

        /*
         * Before reporting the OOM condition, |lock| needs to be cleaned up,
         * hence the scoping.
         */
        {
            AutoLockGC lock(rt);

            /*
             * If we're in the middle of an incremental GC, we cancel
             * it. Otherwise we might fail the mark the newly created
             * compartment fully.
             */
            if (rt->gcIncrementalState == MARK) {
                rt->gcCompartmentCreated = true;

                /*
                 * Start the tracer so that it's legal to stop() it when
                 * resetting the GC.
                 */
                if (!rt->gcIncrementalCompartment)
                    compartment->barrierMarker_.start(rt, NULL);
            }

            if (rt->compartments.append(compartment))
                return compartment;
        }

        js_ReportOutOfMemory(cx);
    }
    Foreground::delete_(compartment);
    return NULL;
}

void
RunDebugGC(JSContext *cx)
{
#ifdef JS_GC_ZEAL
    JSRuntime *rt = cx->runtime;

    /*
     * If rt->gcDebugCompartmentGC is true, only GC the current
     * compartment. But don't GC the atoms compartment.
     */
    rt->gcTriggerCompartment = rt->gcDebugCompartmentGC ? cx->compartment : NULL;
    if (rt->gcTriggerCompartment == rt->atomsCompartment)
        rt->gcTriggerCompartment = NULL;

    RunLastDitchGC(cx);
#endif
}

#if defined(DEBUG) && defined(JSGC_ROOT_ANALYSIS) && !defined(JS_THREADSAFE)

static void
CheckStackRoot(JSTracer *trc, uintptr_t *w)
{
    /* Mark memory as defined for valgrind, as in MarkWordConservatively. */
#ifdef JS_VALGRIND
    VALGRIND_MAKE_MEM_DEFINED(&w, sizeof(w));
#endif

    ConservativeGCTest test = MarkIfGCThingWord(trc, *w, DONT_MARK_THING);

    if (test == CGCT_VALID) {
        JSContext *iter = NULL;
        bool matched = false;
        JSRuntime *rt = trc->runtime;
        for (unsigned i = 0; i < THING_ROOT_COUNT; i++) {
            Root<Cell*> *rooter = rt->thingGCRooters[i];
            while (rooter) {
                if (rooter->address() == (Cell **) w)
                    matched = true;
                rooter = rooter->previous();
            }
        }
        CheckRoot *check = rt->checkGCRooters;
        while (check) {
            if (check->contains(static_cast<uint8_t*>(w), sizeof(w)))
                matched = true;
            check = check->previous();
        }
        if (!matched) {
            /*
             * Only poison the last byte in the word. It is easy to get
             * accidental collisions when a value that does not occupy a full
             * word is used to overwrite a now-dead GC thing pointer. In this
             * case we want to avoid damaging the smaller value.
             */
            PoisonPtr(w);
        }
    }
}

static void
CheckStackRootsRange(JSTracer *trc, uintptr_t *begin, uintptr_t *end)
{
    JS_ASSERT(begin <= end);
    for (uintptr_t *i = begin; i != end; ++i)
        CheckStackRoot(trc, i);
}

void
CheckStackRoots(JSContext *cx)
{
    AutoCopyFreeListToArenas copy(cx->runtime);

    JSTracer checker;
    JS_TracerInit(&checker, cx, EmptyMarkCallback);

    ThreadData *td = JS_THREAD_DATA(cx);

    ConservativeGCThreadData *ctd = &td->conservativeGC;
    ctd->recordStackTop();

    JS_ASSERT(ctd->hasStackToScan());
    uintptr_t *stackMin, *stackEnd;
#if JS_STACK_GROWTH_DIRECTION > 0
    stackMin = td->nativeStackBase;
    stackEnd = ctd->nativeStackTop;
#else
    stackMin = ctd->nativeStackTop + 1;
    stackEnd = td->nativeStackBase;
#endif

    JS_ASSERT(stackMin <= stackEnd);
    CheckStackRootsRange(&checker, stackMin, stackEnd);
    CheckStackRootsRange(&checker, ctd->registerSnapshot.words,
                         ArrayEnd(ctd->registerSnapshot.words));
}

#endif /* DEBUG && JSGC_ROOT_ANALYSIS && !JS_THREADSAFE */

#ifdef JS_GC_ZEAL

/*
 * Write barrier verification
 *
 * The next few functions are for incremental write barrier verification. When
 * StartVerifyBarriers is called, a snapshot is taken of all objects in the GC
 * heap and saved in an explicit graph data structure. Later, EndVerifyBarriers
 * traverses the heap again. Any pointer values that were in the snapshot and
 * are no longer found must be marked; otherwise an assertion triggers. Note
 * that we must not GC in between starting and finishing a verification phase.
 *
 * The VerifyBarriers function is a shorthand. It checks if a verification phase
 * is currently running. If not, it starts one. Otherwise, it ends the current
 * phase and starts a new one.
 *
 * The user can adjust the frequency of verifications, which causes
 * VerifyBarriers to be a no-op all but one out of N calls. However, if the
 * |always| parameter is true, it starts a new phase no matter what.
 */

struct EdgeValue
{
    void *thing;
    JSGCTraceKind kind;
    char *label;
};

struct VerifyNode
{
    void *thing;
    JSGCTraceKind kind;
    uint32_t count;
    EdgeValue edges[1];
};

typedef HashMap<void *, VerifyNode *> NodeMap;

/*
 * The verifier data structures are simple. The entire graph is stored in a
 * single block of memory. At the beginning is a VerifyNode for the root
 * node. It is followed by a sequence of EdgeValues--the exact number is given
 * in the node. After the edges come more nodes and their edges.
 *
 * The edgeptr and term fields are used to allocate out of the block of memory
 * for the graph. If we run out of memory (i.e., if edgeptr goes beyond term),
 * we just abandon the verification.
 *
 * The nodemap field is a hashtable that maps from the address of the GC thing
 * to the VerifyNode that represents it.
 */
struct VerifyTracer : JSTracer {
    /* The gcNumber when the verification began. */
    uint64_t number;

    /* This counts up to JS_VERIFIER_FREQ to decide whether to verify. */
    uint32_t count;

    /* This graph represents the initial GC "snapshot". */
    VerifyNode *curnode;
    VerifyNode *root;
    char *edgeptr;
    char *term;
    NodeMap nodemap;

    VerifyTracer(JSContext *cx) : root(NULL), nodemap(cx) {}
    ~VerifyTracer() { js_free(root); }
};

/*
 * This function builds up the heap snapshot by adding edges to the current
 * node.
 */
static void
AccumulateEdge(JSTracer *jstrc, void **thingp, JSGCTraceKind kind)
{
    VerifyTracer *trc = (VerifyTracer *)jstrc;

    trc->edgeptr += sizeof(EdgeValue);
    if (trc->edgeptr >= trc->term) {
        trc->edgeptr = trc->term;
        return;
    }

    VerifyNode *node = trc->curnode;
    uint32_t i = node->count;

    node->edges[i].thing = *thingp;
    node->edges[i].kind = kind;
    node->edges[i].label = trc->debugPrinter ? NULL : (char *)trc->debugPrintArg;
    node->count++;
}

static VerifyNode *
MakeNode(VerifyTracer *trc, void *thing, JSGCTraceKind kind)
{
    NodeMap::AddPtr p = trc->nodemap.lookupForAdd(thing);
    if (!p) {
        VerifyNode *node = (VerifyNode *)trc->edgeptr;
        trc->edgeptr += sizeof(VerifyNode) - sizeof(EdgeValue);
        if (trc->edgeptr >= trc->term) {
            trc->edgeptr = trc->term;
            return NULL;
        }

        node->thing = thing;
        node->count = 0;
        node->kind = kind;
        trc->nodemap.add(p, thing, node);
        return node;
    }
    return NULL;
}

static
VerifyNode *
NextNode(VerifyNode *node)
{
    if (node->count == 0)
        return (VerifyNode *)((char *)node + sizeof(VerifyNode) - sizeof(EdgeValue));
    else
        return (VerifyNode *)((char *)node + sizeof(VerifyNode) +
			      sizeof(EdgeValue)*(node->count - 1));
}

static void
StartVerifyBarriers(JSContext *cx)
{
    JSRuntime *rt = cx->runtime;

    if (rt->gcVerifyData || rt->gcIncrementalState != NO_INCREMENTAL)
        return;

    AutoLockGC lock(rt);
    AutoHeapSession session(rt);

    if (!IsIncrementalGCSafe(rt))
        return;

#ifdef JS_THREADSAFE
    rt->gcHelperThread.waitBackgroundSweepOrAllocEnd();
#endif

    AutoUnlockGC unlock(rt);

    AutoCopyFreeListToArenas copy(rt);
    RecordNativeStackTopForGC(rt);

    for (GCChunkSet::Range r(rt->gcChunkSet.all()); !r.empty(); r.popFront())
        r.front()->bitmap.clear();

    for (CompartmentsIter c(rt); !c.done(); c.next())
        c->discardJitCode(cx);

    PurgeRuntime(rt);

    VerifyTracer *trc = new (js_malloc(sizeof(VerifyTracer))) VerifyTracer(cx);

    rt->gcNumber++;
    trc->number = rt->gcNumber;
    trc->count = 0;

    JS_TracerInit(trc, cx, AccumulateEdge);

    const size_t size = 64 * 1024 * 1024;
    trc->root = (VerifyNode *)js_malloc(size);
    JS_ASSERT(trc->root);
    trc->edgeptr = (char *)trc->root;
    trc->term = trc->edgeptr + size;

    trc->nodemap.init();

    /* Create the root node. */
    trc->curnode = MakeNode(trc, NULL, JSGCTraceKind(0));

    /* We want MarkRuntime to save the roots to gcSavedRoots. */
    rt->gcIncrementalState = MARK_ROOTS;

    /* Make all the roots be edges emanating from the root node. */
    MarkRuntime(trc);

    VerifyNode *node = trc->curnode;
    if (trc->edgeptr == trc->term)
        goto oom;

    /* For each edge, make a node for it if one doesn't already exist. */
    while ((char *)node < trc->edgeptr) {
        for (uint32_t i = 0; i < node->count; i++) {
            EdgeValue &e = node->edges[i];
            VerifyNode *child = MakeNode(trc, e.thing, e.kind);
            if (child) {
                trc->curnode = child;
                JS_TraceChildren(trc, e.thing, e.kind);
            }
            if (trc->edgeptr == trc->term)
                goto oom;
        }

        node = NextNode(node);
    }

    rt->gcVerifyData = trc;
    rt->gcIncrementalState = MARK;
    for (CompartmentsIter c(rt); !c.done(); c.next()) {
        c->needsBarrier_ = true;
        c->barrierMarker_.start(rt, NULL);
        c->arenas.prepareForIncrementalGC(c);
    }

    return;

oom:
    rt->gcIncrementalState = NO_INCREMENTAL;
    trc->~VerifyTracer();
    js_free(trc);
}

static void
MarkFromAutorooter(JSTracer *jstrc, void **thingp, JSGCTraceKind kind)
{
    static_cast<Cell *>(*thingp)->markIfUnmarked();
}

static bool
IsMarkedOrAllocated(Cell *cell)
{
    return cell->isMarked() || cell->arenaHeader()->allocatedDuringIncremental;
}

const static uint32_t MAX_VERIFIER_EDGES = 1000;

/*
 * This function is called by EndVerifyBarriers for every heap edge. If the edge
 * already existed in the original snapshot, we "cancel it out" by overwriting
 * it with NULL. EndVerifyBarriers later asserts that the remaining non-NULL
 * edges (i.e., the ones from the original snapshot that must have been
 * modified) must point to marked objects.
 */
static void
CheckEdge(JSTracer *jstrc, void **thingp, JSGCTraceKind kind)
{
    VerifyTracer *trc = (VerifyTracer *)jstrc;
    VerifyNode *node = trc->curnode;

    /* Avoid n^2 behavior. */
    if (node->count > MAX_VERIFIER_EDGES)
        return;

    for (uint32_t i = 0; i < node->count; i++) {
        if (node->edges[i].thing == *thingp) {
            JS_ASSERT(node->edges[i].kind == kind);
            node->edges[i].thing = NULL;
            return;
        }
    }

    /*
     * Anything that is reachable now should have been reachable before, or else
     * it should be marked.
     */
    NodeMap::Ptr p = trc->nodemap.lookup(*thingp);
    JS_ASSERT_IF(!p, IsMarkedOrAllocated(static_cast<Cell *>(*thingp)));
}

static void
CheckReachable(JSTracer *jstrc, void **thingp, JSGCTraceKind kind)
{
    VerifyTracer *trc = (VerifyTracer *)jstrc;
    NodeMap::Ptr p = trc->nodemap.lookup(*thingp);
    JS_ASSERT_IF(!p, IsMarkedOrAllocated(static_cast<Cell *>(*thingp)));
}

static void
EndVerifyBarriers(JSContext *cx)
{
    JSRuntime *rt = cx->runtime;

    AutoLockGC lock(rt);
    AutoHeapSession session(rt);

#ifdef JS_THREADSAFE
    rt->gcHelperThread.waitBackgroundSweepOrAllocEnd();
#endif

    AutoUnlockGC unlock(rt);

    AutoCopyFreeListToArenas copy(rt);
    RecordNativeStackTopForGC(rt);

    VerifyTracer *trc = (VerifyTracer *)rt->gcVerifyData;

    if (!trc)
        return;

    /*
     * We need to bump gcNumber so that the methodjit knows that jitcode has
     * been discarded.
     */
    JS_ASSERT(trc->number == rt->gcNumber);
    rt->gcNumber++;

    /* We need to disable barriers before tracing, which may invoke barriers. */
    for (CompartmentsIter c(rt); !c.done(); c.next())
        c->needsBarrier_ = false;

    for (CompartmentsIter c(rt); !c.done(); c.next())
        c->discardJitCode(cx);

    rt->gcVerifyData = NULL;
    rt->gcIncrementalState = NO_INCREMENTAL;

    JS_TracerInit(trc, cx, MarkFromAutorooter);

    AutoGCRooter::traceAll(trc);

    if (IsIncrementalGCSafe(rt)) {
        /*
         * Verify that all the current roots were reachable previously, or else
         * are marked.
         */
        JS_TracerInit(trc, cx, CheckReachable);
        MarkRuntime(trc, true);

        JS_TracerInit(trc, cx, CheckEdge);

        /* Start after the roots. */
        VerifyNode *node = NextNode(trc->root);
        while ((char *)node < trc->edgeptr) {
            trc->curnode = node;
            JS_TraceChildren(trc, node->thing, node->kind);

            if (node->count <= MAX_VERIFIER_EDGES) {
                for (uint32_t i = 0; i < node->count; i++) {
                    void *thing = node->edges[i].thing;
                    JS_ASSERT_IF(thing, IsMarkedOrAllocated(static_cast<Cell *>(thing)));
                }
            }

            node = NextNode(node);
        }
    }

    for (CompartmentsIter c(rt); !c.done(); c.next()) {
        c->barrierMarker_.reset();
        c->barrierMarker_.stop();
    }

    trc->~VerifyTracer();
    js_free(trc);
}

void
FinishVerifier(JSRuntime *rt)
{
    if (VerifyTracer *trc = (VerifyTracer *)rt->gcVerifyData) {
        trc->~VerifyTracer();
        js_free(trc);
    }
}

void
VerifyBarriers(JSContext *cx)
{
    JSRuntime *rt = cx->runtime;
    if (rt->gcVerifyData)
        EndVerifyBarriers(cx);
    else
        StartVerifyBarriers(cx);
}

void
MaybeVerifyBarriers(JSContext *cx, bool always)
{
    if (cx->runtime->gcZeal() != ZealVerifierValue)
        return;

    uint32_t freq = cx->runtime->gcZealFrequency;

    JSRuntime *rt = cx->runtime;
    if (VerifyTracer *trc = (VerifyTracer *)rt->gcVerifyData) {
        if (++trc->count < freq && !always)
            return;

        EndVerifyBarriers(cx);
    }
    StartVerifyBarriers(cx);
}

#endif /* JS_GC_ZEAL */

} /* namespace gc */

void
ReleaseAllJITCode(JSContext *cx, JSCompartment *c, bool resetUseCounts)
{
#ifdef JS_METHODJIT
<<<<<<< HEAD
    mjit::ClearAllFrames(c);

# ifdef JS_ION
    ion::InvalidateAll(cx, c);
# endif

    for (CellIter i(cx, c, FINALIZE_SCRIPT); !i.done(); i.next()) {
        JSScript *script = i.get<JSScript>();
        mjit::ReleaseScriptCode(cx, script);

        /*
         * Use counts for scripts are reset on GC. After discarding code we
         * need to let it warm back up to get information like which opcodes
         * are setting array holes or accessing getter properties.
         */
        if (resetUseCounts)
            script->resetUseCount();

# ifdef JS_ION
        ion::FinishInvalidation(cx, script);
# endif
=======
    for (GCCompartmentsIter c(cx->runtime); !c.done(); c.next()) {
        mjit::ClearAllFrames(c);
        for (CellIter i(c, FINALIZE_SCRIPT); !i.done(); i.next()) {
            JSScript *script = i.get<JSScript>();
            mjit::ReleaseScriptCode(cx, script);
        }
>>>>>>> 6072a6dc
    }
#endif
}

void
ReleaseAllJITCode(JSContext *cx, bool resetUseCounts)
{
    /*
     * Kick all frames on the stack into the interpreter, and release all JIT
     * code in the compartment.
     */
    for (GCCompartmentsIter c(cx->runtime); !c.done(); c.next())
        ReleaseAllJITCode(cx, c, resetUseCounts);
}

/*
 * There are three possible PCCount profiling states:
 *
 * 1. None: Neither scripts nor the runtime have counter information.
 * 2. Profile: Active scripts have counter information, the runtime does not.
 * 3. Query: Scripts do not have counter information, the runtime does.
 *
 * When starting to profile scripts, counting begins immediately, with all JIT
 * code discarded and recompiled with counters as necessary. Active interpreter
 * frames will not begin profiling until they begin executing another script
 * (via a call or return).
 *
 * The below API functions manage transitions to new states, according
 * to the table below.
 *
 *                                  Old State
 *                          -------------------------
 * Function                 None      Profile   Query
 * --------
 * StartPCCountProfiling    Profile   Profile   Profile
 * StopPCCountProfiling     None      Query     Query
 * PurgePCCounts            None      None      None
 */

static void
ReleaseScriptPCCounters(JSContext *cx)
{
    JSRuntime *rt = cx->runtime;
    JS_ASSERT(rt->scriptPCCounters);

    ScriptOpcodeCountsVector &vec = *rt->scriptPCCounters;

    for (size_t i = 0; i < vec.length(); i++)
        vec[i].counters.destroy(cx);

    cx->delete_(rt->scriptPCCounters);
    rt->scriptPCCounters = NULL;
}

JS_FRIEND_API(void)
StartPCCountProfiling(JSContext *cx)
{
    JSRuntime *rt = cx->runtime;
    AutoLockGC lock(rt);

    if (rt->profilingScripts)
        return;

    if (rt->scriptPCCounters)
        ReleaseScriptPCCounters(cx);

    ReleaseAllJITCode(cx, false);

    rt->profilingScripts = true;
}

JS_FRIEND_API(void)
StopPCCountProfiling(JSContext *cx)
{
    JSRuntime *rt = cx->runtime;
    AutoLockGC lock(rt);

    if (!rt->profilingScripts)
        return;
    JS_ASSERT(!rt->scriptPCCounters);

    ReleaseAllJITCode(cx, false);

    ScriptOpcodeCountsVector *vec = cx->new_<ScriptOpcodeCountsVector>(SystemAllocPolicy());
    if (!vec)
        return;

    for (GCCompartmentsIter c(rt); !c.done(); c.next()) {
        for (CellIter i(c, FINALIZE_SCRIPT); !i.done(); i.next()) {
            JSScript *script = i.get<JSScript>();
            if (script->pcCounters && script->types) {
                ScriptOpcodeCountsPair info;
                info.script = script;
                info.counters.steal(script->pcCounters);
                if (!vec->append(info))
                    info.counters.destroy(cx);
            }
        }
    }

    rt->profilingScripts = false;
    rt->scriptPCCounters = vec;
}

JS_FRIEND_API(void)
PurgePCCounts(JSContext *cx)
{
    JSRuntime *rt = cx->runtime;
    AutoLockGC lock(rt);

    if (!rt->scriptPCCounters)
        return;
    JS_ASSERT(!rt->profilingScripts);

    ReleaseScriptPCCounters(cx);
}

} /* namespace js */

JS_PUBLIC_API(void)
JS_IterateCompartments(JSRuntime *rt, void *data,
                       JSIterateCompartmentCallback compartmentCallback)
{
    JS_ASSERT(!rt->gcRunning);

    AutoLockGC lock(rt);
    AutoHeapSession session(rt);

    for (CompartmentsIter c(rt); !c.done(); c.next())
        (*compartmentCallback)(rt, data, c);
}

#if JS_HAS_XML_SUPPORT
extern size_t sE4XObjectsCreated;

JSXML *
js_NewGCXML(JSContext *cx)
{
    if (!cx->runningWithTrustedPrincipals())
        ++sE4XObjectsCreated;

    return NewGCThing<JSXML>(cx, js::gc::FINALIZE_XML, sizeof(JSXML));
}
#endif
<|MERGE_RESOLUTION|>--- conflicted
+++ resolved
@@ -4533,14 +4533,13 @@
 ReleaseAllJITCode(JSContext *cx, JSCompartment *c, bool resetUseCounts)
 {
 #ifdef JS_METHODJIT
-<<<<<<< HEAD
     mjit::ClearAllFrames(c);
 
 # ifdef JS_ION
     ion::InvalidateAll(cx, c);
 # endif
 
-    for (CellIter i(cx, c, FINALIZE_SCRIPT); !i.done(); i.next()) {
+    for (CellIter i(c, FINALIZE_SCRIPT); !i.done(); i.next()) {
         JSScript *script = i.get<JSScript>();
         mjit::ReleaseScriptCode(cx, script);
 
@@ -4555,14 +4554,6 @@
 # ifdef JS_ION
         ion::FinishInvalidation(cx, script);
 # endif
-=======
-    for (GCCompartmentsIter c(cx->runtime); !c.done(); c.next()) {
-        mjit::ClearAllFrames(c);
-        for (CellIter i(c, FINALIZE_SCRIPT); !i.done(); i.next()) {
-            JSScript *script = i.get<JSScript>();
-            mjit::ReleaseScriptCode(cx, script);
-        }
->>>>>>> 6072a6dc
     }
 #endif
 }

/* -*- Mode: C++; tab-width: 8; indent-tabs-mode: nil; c-basic-offset: 4 -*-
 * vim: set ts=8 sw=4 et tw=99:
 *
 * ***** BEGIN LICENSE BLOCK *****
 * Version: MPL 1.1/GPL 2.0/LGPL 2.1
 *
 * The contents of this file are subject to the Mozilla Public License Version
 * 1.1 (the "License"); you may not use this file except in compliance with
 * the License. You may obtain a copy of the License at
 * http://www.mozilla.org/MPL/
 *
 * Software distributed under the License is distributed on an "AS IS" basis,
 * WITHOUT WARRANTY OF ANY KIND, either express or implied. See the License
 * for the specific language governing rights and limitations under the
 * License.
 *
 * The Original Code is Mozilla Communicator client code, released
 * March 31, 1998.
 *
 * The Initial Developer of the Original Code is
 * Netscape Communications Corporation.
 * Portions created by the Initial Developer are Copyright (C) 1998
 * the Initial Developer. All Rights Reserved.
 *
 * Contributor(s):
 *   Nick Fitzgerald <nfitzgerald@mozilla.com>
 *
 * Alternatively, the contents of this file may be used under the terms of
 * either of the GNU General Public License Version 2 or later (the "GPL"),
 * or the GNU Lesser General Public License Version 2.1 or later (the "LGPL"),
 * in which case the provisions of the GPL or the LGPL are applicable instead
 * of those above. If you wish to allow use of your version of this file only
 * under the terms of either the GPL or the LGPL, and not to allow others to
 * use your version of this file under the terms of the MPL, indicate your
 * decision by deleting the provisions above and replace them with the notice
 * and other provisions required by the GPL or the LGPL. If you do not delete
 * the provisions above, a recipient may use your version of this file under
 * the terms of any one of the MPL, the GPL or the LGPL.
 *
 * ***** END LICENSE BLOCK ***** */

/*
 * JS debugging API.
 */
#include <string.h>
#include "jsprvtd.h"
#include "jstypes.h"
#include "jsstdint.h"
#include "jsutil.h"
#include "jsclist.h"
#include "jshashtable.h"
#include "jsapi.h"
#include "jscntxt.h"
#include "jsversion.h"
#include "jsdbgapi.h"
#include "jsemit.h"
#include "jsfun.h"
#include "jsgc.h"
#include "jsgcmark.h"
#include "jsinterp.h"
#include "jslock.h"
#include "jsobj.h"
#include "jsopcode.h"
#include "jsparse.h"
#include "jsscope.h"
#include "jsscript.h"
#include "jsstaticcheck.h"
#include "jsstr.h"
#include "jswatchpoint.h"
#include "jswrapper.h"
#include "vm/Debugger.h"

#include "jsatominlines.h"
#include "jsinferinlines.h"
#include "jsobjinlines.h"
#include "jsinterpinlines.h"
#include "jsscopeinlines.h"
#include "jsscriptinlines.h"

#include "vm/Stack-inl.h"

#include "jsautooplen.h"

#include "methodjit/MethodJIT.h"
#include "methodjit/Retcon.h"

using namespace js;
using namespace js::gc;

JS_PUBLIC_API(JSBool)
JS_GetDebugMode(JSContext *cx)
{
    return cx->compartment->debugMode();
}

JS_PUBLIC_API(JSBool)
JS_SetDebugMode(JSContext *cx, JSBool debug)
{
    return JS_SetDebugModeForCompartment(cx, cx->compartment, debug);
}

JS_PUBLIC_API(void)
JS_SetRuntimeDebugMode(JSRuntime *rt, JSBool debug)
{
    rt->debugMode = !!debug;
}

namespace js {

void
ScriptDebugPrologue(JSContext *cx, StackFrame *fp)
{
    JS_ASSERT(fp == cx->fp());

    if (fp->isFramePushedByExecute()) {
        if (JSInterpreterHook hook = cx->debugHooks->executeHook)
            fp->setHookData(hook(cx, Jsvalify(fp), true, 0, cx->debugHooks->executeHookData));
    } else {
        if (JSInterpreterHook hook = cx->debugHooks->callHook)
            fp->setHookData(hook(cx, Jsvalify(fp), true, 0, cx->debugHooks->callHookData));
    }
    Debugger::onEnterFrame(cx);
}

bool
ScriptDebugEpilogue(JSContext *cx, StackFrame *fp, bool okArg)
{
    JS_ASSERT(fp == cx->fp());
    JSBool ok = okArg;

    if (void *hookData = fp->maybeHookData()) {
        if (fp->isFramePushedByExecute()) {
            if (JSInterpreterHook hook = cx->debugHooks->executeHook)
                hook(cx, Jsvalify(fp), false, &ok, hookData);
        } else {
            if (JSInterpreterHook hook = cx->debugHooks->callHook)
                hook(cx, Jsvalify(fp), false, &ok, hookData);
        }
    }
    Debugger::onLeaveFrame(cx);

    return ok;
}

} /* namespace js */

JS_FRIEND_API(JSBool)
JS_SetDebugModeForCompartment(JSContext *cx, JSCompartment *comp, JSBool debug)
{
<<<<<<< HEAD
    if (comp->debugMode == !!debug)
        return JS_TRUE;

    // This should only be called when no scripts are live. It would even be
    // incorrect to discard just the non-live scripts' JITScripts because they
    // might share ICs with live scripts (bug 632343).
    JS_ASSERT(!CompartmentHasLiveScripts(comp));

    // All scripts compiled from this point on should be in the requested debugMode.
    comp->debugMode = !!debug;

    // Discard JIT code for any scripts that change debugMode. This function
    // assumes that 'comp' is in the same thread as 'cx'.

#ifdef JS_METHODJIT
    JS::AutoEnterScriptCompartment ac;

    for (JSScript *script = (JSScript *)comp->scripts.next;
         &script->links != &comp->scripts;
         script = (JSScript *)script->links.next)
    {
        if (!script->debugMode == !debug)
            continue;

        /*
         * If compartment entry fails, debug mode is left partially on, leading
         * to a small performance overhead but no loss of correctness. We set
         * the debug flags to false so that the caller will not later attempt
         * to use debugging features.
         */
        if (!ac.entered() && !ac.enter(cx, script)) {
            comp->debugMode = JS_FALSE;
            return JS_FALSE;
        }

        mjit::ReleaseScriptCode(cx, script, true);
        mjit::ReleaseScriptCode(cx, script, false);
        script->debugMode = !!debug;
    }
#endif

    return JS_TRUE;
=======
    return comp->setDebugModeFromC(cx, !!debug);
>>>>>>> c38f8e15
}

JS_FRIEND_API(JSBool)
js_SetSingleStepMode(JSContext *cx, JSScript *script, JSBool singleStep)
{
    assertSameCompartment(cx, script);

#ifdef JS_METHODJIT
    if (!script->singleStepMode == !singleStep)
        return JS_TRUE;
#endif

    JS_ASSERT_IF(singleStep, cx->compartment->debugMode());

#ifdef JS_METHODJIT
    /* request the next recompile to inject single step interrupts */
    script->singleStepMode = !!singleStep;

    js::mjit::JITScript *jit = script->jitNormal ? script->jitNormal : script->jitCtor;
    if (jit && script->singleStepMode != jit->singleStepMode) {
        js::mjit::Recompiler recompiler(cx, script);
        recompiler.recompile();
    }
#endif
    return JS_TRUE;
}

static JSBool
CheckDebugMode(JSContext *cx)
{
    JSBool debugMode = JS_GetDebugMode(cx);
    /*
     * :TODO:
     * This probably should be an assertion, since it's indicative of a severe
     * API misuse.
     */
    if (!debugMode) {
        JS_ReportErrorFlagsAndNumber(cx, JSREPORT_ERROR, js_GetErrorMessage,
                                     NULL, JSMSG_NEED_DEBUG_MODE);
    }
    return debugMode;
}

JS_PUBLIC_API(JSBool)
JS_SetSingleStepMode(JSContext *cx, JSScript *script, JSBool singleStep)
{
    assertSameCompartment(cx, script);
    if (!CheckDebugMode(cx))
        return JS_FALSE;

    return js_SetSingleStepMode(cx, script, singleStep);
}

jsbytecode *
js_UntrapScriptCode(JSContext *cx, JSScript *script)
{
    jsbytecode *code = script->code;
    BreakpointSiteMap &sites = script->compartment->breakpointSites;
    for (BreakpointSiteMap::Range r = sites.all(); !r.empty(); r.popFront()) {
        BreakpointSite *site = r.front().value;
        if (site->script == script && size_t(site->pc - script->code) < script->length) {
            if (code == script->code) {
                size_t nbytes = script->length * sizeof(jsbytecode);
                jssrcnote *notes = script->notes();
                jssrcnote *sn;
                for (sn = notes; !SN_IS_TERMINATOR(sn); sn = SN_NEXT(sn))
                    continue;
                nbytes += (sn - notes + 1) * sizeof *sn;

                code = (jsbytecode *) cx->malloc_(nbytes);
                if (!code)
                    break;
                memcpy(code, script->code, nbytes);
                GetGSNCache(cx)->purge();
            }
            code[site->pc - script->code] = site->realOpcode;
        }
    }
    return code;
}

JS_PUBLIC_API(JSBool)
JS_SetTrap(JSContext *cx, JSScript *script, jsbytecode *pc, JSTrapHandler handler, jsval closure)
{
<<<<<<< HEAD
    JS_ASSERT(uint32(pc - script->code) < script->length);

    JSTrap *junk, *trap, *twin;
    JSRuntime *rt;
    uint32 sample;

    if (!CheckDebugMode(cx))
        return JS_FALSE;

    JS_ASSERT((JSOp) *pc != JSOP_TRAP);
    junk = NULL;
    rt = cx->runtime;
    DBG_LOCK(rt);
    trap = FindTrap(rt, script, pc);
    if (trap) {
        JS_ASSERT(trap->script == script && trap->pc == pc);
        JS_ASSERT(*pc == JSOP_TRAP);
    } else {
        sample = rt->debuggerMutations;
        DBG_UNLOCK(rt);
        trap = (JSTrap *) cx->malloc_(sizeof *trap);
        if (!trap)
            return JS_FALSE;
        trap->closure = JSVAL_NULL;
        DBG_LOCK(rt);
        twin = (rt->debuggerMutations != sample)
               ? FindTrap(rt, script, pc)
               : NULL;
        if (twin) {
            junk = trap;
            trap = twin;
        } else {
            JS_APPEND_LINK(&trap->links, &rt->trapList);
            ++rt->debuggerMutations;
            trap->script = script;
            trap->pc = pc;
            trap->op = (JSOp)*pc;
            *pc = JSOP_TRAP;
        }
    }
    trap->handler = handler;
    trap->closure = closure;
    DBG_UNLOCK(rt);
    if (junk)
        cx->free_(junk);

#ifdef JS_METHODJIT
    if (script->hasJITCode()) {
        js::mjit::Recompiler recompiler(cx, script);
        recompiler.recompile();
    }
#endif
=======
    if (!CheckDebugMode(cx))
        return false;
>>>>>>> c38f8e15

    BreakpointSite *site = script->compartment->getOrCreateBreakpointSite(cx, script, pc, NULL);
    if (!site)
        return false;
    site->setTrap(cx, handler, Valueify(closure));
    return true;
}

JS_PUBLIC_API(JSOp)
JS_GetTrapOpcode(JSContext *cx, JSScript *script, jsbytecode *pc)
{
    BreakpointSite *site = script->compartment->getBreakpointSite(pc);
    return site ? site->realOpcode : JSOp(*pc);
}

JS_PUBLIC_API(void)
JS_ClearTrap(JSContext *cx, JSScript *script, jsbytecode *pc,
             JSTrapHandler *handlerp, jsval *closurep)
{
<<<<<<< HEAD
    JSTrap *trap;

    DBG_LOCK(cx->runtime);
    trap = FindTrap(cx->runtime, script, pc);
    if (handlerp)
        *handlerp = trap ? trap->handler : NULL;
    if (closurep)
        *closurep = trap ? trap->closure : JSVAL_NULL;
    if (trap)
        DestroyTrapAndUnlock(cx, trap);
    else
        DBG_UNLOCK(cx->runtime);

#ifdef JS_METHODJIT
    if (script->hasJITCode()) {
        JSCompartment *oldCompartment = cx->compartment;
        cx->setCompartment(script->compartment);

        mjit::Recompiler recompiler(cx, script);
        recompiler.recompile();

        cx->setCompartment(oldCompartment);
=======
    if (BreakpointSite *site = script->compartment->getBreakpointSite(pc)) {
        site->clearTrap(cx, NULL, handlerp, Valueify(closurep));
    } else {
        if (handlerp)
            *handlerp = NULL;
        if (closurep)
            *closurep = JSVAL_VOID;
>>>>>>> c38f8e15
    }
}

JS_PUBLIC_API(void)
JS_ClearScriptTraps(JSContext *cx, JSScript *script)
{
    script->compartment->clearTraps(cx, script);
}

JS_PUBLIC_API(void)
JS_ClearAllTrapsForCompartment(JSContext *cx)
{
    cx->compartment->clearTraps(cx, NULL);
}

#ifdef JS_TRACER
static void
JITInhibitingHookChange(JSRuntime *rt, bool wasInhibited)
{
    if (wasInhibited) {
        if (!rt->debuggerInhibitsJIT()) {
            for (JSCList *cl = rt->contextList.next; cl != &rt->contextList; cl = cl->next)
                js_ContextFromLinkField(cl)->updateJITEnabled();
        }
    } else if (rt->debuggerInhibitsJIT()) {
        for (JSCList *cl = rt->contextList.next; cl != &rt->contextList; cl = cl->next)
            js_ContextFromLinkField(cl)->traceJitEnabled = false;
    }
}
#endif

JS_PUBLIC_API(JSBool)
JS_SetInterrupt(JSRuntime *rt, JSInterruptHook hook, void *closure)
{
#ifdef JS_TRACER
    {
        AutoLockGC lock(rt);
        bool wasInhibited = rt->debuggerInhibitsJIT();
#endif
        rt->globalDebugHooks.interruptHook = hook;
        rt->globalDebugHooks.interruptHookData = closure;
#ifdef JS_TRACER
        JITInhibitingHookChange(rt, wasInhibited);
    }
#endif
    return JS_TRUE;
}

JS_PUBLIC_API(JSBool)
JS_ClearInterrupt(JSRuntime *rt, JSInterruptHook *hoop, void **closurep)
{
#ifdef JS_TRACER
    AutoLockGC lock(rt);
    bool wasInhibited = rt->debuggerInhibitsJIT();
#endif
    if (hoop)
        *hoop = rt->globalDebugHooks.interruptHook;
    if (closurep)
        *closurep = rt->globalDebugHooks.interruptHookData;
    rt->globalDebugHooks.interruptHook = 0;
    rt->globalDebugHooks.interruptHookData = 0;
#ifdef JS_TRACER
    JITInhibitingHookChange(rt, wasInhibited);
#endif
    return JS_TRUE;
}

/************************************************************************/

JS_PUBLIC_API(JSBool)
JS_SetWatchPoint(JSContext *cx, JSObject *obj, jsid id,
                 JSWatchPointHandler handler, JSObject *closure)
{
    assertSameCompartment(cx, obj);
    id = js_CheckForStringIndex(id);

    JSObject *origobj;
    Value v;
    uintN attrs;
    jsid propid;

    origobj = obj;
    OBJ_TO_INNER_OBJECT(cx, obj);
    if (!obj)
        return false;

    AutoValueRooter idroot(cx);
    if (JSID_IS_INT(id)) {
        propid = id;
    } else {
        if (!js_ValueToStringId(cx, IdToValue(id), &propid))
            return false;
        propid = js_CheckForStringIndex(propid);
        idroot.set(IdToValue(propid));
    }

    /*
     * If, by unwrapping and innerizing, we changed the object, check
     * again to make sure that we're allowed to set a watch point.
     */
    if (origobj != obj && !CheckAccess(cx, obj, propid, JSACC_WATCH, &v, &attrs))
        return false;

    if (!obj->isNative()) {
        JS_ReportErrorNumber(cx, js_GetErrorMessage, NULL, JSMSG_CANT_WATCH,
                             obj->getClass()->name);
        return false;
    }

    types::MarkTypePropertyConfigured(cx, obj, propid);

    WatchpointMap *wpmap = cx->compartment->watchpointMap;
    if (!wpmap) {
        wpmap = cx->runtime->new_<WatchpointMap>();
        if (!wpmap || !wpmap->init()) {
            js_ReportOutOfMemory(cx);
            return false;
        }
        cx->compartment->watchpointMap = wpmap;
    }
    return wpmap->watch(cx, obj, id, handler, closure);
}

JS_PUBLIC_API(JSBool)
JS_ClearWatchPoint(JSContext *cx, JSObject *obj, jsid id,
                   JSWatchPointHandler *handlerp, JSObject **closurep)
{
    assertSameCompartment(cx, obj, id);

    id = js_CheckForStringIndex(id);
    if (WatchpointMap *wpmap = cx->compartment->watchpointMap)
        wpmap->unwatch(obj, id, handlerp, closurep);
    return true;
}

JS_PUBLIC_API(JSBool)
JS_ClearWatchPointsForObject(JSContext *cx, JSObject *obj)
{
    assertSameCompartment(cx, obj);

    if (WatchpointMap *wpmap = cx->compartment->watchpointMap)
        wpmap->unwatchObject(obj);
    return true;
}

JS_PUBLIC_API(JSBool)
JS_ClearAllWatchPoints(JSContext *cx)
{
    if (JSCompartment *comp = cx->compartment) {
        if (WatchpointMap *wpmap = comp->watchpointMap)
            wpmap->clear();
    }
    return true;
}

/************************************************************************/

JS_PUBLIC_API(uintN)
JS_PCToLineNumber(JSContext *cx, JSScript *script, jsbytecode *pc)
{
    return js_PCToLineNumber(cx, script, pc);
}

JS_PUBLIC_API(jsbytecode *)
JS_LineNumberToPC(JSContext *cx, JSScript *script, uintN lineno)
{
    return js_LineNumberToPC(script, lineno);
}

JS_PUBLIC_API(jsbytecode *)
JS_EndPC(JSContext *cx, JSScript *script)
{
    return script->code + script->length;
}

JS_PUBLIC_API(JSBool)
JS_GetLinePCs(JSContext *cx, JSScript *script,
              uintN startLine, uintN maxLines,
              uintN* count, uintN** retLines, jsbytecode*** retPCs)
{
    uintN* lines;
    jsbytecode** pcs;
    size_t len = (script->length > maxLines ? maxLines : script->length);
    lines = (uintN*) cx->malloc_(len * sizeof(uintN));
    if (!lines)
        return JS_FALSE;

    pcs = (jsbytecode**) cx->malloc_(len * sizeof(jsbytecode*));
    if (!pcs) {
        cx->free_(lines);
        return JS_FALSE;
    }

    uintN lineno = script->lineno;
    uintN offset = 0;
    uintN i = 0;
    for (jssrcnote *sn = script->notes(); !SN_IS_TERMINATOR(sn); sn = SN_NEXT(sn)) {
        offset += SN_DELTA(sn);
        JSSrcNoteType type = (JSSrcNoteType) SN_TYPE(sn);
        if (type == SRC_SETLINE || type == SRC_NEWLINE) {
            if (type == SRC_SETLINE)
                lineno = (uintN) js_GetSrcNoteOffset(sn, 0);
            else
                lineno++;

            if (lineno >= startLine) {
                lines[i] = lineno;
                pcs[i] = script->code + offset;
                if (++i >= maxLines)
                    break;
            }
        }
    }

    *count = i;
    if (retLines)
        *retLines = lines;
    else
        cx->free_(lines);

    if (retPCs)
        *retPCs = pcs;
    else
        cx->free_(pcs);

    return JS_TRUE;
}

JS_PUBLIC_API(uintN)
JS_GetFunctionArgumentCount(JSContext *cx, JSFunction *fun)
{
    return fun->nargs;
}

JS_PUBLIC_API(JSBool)
JS_FunctionHasLocalNames(JSContext *cx, JSFunction *fun)
{
    return fun->script()->bindings.hasLocalNames();
}

extern JS_PUBLIC_API(jsuword *)
JS_GetFunctionLocalNameArray(JSContext *cx, JSFunction *fun, void **markp)
{
    Vector<JSAtom *> localNames(cx);
    if (!fun->script()->bindings.getLocalNameArray(cx, &localNames))
        return NULL;

    /* Munge data into the API this method implements.  Avert your eyes! */
    *markp = JS_ARENA_MARK(&cx->tempPool);

    jsuword *names;
    JS_ARENA_ALLOCATE_CAST(names, jsuword *, &cx->tempPool, localNames.length() * sizeof *names);
    if (!names) {
        js_ReportOutOfMemory(cx);
        return NULL;
    }

    memcpy(names, localNames.begin(), localNames.length() * sizeof(jsuword));
    return names;
}

extern JS_PUBLIC_API(JSAtom *)
JS_LocalNameToAtom(jsuword w)
{
    return JS_LOCAL_NAME_TO_ATOM(w);
}

extern JS_PUBLIC_API(JSString *)
JS_AtomKey(JSAtom *atom)
{
    return atom;
}

extern JS_PUBLIC_API(void)
JS_ReleaseFunctionLocalNameArray(JSContext *cx, void *mark)
{
    JS_ARENA_RELEASE(&cx->tempPool, mark);
}

JS_PUBLIC_API(JSScript *)
JS_GetFunctionScript(JSContext *cx, JSFunction *fun)
{
    return FUN_SCRIPT(fun);
}

JS_PUBLIC_API(JSNative)
JS_GetFunctionNative(JSContext *cx, JSFunction *fun)
{
    return Jsvalify(fun->maybeNative());
}

JS_PUBLIC_API(JSPrincipals *)
JS_GetScriptPrincipals(JSContext *cx, JSScript *script)
{
    return script->principals;
}

/************************************************************************/

/*
 *  Stack Frame Iterator
 */
JS_PUBLIC_API(JSStackFrame *)
JS_FrameIterator(JSContext *cx, JSStackFrame **iteratorp)
{
    StackFrame *fp = Valueify(*iteratorp);
    *iteratorp = Jsvalify((fp == NULL) ? js_GetTopStackFrame(cx, FRAME_EXPAND_ALL) : fp->prev());
    return *iteratorp;
}

JS_PUBLIC_API(JSScript *)
JS_GetFrameScript(JSContext *cx, JSStackFrame *fp)
{
    return Valueify(fp)->maybeScript();
}

JS_PUBLIC_API(jsbytecode *)
JS_GetFramePC(JSContext *cx, JSStackFrame *fp)
{
    return Valueify(fp)->pcQuadratic(cx->stack);
}

JS_PUBLIC_API(JSStackFrame *)
JS_GetScriptedCaller(JSContext *cx, JSStackFrame *fp)
{
    return Jsvalify(js_GetScriptedCaller(cx, Valueify(fp)));
}

JS_PUBLIC_API(void *)
JS_GetFrameAnnotation(JSContext *cx, JSStackFrame *fpArg)
{
    StackFrame *fp = Valueify(fpArg);
    if (fp->annotation() && fp->isScriptFrame()) {
        JSPrincipals *principals = fp->scopeChain().principals(cx);

        if (principals && principals->globalPrivilegesEnabled(cx, principals)) {
            /*
             * Give out an annotation only if privileges have not been revoked
             * or disabled globally.
             */
            return fp->annotation();
        }
    }

    return NULL;
}

JS_PUBLIC_API(void)
JS_SetFrameAnnotation(JSContext *cx, JSStackFrame *fp, void *annotation)
{
    Valueify(fp)->setAnnotation(annotation);
}

JS_PUBLIC_API(void *)
JS_GetFramePrincipalArray(JSContext *cx, JSStackFrame *fp)
{
    JSPrincipals *principals;

    principals = Valueify(fp)->scopeChain().principals(cx);
    if (!principals)
        return NULL;
    return principals->getPrincipalArray(cx, principals);
}

JS_PUBLIC_API(JSBool)
JS_IsScriptFrame(JSContext *cx, JSStackFrame *fp)
{
    return !Valueify(fp)->isDummyFrame();
}

/* this is deprecated, use JS_GetFrameScopeChain instead */
JS_PUBLIC_API(JSObject *)
JS_GetFrameObject(JSContext *cx, JSStackFrame *fp)
{
    return &Valueify(fp)->scopeChain();
}

JS_PUBLIC_API(JSObject *)
JS_GetFrameScopeChain(JSContext *cx, JSStackFrame *fpArg)
{
    StackFrame *fp = Valueify(fpArg);
    JS_ASSERT(cx->stack.containsSlow(fp));

    js::AutoCompartment ac(cx, &fp->scopeChain());
    if (!ac.enter())
        return NULL;

    /* Force creation of argument and call objects if not yet created */
    (void) JS_GetFrameCallObject(cx, Jsvalify(fp));
    return GetScopeChain(cx, fp);
}

JS_PUBLIC_API(JSObject *)
JS_GetFrameCallObject(JSContext *cx, JSStackFrame *fpArg)
{
    StackFrame *fp = Valueify(fpArg);
    JS_ASSERT(cx->stack.containsSlow(fp));

    if (!fp->isFunctionFrame())
        return NULL;

    js::AutoCompartment ac(cx, &fp->scopeChain());
    if (!ac.enter())
        return NULL;

    /*
     * XXX ill-defined: null return here means error was reported, unlike a
     *     null returned above or in the #else
     */
    if (!fp->hasCallObj() && fp->isNonEvalFunctionFrame())
        return CreateFunCallObject(cx, fp);
    return &fp->callObj();
}

JS_PUBLIC_API(JSBool)
JS_GetFrameThis(JSContext *cx, JSStackFrame *fpArg, jsval *thisv)
{
    StackFrame *fp = Valueify(fpArg);
    if (fp->isDummyFrame())
        return false;

    js::AutoCompartment ac(cx, &fp->scopeChain());
    if (!ac.enter())
        return false;

    if (!ComputeThis(cx, fp))
        return false;
    *thisv = Jsvalify(fp->thisValue());
    return true;
}

JS_PUBLIC_API(JSFunction *)
JS_GetFrameFunction(JSContext *cx, JSStackFrame *fp)
{
    return Valueify(fp)->maybeFun();
}

JS_PUBLIC_API(JSObject *)
JS_GetFrameFunctionObject(JSContext *cx, JSStackFrame *fpArg)
{
    StackFrame *fp = Valueify(fpArg);
    if (!fp->isFunctionFrame())
        return NULL;

    JS_ASSERT(fp->callee().isFunction());
    JS_ASSERT(fp->callee().getPrivate() == fp->fun());
    return &fp->callee();
}

JS_PUBLIC_API(JSBool)
JS_IsConstructorFrame(JSContext *cx, JSStackFrame *fp)
{
    return Valueify(fp)->isConstructing();
}

JS_PUBLIC_API(JSObject *)
JS_GetFrameCalleeObject(JSContext *cx, JSStackFrame *fp)
{
    return Valueify(fp)->maybeCalleev().toObjectOrNull();
}

JS_PUBLIC_API(JSBool)
JS_GetValidFrameCalleeObject(JSContext *cx, JSStackFrame *fp, jsval *vp)
{
    Value v;

    if (!Valueify(fp)->getValidCalleeObject(cx, &v))
        return false;
    *vp = v.isObject() ? Jsvalify(v) : JSVAL_VOID;
    *vp = Jsvalify(v);
    return true;
}

JS_PUBLIC_API(JSBool)
JS_IsDebuggerFrame(JSContext *cx, JSStackFrame *fp)
{
    return Valueify(fp)->isDebuggerFrame();
}

JS_PUBLIC_API(JSBool)
JS_IsGlobalFrame(JSContext *cx, JSStackFrame *fp)
{
    return Valueify(fp)->isGlobalFrame();
}

JS_PUBLIC_API(jsval)
JS_GetFrameReturnValue(JSContext *cx, JSStackFrame *fp)
{
    return Jsvalify(Valueify(fp)->returnValue());
}

JS_PUBLIC_API(void)
JS_SetFrameReturnValue(JSContext *cx, JSStackFrame *fpArg, jsval rval)
{
    StackFrame *fp = Valueify(fpArg);
#ifdef JS_METHODJIT
    JS_ASSERT_IF(fp->isScriptFrame(), fp->script()->debugMode);
#endif
    assertSameCompartment(cx, fp, rval);
    fp->setReturnValue(Valueify(rval));
}

/************************************************************************/

JS_PUBLIC_API(const char *)
JS_GetScriptFilename(JSContext *cx, JSScript *script)
{
    return script->filename;
}

JS_PUBLIC_API(const jschar *)
JS_GetScriptSourceMap(JSContext *cx, JSScript *script)
{
    return script->sourceMap;
}

JS_PUBLIC_API(uintN)
JS_GetScriptBaseLineNumber(JSContext *cx, JSScript *script)
{
    return script->lineno;
}

JS_PUBLIC_API(uintN)
JS_GetScriptLineExtent(JSContext *cx, JSScript *script)
{
    return js_GetScriptLineExtent(script);
}

JS_PUBLIC_API(JSVersion)
JS_GetScriptVersion(JSContext *cx, JSScript *script)
{
    return VersionNumber(script->getVersion());
}

/***************************************************************************/

JS_PUBLIC_API(void)
JS_SetNewScriptHook(JSRuntime *rt, JSNewScriptHook hook, void *callerdata)
{
    rt->globalDebugHooks.newScriptHook = hook;
    rt->globalDebugHooks.newScriptHookData = callerdata;
}

JS_PUBLIC_API(void)
JS_SetDestroyScriptHook(JSRuntime *rt, JSDestroyScriptHook hook,
                        void *callerdata)
{
    rt->globalDebugHooks.destroyScriptHook = hook;
    rt->globalDebugHooks.destroyScriptHookData = callerdata;
}

/***************************************************************************/

JS_PUBLIC_API(JSBool)
JS_EvaluateUCInStackFrame(JSContext *cx, JSStackFrame *fpArg,
                          const jschar *chars, uintN length,
                          const char *filename, uintN lineno,
                          jsval *rval)
{
    JS_ASSERT_NOT_ON_TRACE(cx);

    if (!CheckDebugMode(cx))
        return false;

    JSObject *scobj = JS_GetFrameScopeChain(cx, fpArg);
    if (!scobj)
        return false;

    js::AutoCompartment ac(cx, scobj);
    if (!ac.enter())
        return false;

    StackFrame *fp = Valueify(fpArg);
<<<<<<< HEAD
    JSScript *script = Compiler::compileScript(cx, scobj, fp, fp->scopeChain().principals(cx),
                                               TCF_COMPILE_N_GO, chars, length,
                                               filename, lineno, cx->findVersion(),
                                               NULL, UpvarCookie::UPVAR_LEVEL_LIMIT);

    if (!script)
        return false;

    script->isUncachedEval = true;
    bool ok = Execute(cx, script, *scobj, fp->thisValue(), EXECUTE_DEBUG, fp, Valueify(rval));

    js_DestroyScript(cx, script, 6);
    return ok;
=======
    return EvaluateInScope(cx, scobj, fp, chars, length, filename, lineno, Valueify(rval));
>>>>>>> c38f8e15
}

JS_PUBLIC_API(JSBool)
JS_EvaluateInStackFrame(JSContext *cx, JSStackFrame *fp,
                        const char *bytes, uintN length,
                        const char *filename, uintN lineno,
                        jsval *rval)
{
    jschar *chars;
    JSBool ok;
    size_t len = length;

    if (!CheckDebugMode(cx))
        return JS_FALSE;

    chars = InflateString(cx, bytes, &len);
    if (!chars)
        return JS_FALSE;
    length = (uintN) len;
    ok = JS_EvaluateUCInStackFrame(cx, fp, chars, length, filename, lineno,
                                   rval);
    cx->free_(chars);

    return ok;
}

/************************************************************************/

/* This all should be reworked to avoid requiring JSScopeProperty types. */

JS_PUBLIC_API(JSScopeProperty *)
JS_PropertyIterator(JSObject *obj, JSScopeProperty **iteratorp)
{
    const Shape *shape;

    /* The caller passes null in *iteratorp to get things started. */
    shape = (Shape *) *iteratorp;
    if (!shape) {
        shape = obj->lastProperty();
    } else {
        shape = shape->previous();
        if (!shape->previous()) {
            JS_ASSERT(JSID_IS_EMPTY(shape->propid));
            shape = NULL;
        }
    }

    return *iteratorp = reinterpret_cast<JSScopeProperty *>(const_cast<Shape *>(shape));
}

JS_PUBLIC_API(JSBool)
JS_GetPropertyDesc(JSContext *cx, JSObject *obj, JSScopeProperty *sprop,
                   JSPropertyDesc *pd)
{
    assertSameCompartment(cx, obj);
    Shape *shape = (Shape *) sprop;
    pd->id = IdToJsval(shape->propid);

    JSBool wasThrowing = cx->isExceptionPending();
    Value lastException = UndefinedValue();
    if (wasThrowing)
        lastException = cx->getPendingException();
    cx->clearPendingException();

    if (!js_GetProperty(cx, obj, shape->propid, Valueify(&pd->value))) {
        if (!cx->isExceptionPending()) {
            pd->flags = JSPD_ERROR;
            pd->value = JSVAL_VOID;
        } else {
            pd->flags = JSPD_EXCEPTION;
            pd->value = Jsvalify(cx->getPendingException());
        }
    } else {
        pd->flags = 0;
    }

    if (wasThrowing)
        cx->setPendingException(lastException);

    pd->flags |= (shape->enumerable() ? JSPD_ENUMERATE : 0)
              |  (!shape->writable()  ? JSPD_READONLY  : 0)
              |  (!shape->configurable() ? JSPD_PERMANENT : 0);
    pd->spare = 0;
    if (shape->getter() == GetCallArg) {
        pd->slot = shape->shortid;
        pd->flags |= JSPD_ARGUMENT;
    } else if (shape->getter() == GetCallVar) {
        pd->slot = shape->shortid;
        pd->flags |= JSPD_VARIABLE;
    } else {
        pd->slot = 0;
    }
    pd->alias = JSVAL_VOID;

    if (obj->containsSlot(shape->slot)) {
        for (Shape::Range r = obj->lastProperty()->all(); !r.empty(); r.popFront()) {
            const Shape &aprop = r.front();
            if (&aprop != shape && aprop.slot == shape->slot) {
                pd->alias = IdToJsval(aprop.propid);
                break;
            }
        }
    }
    return JS_TRUE;
}

JS_PUBLIC_API(JSBool)
JS_GetPropertyDescArray(JSContext *cx, JSObject *obj, JSPropertyDescArray *pda)
{
    assertSameCompartment(cx, obj);
    Class *clasp = obj->getClass();
    if (!obj->isNative() || (clasp->flags & JSCLASS_NEW_ENUMERATE)) {
        JS_ReportErrorNumber(cx, js_GetErrorMessage, NULL,
                             JSMSG_CANT_DESCRIBE_PROPS, clasp->name);
        return JS_FALSE;
    }
    if (!clasp->enumerate(cx, obj))
        return JS_FALSE;

    /* Return an empty pda early if obj has no own properties. */
    if (obj->nativeEmpty()) {
        pda->length = 0;
        pda->array = NULL;
        return JS_TRUE;
    }

    uint32 n = obj->propertyCount();
    JSPropertyDesc *pd = (JSPropertyDesc *) cx->malloc_(size_t(n) * sizeof(JSPropertyDesc));
    if (!pd)
        return JS_FALSE;
    uint32 i = 0;
    for (Shape::Range r = obj->lastProperty()->all(); !r.empty(); r.popFront()) {
        if (!js_AddRoot(cx, Valueify(&pd[i].id), NULL))
            goto bad;
        if (!js_AddRoot(cx, Valueify(&pd[i].value), NULL))
            goto bad;
        Shape *shape = const_cast<Shape *>(&r.front());
        if (!JS_GetPropertyDesc(cx, obj, reinterpret_cast<JSScopeProperty *>(shape), &pd[i]))
            goto bad;
        if ((pd[i].flags & JSPD_ALIAS) && !js_AddRoot(cx, Valueify(&pd[i].alias), NULL))
            goto bad;
        if (++i == n)
            break;
    }
    pda->length = i;
    pda->array = pd;
    return JS_TRUE;

bad:
    pda->length = i + 1;
    pda->array = pd;
    JS_PutPropertyDescArray(cx, pda);
    return JS_FALSE;
}

JS_PUBLIC_API(void)
JS_PutPropertyDescArray(JSContext *cx, JSPropertyDescArray *pda)
{
    JSPropertyDesc *pd;
    uint32 i;

    pd = pda->array;
    for (i = 0; i < pda->length; i++) {
        js_RemoveRoot(cx->runtime, &pd[i].id);
        js_RemoveRoot(cx->runtime, &pd[i].value);
        if (pd[i].flags & JSPD_ALIAS)
            js_RemoveRoot(cx->runtime, &pd[i].alias);
    }
    cx->free_(pd);
}

/************************************************************************/

JS_PUBLIC_API(JSBool)
JS_SetDebuggerHandler(JSRuntime *rt, JSDebuggerHandler handler, void *closure)
{
    rt->globalDebugHooks.debuggerHandler = handler;
    rt->globalDebugHooks.debuggerHandlerData = closure;
    return JS_TRUE;
}

JS_PUBLIC_API(JSBool)
JS_SetSourceHandler(JSRuntime *rt, JSSourceHandler handler, void *closure)
{
    rt->globalDebugHooks.sourceHandler = handler;
    rt->globalDebugHooks.sourceHandlerData = closure;
    return JS_TRUE;
}

JS_PUBLIC_API(JSBool)
JS_SetExecuteHook(JSRuntime *rt, JSInterpreterHook hook, void *closure)
{
    rt->globalDebugHooks.executeHook = hook;
    rt->globalDebugHooks.executeHookData = closure;
    return JS_TRUE;
}

JS_PUBLIC_API(JSBool)
JS_SetCallHook(JSRuntime *rt, JSInterpreterHook hook, void *closure)
{
#ifdef JS_TRACER
    {
        AutoLockGC lock(rt);
        bool wasInhibited = rt->debuggerInhibitsJIT();
#endif
        rt->globalDebugHooks.callHook = hook;
        rt->globalDebugHooks.callHookData = closure;
#ifdef JS_TRACER
        JITInhibitingHookChange(rt, wasInhibited);
    }
#endif
    return JS_TRUE;
}

JS_PUBLIC_API(JSBool)
JS_SetThrowHook(JSRuntime *rt, JSThrowHook hook, void *closure)
{
    rt->globalDebugHooks.throwHook = hook;
    rt->globalDebugHooks.throwHookData = closure;
    return JS_TRUE;
}

JS_PUBLIC_API(JSBool)
JS_SetDebugErrorHook(JSRuntime *rt, JSDebugErrorHook hook, void *closure)
{
    rt->globalDebugHooks.debugErrorHook = hook;
    rt->globalDebugHooks.debugErrorHookData = closure;
    return JS_TRUE;
}

/************************************************************************/

JS_PUBLIC_API(size_t)
JS_GetObjectTotalSize(JSContext *cx, JSObject *obj)
{
    return obj->slotsAndStructSize();
}

static size_t
GetAtomTotalSize(JSContext *cx, JSAtom *atom)
{
    size_t nbytes;

    nbytes = sizeof(JSAtom *) + sizeof(JSDHashEntryStub);
    nbytes += sizeof(JSString);
    nbytes += (atom->length() + 1) * sizeof(jschar);
    return nbytes;
}

JS_PUBLIC_API(size_t)
JS_GetFunctionTotalSize(JSContext *cx, JSFunction *fun)
{
    size_t nbytes;

    nbytes = sizeof *fun;
    nbytes += JS_GetObjectTotalSize(cx, FUN_OBJECT(fun));
    if (FUN_INTERPRETED(fun))
        nbytes += JS_GetScriptTotalSize(cx, fun->script());
    if (fun->atom)
        nbytes += GetAtomTotalSize(cx, fun->atom);
    return nbytes;
}

#include "jsemit.h"

JS_PUBLIC_API(size_t)
JS_GetScriptTotalSize(JSContext *cx, JSScript *script)
{
    size_t nbytes, pbytes;
    jssrcnote *sn, *notes;
    JSObjectArray *objarray;
    JSPrincipals *principals;

    nbytes = sizeof *script;
    if (script->u.object)
        nbytes += JS_GetObjectTotalSize(cx, script->u.object);

    nbytes += script->length * sizeof script->code[0];
    nbytes += script->atomMap.length * sizeof script->atomMap.vector[0];
    for (size_t i = 0; i < script->atomMap.length; i++)
        nbytes += GetAtomTotalSize(cx, script->atomMap.vector[i]);

    if (script->filename)
        nbytes += strlen(script->filename) + 1;

    notes = script->notes();
    for (sn = notes; !SN_IS_TERMINATOR(sn); sn = SN_NEXT(sn))
        continue;
    nbytes += (sn - notes + 1) * sizeof *sn;

    if (JSScript::isValidOffset(script->objectsOffset)) {
        objarray = script->objects();
        size_t i = objarray->length;
        nbytes += sizeof *objarray + i * sizeof objarray->vector[0];
        do {
            nbytes += JS_GetObjectTotalSize(cx, objarray->vector[--i]);
        } while (i != 0);
    }

    if (JSScript::isValidOffset(script->regexpsOffset)) {
        objarray = script->regexps();
        size_t i = objarray->length;
        nbytes += sizeof *objarray + i * sizeof objarray->vector[0];
        do {
            nbytes += JS_GetObjectTotalSize(cx, objarray->vector[--i]);
        } while (i != 0);
    }

    if (JSScript::isValidOffset(script->trynotesOffset)) {
        nbytes += sizeof(JSTryNoteArray) +
            script->trynotes()->length * sizeof(JSTryNote);
    }

    principals = script->principals;
    if (principals) {
        JS_ASSERT(principals->refcount);
        pbytes = sizeof *principals;
        if (principals->refcount > 1)
            pbytes = JS_HOWMANY(pbytes, principals->refcount);
        nbytes += pbytes;
    }

    return nbytes;
}

JS_PUBLIC_API(JSBool)
JS_IsSystemObject(JSContext *cx, JSObject *obj)
{
    return obj->isSystem();
}

JS_PUBLIC_API(JSBool)
JS_MakeSystemObject(JSContext *cx, JSObject *obj)
{
    obj->setSystem();
    return true;
}

/************************************************************************/

JS_FRIEND_API(void)
js_RevertVersion(JSContext *cx)
{
    cx->clearVersionOverride();
}

JS_PUBLIC_API(const JSDebugHooks *)
JS_GetGlobalDebugHooks(JSRuntime *rt)
{
    return &rt->globalDebugHooks;
}

const JSDebugHooks js_NullDebugHooks = {};

JS_PUBLIC_API(JSDebugHooks *)
JS_SetContextDebugHooks(JSContext *cx, const JSDebugHooks *hooks)
{
    JS_ASSERT(hooks);
    if (hooks != &cx->runtime->globalDebugHooks && hooks != &js_NullDebugHooks)
        LeaveTrace(cx);

#ifdef JS_TRACER
    AutoLockGC lock(cx->runtime);
#endif
    JSDebugHooks *old = const_cast<JSDebugHooks *>(cx->debugHooks);
    cx->debugHooks = hooks;
#ifdef JS_TRACER
    cx->updateJITEnabled();
#endif
    return old;
}

JS_PUBLIC_API(JSDebugHooks *)
JS_ClearContextDebugHooks(JSContext *cx)
{
    return JS_SetContextDebugHooks(cx, &js_NullDebugHooks);
}

JS_PUBLIC_API(JSBool)
JS_StartProfiling()
{
    return Probes::startProfiling();
}

JS_PUBLIC_API(void)
JS_StopProfiling()
{
    Probes::stopProfiling();
}

#ifdef MOZ_PROFILING

static JSBool
StartProfiling(JSContext *cx, uintN argc, jsval *vp)
{
    JS_SET_RVAL(cx, vp, BOOLEAN_TO_JSVAL(JS_StartProfiling()));
    return true;
}

static JSBool
StopProfiling(JSContext *cx, uintN argc, jsval *vp)
{
    JS_StopProfiling();
    JS_SET_RVAL(cx, vp, JSVAL_VOID);
    return true;
}

#ifdef MOZ_SHARK

static JSBool
IgnoreAndReturnTrue(JSContext *cx, uintN argc, jsval *vp)
{
    JS_SET_RVAL(cx, vp, JSVAL_TRUE);
    return true;
}

#endif

static JSFunctionSpec profiling_functions[] = {
    JS_FN("startProfiling",  StartProfiling,      0,0),
    JS_FN("stopProfiling",   StopProfiling,       0,0),
#ifdef MOZ_SHARK
    /* Keep users of the old shark API happy. */
    JS_FN("connectShark",    IgnoreAndReturnTrue, 0,0),
    JS_FN("disconnectShark", IgnoreAndReturnTrue, 0,0),
    JS_FN("startShark",      StartProfiling,      0,0),
    JS_FN("stopShark",       StopProfiling,       0,0),
#endif
    JS_FS_END
};

#endif

JS_PUBLIC_API(JSBool)
JS_DefineProfilingFunctions(JSContext *cx, JSObject *obj)
{
    assertSameCompartment(cx, obj);
#ifdef MOZ_PROFILING
    return JS_DefineFunctions(cx, obj, profiling_functions);
#else
    return true;
#endif
}

#ifdef MOZ_CALLGRIND

#include <valgrind/callgrind.h>

JS_FRIEND_API(JSBool)
js_StartCallgrind(JSContext *cx, uintN argc, jsval *vp)
{
    CALLGRIND_START_INSTRUMENTATION;
    CALLGRIND_ZERO_STATS;
    JS_SET_RVAL(cx, vp, JSVAL_VOID);
    return JS_TRUE;
}

JS_FRIEND_API(JSBool)
js_StopCallgrind(JSContext *cx, uintN argc, jsval *vp)
{
    CALLGRIND_STOP_INSTRUMENTATION;
    JS_SET_RVAL(cx, vp, JSVAL_VOID);
    return JS_TRUE;
}

JS_FRIEND_API(JSBool)
js_DumpCallgrind(JSContext *cx, uintN argc, jsval *vp)
{
    JSString *str;

    jsval *argv = JS_ARGV(cx, vp);
    if (argc > 0 && JSVAL_IS_STRING(argv[0])) {
        str = JSVAL_TO_STRING(argv[0]);
        JSAutoByteString bytes(cx, str);
        if (!!bytes) {
            CALLGRIND_DUMP_STATS_AT(bytes.ptr());
            return JS_TRUE;
        }
    }
    CALLGRIND_DUMP_STATS;

    JS_SET_RVAL(cx, vp, JSVAL_VOID);
    return JS_TRUE;
}

#endif /* MOZ_CALLGRIND */

#ifdef MOZ_VTUNE
#include <VTuneApi.h>

static const char *vtuneErrorMessages[] = {
  "unknown, error #0",
  "invalid 'max samples' field",
  "invalid 'samples per buffer' field",
  "invalid 'sample interval' field",
  "invalid path",
  "sample file in use",
  "invalid 'number of events' field",
  "unknown, error #7",
  "internal error",
  "bad event name",
  "VTStopSampling called without calling VTStartSampling",
  "no events selected for event-based sampling",
  "events selected cannot be run together",
  "no sampling parameters",
  "sample database already exists",
  "sampling already started",
  "time-based sampling not supported",
  "invalid 'sampling parameters size' field",
  "invalid 'event size' field",
  "sampling file already bound",
  "invalid event path",
  "invalid license",
  "invalid 'global options' field",

};

JS_FRIEND_API(JSBool)
js_StartVtune(JSContext *cx, uintN argc, jsval *vp)
{
    VTUNE_EVENT events[] = {
        { 1000000, 0, 0, 0, "CPU_CLK_UNHALTED.CORE" },
        { 1000000, 0, 0, 0, "INST_RETIRED.ANY" },
    };

    U32 n_events = sizeof(events) / sizeof(VTUNE_EVENT);
    char *default_filename = "mozilla-vtune.tb5";
    JSString *str;
    U32 status;

    VTUNE_SAMPLING_PARAMS params = {
        sizeof(VTUNE_SAMPLING_PARAMS),
        sizeof(VTUNE_EVENT),
        0, 0, /* Reserved fields */
        1,    /* Initialize in "paused" state */
        0,    /* Max samples, or 0 for "continuous" */
        4096, /* Samples per buffer */
        0.1,  /* Sampling interval in ms */
        1,    /* 1 for event-based sampling, 0 for time-based */

        n_events,
        events,
        default_filename,
    };

    jsval *argv = JS_ARGV(cx, vp);
    if (argc > 0 && JSVAL_IS_STRING(argv[0])) {
        str = JSVAL_TO_STRING(argv[0]);
        params.tb5Filename = DeflateString(cx, str->chars(), str->length());
    }

    status = VTStartSampling(&params);

    if (params.tb5Filename != default_filename)
        cx->free_(params.tb5Filename);

    if (status != 0) {
        if (status == VTAPI_MULTIPLE_RUNS)
            VTStopSampling(0);
        if (status < sizeof(vtuneErrorMessages))
            JS_ReportError(cx, "Vtune setup error: %s",
                           vtuneErrorMessages[status]);
        else
            JS_ReportError(cx, "Vtune setup error: %d",
                           status);
        return false;
    }
    JS_SET_RVAL(cx, vp, JSVAL_VOID);
    return true;
}

JS_FRIEND_API(JSBool)
js_StopVtune(JSContext *cx, uintN argc, jsval *vp)
{
    U32 status = VTStopSampling(1);
    if (status) {
        if (status < sizeof(vtuneErrorMessages))
            JS_ReportError(cx, "Vtune shutdown error: %s",
                           vtuneErrorMessages[status]);
        else
            JS_ReportError(cx, "Vtune shutdown error: %d",
                           status);
        return false;
    }
    JS_SET_RVAL(cx, vp, JSVAL_VOID);
    return true;
}

JS_FRIEND_API(JSBool)
js_PauseVtune(JSContext *cx, uintN argc, jsval *vp)
{
    VTPause();
    JS_SET_RVAL(cx, vp, JSVAL_VOID);
    return true;
}

JS_FRIEND_API(JSBool)
js_ResumeVtune(JSContext *cx, uintN argc, jsval *vp)
{
    VTResume();
    JS_SET_RVAL(cx, vp, JSVAL_VOID);
    return true;
}

#endif /* MOZ_VTUNE */

#ifdef MOZ_TRACEVIS
/*
 * Ethogram - Javascript wrapper for TraceVis state
 *
 * ethology: The scientific study of animal behavior,
 *           especially as it occurs in a natural environment.
 * ethogram: A pictorial catalog of the behavioral patterns of
 *           an organism or a species.
 *
 */
#if defined(XP_WIN)
#include "jswin.h"
#else
#include <sys/time.h>
#endif

#define ETHOGRAM_BUF_SIZE 65536

static JSBool
ethogram_construct(JSContext *cx, uintN argc, jsval *vp);
static void
ethogram_finalize(JSContext *cx, JSObject *obj);

static JSClass ethogram_class = {
    "Ethogram",
    JSCLASS_HAS_PRIVATE,
    JS_PropertyStub, JS_PropertyStub, JS_PropertyStub, JS_StrictPropertyStub,
    JS_EnumerateStub, JS_ResolveStub, JS_ConvertStub, ethogram_finalize,
    JSCLASS_NO_OPTIONAL_MEMBERS
};

struct EthogramEvent {
    TraceVisState s;
    TraceVisExitReason r;
    int ts;
    int tus;
    JSString *filename;
    int lineno;
};

static int
compare_strings(const void *k1, const void *k2)
{
    return strcmp((const char *) k1, (const char *) k2) == 0;
}

class EthogramEventBuffer {
private:
    EthogramEvent mBuf[ETHOGRAM_BUF_SIZE];
    int mReadPos;
    int mWritePos;
    JSObject *mFilenames;
    int mStartSecond;

    struct EthogramScriptEntry {
        char *filename;
        JSString *jsfilename;

        EthogramScriptEntry *next;
    };
    EthogramScriptEntry *mScripts;

public:
    friend JSBool
    ethogram_construct(JSContext *cx, uintN argc, jsval *vp);

    inline void push(TraceVisState s, TraceVisExitReason r, char *filename, int lineno) {
        mBuf[mWritePos].s = s;
        mBuf[mWritePos].r = r;
#if defined(XP_WIN)
        FILETIME now;
        GetSystemTimeAsFileTime(&now);
        unsigned long long raw_us = 0.1 *
            (((unsigned long long) now.dwHighDateTime << 32ULL) |
             (unsigned long long) now.dwLowDateTime);
        unsigned int sec = raw_us / 1000000L;
        unsigned int usec = raw_us % 1000000L;
        mBuf[mWritePos].ts = sec - mStartSecond;
        mBuf[mWritePos].tus = usec;
#else
        struct timeval tv;
        gettimeofday(&tv, NULL);
        mBuf[mWritePos].ts = tv.tv_sec - mStartSecond;
        mBuf[mWritePos].tus = tv.tv_usec;
#endif

        JSString *jsfilename = findScript(filename);
        mBuf[mWritePos].filename = jsfilename;
        mBuf[mWritePos].lineno = lineno;

        mWritePos = (mWritePos + 1) % ETHOGRAM_BUF_SIZE;
        if (mWritePos == mReadPos) {
            mReadPos = (mWritePos + 1) % ETHOGRAM_BUF_SIZE;
        }
    }

    inline EthogramEvent *pop() {
        EthogramEvent *e = &mBuf[mReadPos];
        mReadPos = (mReadPos + 1) % ETHOGRAM_BUF_SIZE;
        return e;
    }

    bool isEmpty() {
        return (mReadPos == mWritePos);
    }

    EthogramScriptEntry *addScript(JSContext *cx, JSObject *obj, char *filename, JSString *jsfilename) {
        JSHashNumber hash = JS_HashString(filename);
        JSHashEntry **hep = JS_HashTableRawLookup(traceVisScriptTable, hash, filename);
        if (*hep != NULL)
            return NULL;

        JS_HashTableRawAdd(traceVisScriptTable, hep, hash, filename, this);

        EthogramScriptEntry * entry = (EthogramScriptEntry *) JS_malloc(cx, sizeof(EthogramScriptEntry));
        if (entry == NULL)
            return NULL;

        entry->next = mScripts;
        mScripts = entry;
        entry->filename = filename;
        entry->jsfilename = jsfilename;

        return mScripts;
    }

    void removeScripts(JSContext *cx) {
        EthogramScriptEntry *se = mScripts;
        while (se != NULL) {
            char *filename = se->filename;

            JSHashNumber hash = JS_HashString(filename);
            JSHashEntry **hep = JS_HashTableRawLookup(traceVisScriptTable, hash, filename);
            JSHashEntry *he = *hep;
            if (he) {
                /* we hardly knew he */
                JS_HashTableRawRemove(traceVisScriptTable, hep, he);
            }

            EthogramScriptEntry *se_head = se;
            se = se->next;
            JS_free(cx, se_head);
        }
    }

    JSString *findScript(char *filename) {
        EthogramScriptEntry *se = mScripts;
        while (se != NULL) {
            if (compare_strings(se->filename, filename))
                return (se->jsfilename);
            se = se->next;
        }
        return NULL;
    }

    JSObject *filenames() {
        return mFilenames;
    }

    int length() {
        if (mWritePos < mReadPos)
            return (mWritePos + ETHOGRAM_BUF_SIZE) - mReadPos;
        else
            return mWritePos - mReadPos;
    }
};

static char jstv_empty[] = "<null>";

inline char *
jstv_Filename(JSStackFrame *fp)
{
    while (fp && !fp->isScriptFrame())
        fp = fp->prev();
    return (fp && fp->maybeScript() && fp->script()->filename)
           ? (char *)fp->script()->filename
           : jstv_empty;
}
inline uintN
jstv_Lineno(JSContext *cx, JSStackFrame *fp)
{
    while (fp && fp->pcQuadratic(cx->stack) == NULL)
        fp = fp->prev();
    return (fp && fp->pcQuadratic(cx->stack)) ? js_FramePCToLineNumber(cx, fp) : 0;
}

/* Collect states here and distribute to a matching buffer, if any */
JS_FRIEND_API(void)
js::StoreTraceVisState(JSContext *cx, TraceVisState s, TraceVisExitReason r)
{
    StackFrame *fp = cx->fp();

    char *script_file = jstv_Filename(fp);
    JSHashNumber hash = JS_HashString(script_file);

    JSHashEntry **hep = JS_HashTableRawLookup(traceVisScriptTable, hash, script_file);
    /* update event buffer, flag if overflowed */
    JSHashEntry *he = *hep;
    if (he) {
        EthogramEventBuffer *p;
        p = (EthogramEventBuffer *) he->value;

        p->push(s, r, script_file, jstv_Lineno(cx, fp));
    }
}

static JSBool
ethogram_construct(JSContext *cx, uintN argc, jsval *vp)
{
    EthogramEventBuffer *p;

    p = (EthogramEventBuffer *) JS_malloc(cx, sizeof(EthogramEventBuffer));
    if (!p)
        return JS_FALSE;

    p->mReadPos = p->mWritePos = 0;
    p->mScripts = NULL;
    p->mFilenames = JS_NewArrayObject(cx, 0, NULL);

#if defined(XP_WIN)
    FILETIME now;
    GetSystemTimeAsFileTime(&now);
    unsigned long long raw_us = 0.1 *
        (((unsigned long long) now.dwHighDateTime << 32ULL) |
         (unsigned long long) now.dwLowDateTime);
    unsigned int s = raw_us / 1000000L;
    p->mStartSecond = s;
#else
    struct timeval tv;
    gettimeofday(&tv, NULL);
    p->mStartSecond = tv.tv_sec;
#endif
    JSObject *obj;
    if (JS_IsConstructing(cx, vp)) {
        obj = JS_NewObject(cx, &ethogram_class, NULL, NULL);
        if (!obj)
            return JS_FALSE;
    } else {
        obj = JS_THIS_OBJECT(cx, vp);
    }

    jsval filenames = OBJECT_TO_JSVAL(p->filenames());
    if (!JS_DefineProperty(cx, obj, "filenames", filenames,
                           NULL, NULL, JSPROP_READONLY|JSPROP_PERMANENT))
        return JS_FALSE;

    JS_SET_RVAL(cx, vp, OBJECT_TO_JSVAL(obj));
    JS_SetPrivate(cx, obj, p);
    return JS_TRUE;
}

static void
ethogram_finalize(JSContext *cx, JSObject *obj)
{
    EthogramEventBuffer *p;
    p = (EthogramEventBuffer *) JS_GetInstancePrivate(cx, obj, &ethogram_class, NULL);
    if (!p)
        return;

    p->removeScripts(cx);

    JS_free(cx, p);
}

static JSBool
ethogram_addScript(JSContext *cx, uintN argc, jsval *vp)
{
    JSString *str;
    char *filename = NULL;
    jsval *argv = JS_ARGV(cx, vp);
    JSObject *obj = JS_THIS_OBJECT(cx, vp);
    if (!obj)
        return false;
    if (argc < 1) {
        /* silently ignore no args */
        JS_SET_RVAL(cx, vp, JSVAL_VOID);
        return true;
    }
    if (JSVAL_IS_STRING(argv[0])) {
        str = JSVAL_TO_STRING(argv[0]);
        filename = DeflateString(cx, str->chars(), str->length());
        if (!filename)
            return false;
    }

    EthogramEventBuffer *p = (EthogramEventBuffer *) JS_GetInstancePrivate(cx, obj, &ethogram_class, argv);

    p->addScript(cx, obj, filename, str);
    JS_SET_RVAL(cx, vp, JSVAL_VOID);
    jsval dummy;
    JS_CallFunctionName(cx, p->filenames(), "push", 1, argv, &dummy);
    return true;
}

static JSBool
ethogram_getAllEvents(JSContext *cx, uintN argc, jsval *vp)
{
    EthogramEventBuffer *p;
    jsval *argv = JS_ARGV(cx, vp);

    JSObject *obj = JS_THIS_OBJECT(cx, vp);
    if (!obj)
        return JS_FALSE;

    p = (EthogramEventBuffer *) JS_GetInstancePrivate(cx, obj, &ethogram_class, argv);
    if (!p)
        return JS_FALSE;

    if (p->isEmpty()) {
        JS_SET_RVAL(cx, vp, JSVAL_NULL);
        return JS_TRUE;
    }

    JSObject *rarray = JS_NewArrayObject(cx, 0, NULL);
    if (rarray == NULL) {
        JS_SET_RVAL(cx, vp, JSVAL_NULL);
        return JS_TRUE;
    }

    JS_SET_RVAL(cx, vp, OBJECT_TO_JSVAL(rarray));

    for (uint32 i = 0; !p->isEmpty(); i++) {

        JSObject *x = JS_NewObject(cx, NULL, NULL, NULL);
        if (x == NULL)
            return JS_FALSE;

        EthogramEvent *e = p->pop();

        jsval state = INT_TO_JSVAL(e->s);
        jsval reason = INT_TO_JSVAL(e->r);
        jsval ts = INT_TO_JSVAL(e->ts);
        jsval tus = INT_TO_JSVAL(e->tus);

        jsval filename = STRING_TO_JSVAL(e->filename);
        jsval lineno = INT_TO_JSVAL(e->lineno);

        if (!JS_SetProperty(cx, x, "state", &state))
            return JS_FALSE;
        if (!JS_SetProperty(cx, x, "reason", &reason))
            return JS_FALSE;
        if (!JS_SetProperty(cx, x, "ts", &ts))
            return JS_FALSE;
        if (!JS_SetProperty(cx, x, "tus", &tus))
            return JS_FALSE;

        if (!JS_SetProperty(cx, x, "filename", &filename))
            return JS_FALSE;
        if (!JS_SetProperty(cx, x, "lineno", &lineno))
            return JS_FALSE;

        jsval element = OBJECT_TO_JSVAL(x);
        JS_SetElement(cx, rarray, i, &element);
    }

    return JS_TRUE;
}

static JSBool
ethogram_getNextEvent(JSContext *cx, uintN argc, jsval *vp)
{
    EthogramEventBuffer *p;
    jsval *argv = JS_ARGV(cx, vp);

    JSObject *obj = JS_THIS_OBJECT(cx, vp);
    if (!obj)
        return JS_FALSE;

    p = (EthogramEventBuffer *) JS_GetInstancePrivate(cx, obj, &ethogram_class, argv);
    if (!p)
        return JS_FALSE;

    JSObject *x = JS_NewObject(cx, NULL, NULL, NULL);
    if (x == NULL)
        return JS_FALSE;

    if (p->isEmpty()) {
        JS_SET_RVAL(cx, vp, JSVAL_NULL);
        return JS_TRUE;
    }

    EthogramEvent *e = p->pop();
    jsval state = INT_TO_JSVAL(e->s);
    jsval reason = INT_TO_JSVAL(e->r);
    jsval ts = INT_TO_JSVAL(e->ts);
    jsval tus = INT_TO_JSVAL(e->tus);

    jsval filename = STRING_TO_JSVAL(e->filename);
    jsval lineno = INT_TO_JSVAL(e->lineno);

    if (!JS_SetProperty(cx, x, "state", &state))
        return JS_FALSE;
    if (!JS_SetProperty(cx, x, "reason", &reason))
        return JS_FALSE;
    if (!JS_SetProperty(cx, x, "ts", &ts))
        return JS_FALSE;
    if (!JS_SetProperty(cx, x, "tus", &tus))
        return JS_FALSE;
    if (!JS_SetProperty(cx, x, "filename", &filename))
        return JS_FALSE;

    if (!JS_SetProperty(cx, x, "lineno", &lineno))
        return JS_FALSE;

    JS_SET_RVAL(cx, vp, OBJECT_TO_JSVAL(x));

    return JS_TRUE;
}

static JSFunctionSpec ethogram_methods[] = {
    JS_FN("addScript",    ethogram_addScript,    1,0),
    JS_FN("getAllEvents", ethogram_getAllEvents, 0,0),
    JS_FN("getNextEvent", ethogram_getNextEvent, 0,0),
    JS_FS_END
};

/*
 * An |Ethogram| organizes the output of a collection of files that should be
 * monitored together. A single object gets events for the group.
 */
JS_FRIEND_API(JSBool)
js_InitEthogram(JSContext *cx, uintN argc, jsval *vp)
{
    if (!traceVisScriptTable) {
        traceVisScriptTable = JS_NewHashTable(8, JS_HashString, compare_strings,
                                         NULL, NULL, NULL);
    }

    JS_InitClass(cx, JS_GetGlobalObject(cx), NULL, &ethogram_class,
                 ethogram_construct, 0, NULL, ethogram_methods,
                 NULL, NULL);

    JS_SET_RVAL(cx, vp, JSVAL_VOID);
    return true;
}

JS_FRIEND_API(JSBool)
js_ShutdownEthogram(JSContext *cx, uintN argc, jsval *vp)
{
    if (traceVisScriptTable)
        JS_HashTableDestroy(traceVisScriptTable);

    JS_SET_RVAL(cx, vp, JSVAL_VOID);
    return true;
}

#endif /* MOZ_TRACEVIS */

#ifdef MOZ_TRACE_JSCALLS

JS_PUBLIC_API(void)
JS_SetFunctionCallback(JSContext *cx, JSFunctionCallback fcb)
{
    cx->functionCallback = fcb;
}

JS_PUBLIC_API(JSFunctionCallback)
JS_GetFunctionCallback(JSContext *cx)
{
    return cx->functionCallback;
}

#endif /* MOZ_TRACE_JSCALLS */

JS_PUBLIC_API(void)
JS_DumpProfile(JSContext *cx, JSScript *script)
{
    JS_ASSERT(!cx->runtime->gcRunning);

#if defined(DEBUG)
    if (script->pcCounters) {
        // Display hit counts for every JS code line
        AutoArenaAllocator mark(&cx->tempPool);
        Sprinter sprinter;
        INIT_SPRINTER(cx, &sprinter, &cx->tempPool, 0);

        fprintf(stdout, "--- PC COUNTS %s:%d ---\n", script->filename, script->lineno);
        js_Disassemble(cx, script, true, &sprinter);
        fprintf(stdout, "%s\n", sprinter.base);
        fprintf(stdout, "--- END PC COUNTS %s:%d ---\n", script->filename, script->lineno);
    }
#endif
}

JS_PUBLIC_API(void)
JS_DumpAllProfiles(JSContext *cx)
{
    for (JSScript *script = (JSScript *) JS_LIST_HEAD(&cx->compartment->scripts);
         script != (JSScript *) &cx->compartment->scripts;
         script = (JSScript *) JS_NEXT_LINK((JSCList *)script))
    {
        JS_DumpProfile(cx, script);
    }
}<|MERGE_RESOLUTION|>--- conflicted
+++ resolved
@@ -147,52 +147,7 @@
 JS_FRIEND_API(JSBool)
 JS_SetDebugModeForCompartment(JSContext *cx, JSCompartment *comp, JSBool debug)
 {
-<<<<<<< HEAD
-    if (comp->debugMode == !!debug)
-        return JS_TRUE;
-
-    // This should only be called when no scripts are live. It would even be
-    // incorrect to discard just the non-live scripts' JITScripts because they
-    // might share ICs with live scripts (bug 632343).
-    JS_ASSERT(!CompartmentHasLiveScripts(comp));
-
-    // All scripts compiled from this point on should be in the requested debugMode.
-    comp->debugMode = !!debug;
-
-    // Discard JIT code for any scripts that change debugMode. This function
-    // assumes that 'comp' is in the same thread as 'cx'.
-
-#ifdef JS_METHODJIT
-    JS::AutoEnterScriptCompartment ac;
-
-    for (JSScript *script = (JSScript *)comp->scripts.next;
-         &script->links != &comp->scripts;
-         script = (JSScript *)script->links.next)
-    {
-        if (!script->debugMode == !debug)
-            continue;
-
-        /*
-         * If compartment entry fails, debug mode is left partially on, leading
-         * to a small performance overhead but no loss of correctness. We set
-         * the debug flags to false so that the caller will not later attempt
-         * to use debugging features.
-         */
-        if (!ac.entered() && !ac.enter(cx, script)) {
-            comp->debugMode = JS_FALSE;
-            return JS_FALSE;
-        }
-
-        mjit::ReleaseScriptCode(cx, script, true);
-        mjit::ReleaseScriptCode(cx, script, false);
-        script->debugMode = !!debug;
-    }
-#endif
-
-    return JS_TRUE;
-=======
     return comp->setDebugModeFromC(cx, !!debug);
->>>>>>> c38f8e15
 }
 
 JS_FRIEND_API(JSBool)
@@ -277,63 +232,8 @@
 JS_PUBLIC_API(JSBool)
 JS_SetTrap(JSContext *cx, JSScript *script, jsbytecode *pc, JSTrapHandler handler, jsval closure)
 {
-<<<<<<< HEAD
-    JS_ASSERT(uint32(pc - script->code) < script->length);
-
-    JSTrap *junk, *trap, *twin;
-    JSRuntime *rt;
-    uint32 sample;
-
-    if (!CheckDebugMode(cx))
-        return JS_FALSE;
-
-    JS_ASSERT((JSOp) *pc != JSOP_TRAP);
-    junk = NULL;
-    rt = cx->runtime;
-    DBG_LOCK(rt);
-    trap = FindTrap(rt, script, pc);
-    if (trap) {
-        JS_ASSERT(trap->script == script && trap->pc == pc);
-        JS_ASSERT(*pc == JSOP_TRAP);
-    } else {
-        sample = rt->debuggerMutations;
-        DBG_UNLOCK(rt);
-        trap = (JSTrap *) cx->malloc_(sizeof *trap);
-        if (!trap)
-            return JS_FALSE;
-        trap->closure = JSVAL_NULL;
-        DBG_LOCK(rt);
-        twin = (rt->debuggerMutations != sample)
-               ? FindTrap(rt, script, pc)
-               : NULL;
-        if (twin) {
-            junk = trap;
-            trap = twin;
-        } else {
-            JS_APPEND_LINK(&trap->links, &rt->trapList);
-            ++rt->debuggerMutations;
-            trap->script = script;
-            trap->pc = pc;
-            trap->op = (JSOp)*pc;
-            *pc = JSOP_TRAP;
-        }
-    }
-    trap->handler = handler;
-    trap->closure = closure;
-    DBG_UNLOCK(rt);
-    if (junk)
-        cx->free_(junk);
-
-#ifdef JS_METHODJIT
-    if (script->hasJITCode()) {
-        js::mjit::Recompiler recompiler(cx, script);
-        recompiler.recompile();
-    }
-#endif
-=======
     if (!CheckDebugMode(cx))
         return false;
->>>>>>> c38f8e15
 
     BreakpointSite *site = script->compartment->getOrCreateBreakpointSite(cx, script, pc, NULL);
     if (!site)
@@ -353,30 +253,6 @@
 JS_ClearTrap(JSContext *cx, JSScript *script, jsbytecode *pc,
              JSTrapHandler *handlerp, jsval *closurep)
 {
-<<<<<<< HEAD
-    JSTrap *trap;
-
-    DBG_LOCK(cx->runtime);
-    trap = FindTrap(cx->runtime, script, pc);
-    if (handlerp)
-        *handlerp = trap ? trap->handler : NULL;
-    if (closurep)
-        *closurep = trap ? trap->closure : JSVAL_NULL;
-    if (trap)
-        DestroyTrapAndUnlock(cx, trap);
-    else
-        DBG_UNLOCK(cx->runtime);
-
-#ifdef JS_METHODJIT
-    if (script->hasJITCode()) {
-        JSCompartment *oldCompartment = cx->compartment;
-        cx->setCompartment(script->compartment);
-
-        mjit::Recompiler recompiler(cx, script);
-        recompiler.recompile();
-
-        cx->setCompartment(oldCompartment);
-=======
     if (BreakpointSite *site = script->compartment->getBreakpointSite(pc)) {
         site->clearTrap(cx, NULL, handlerp, Valueify(closurep));
     } else {
@@ -384,7 +260,6 @@
             *handlerp = NULL;
         if (closurep)
             *closurep = JSVAL_VOID;
->>>>>>> c38f8e15
     }
 }
 
@@ -958,23 +833,7 @@
         return false;
 
     StackFrame *fp = Valueify(fpArg);
-<<<<<<< HEAD
-    JSScript *script = Compiler::compileScript(cx, scobj, fp, fp->scopeChain().principals(cx),
-                                               TCF_COMPILE_N_GO, chars, length,
-                                               filename, lineno, cx->findVersion(),
-                                               NULL, UpvarCookie::UPVAR_LEVEL_LIMIT);
-
-    if (!script)
-        return false;
-
-    script->isUncachedEval = true;
-    bool ok = Execute(cx, script, *scobj, fp->thisValue(), EXECUTE_DEBUG, fp, Valueify(rval));
-
-    js_DestroyScript(cx, script, 6);
-    return ok;
-=======
     return EvaluateInScope(cx, scobj, fp, chars, length, filename, lineno, Valueify(rval));
->>>>>>> c38f8e15
 }
 
 JS_PUBLIC_API(JSBool)

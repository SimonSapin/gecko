/* -*- Mode: C++; tab-width: 4; indent-tabs-mode: nil; c-basic-offset: 4 -*-
 * vim: set ts=4 sw=4 et tw=99:
 *
 * ***** BEGIN LICENSE BLOCK *****
 * Version: MPL 1.1/GPL 2.0/LGPL 2.1
 *
 * The contents of this file are subject to the Mozilla Public License Version
 * 1.1 (the "License"); you may not use this file except in compliance with
 * the License. You may obtain a copy of the License at
 * http://www.mozilla.org/MPL/
 *
 * Software distributed under the License is distributed on an "AS IS" basis,
 * WITHOUT WARRANTY OF ANY KIND, either express or implied. See the License
 * for the specific language governing rights and limitations under the
 * License.
 *
 * The Original Code is Mozilla SpiderMonkey JavaScript 1.9 code, released
 * May 28, 2008.
 *
 * The Initial Developer of the Original Code is
 *   Brendan Eich <brendan@mozilla.org>
 *
 * Contributor(s):
 *   Andreas Gal <gal@mozilla.com>
 *   Mike Shaver <shaver@mozilla.org>
 *   David Anderson <danderson@mozilla.com>
 *
 * Alternatively, the contents of this file may be used under the terms of
 * either of the GNU General Public License Version 2 or later (the "GPL"),
 * or the GNU Lesser General Public License Version 2.1 or later (the "LGPL"),
 * in which case the provisions of the GPL or the LGPL are applicable instead
 * of those above. If you wish to allow use of your version of this file only
 * under the terms of either the GPL or the LGPL, and not to allow others to
 * use your version of this file under the terms of the MPL, indicate your
 * decision by deleting the provisions above and replace them with the notice
 * and other provisions required by the GPL or the LGPL. If you do not delete
 * the provisions above, a recipient may use your version of this file under
 * the terms of any one of the MPL, the GPL or the LGPL.
 *
 * ***** END LICENSE BLOCK ***** */

#include "jsstdint.h"
#include "jsbit.h"              // low-level (NSPR-based) headers next
#include "jsprf.h"
#include <math.h>               // standard headers next

#if defined(_MSC_VER) || defined(__MINGW32__)
#include <malloc.h>
#ifdef _MSC_VER
#define alloca _alloca
#endif
#endif
#ifdef SOLARIS
#include <alloca.h>
#endif
#include <limits.h>

#include "nanojit/nanojit.h"
#include "jsapi.h"              // higher-level library and API headers
#include "jsarray.h"
#include "jsbool.h"
#include "jscntxt.h"
#include "jsdbgapi.h"
#include "jsemit.h"
#include "jsfun.h"
#include "jsinterp.h"
#include "jsiter.h"
#include "jsobj.h"
#include "jsopcode.h"
#include "jsregexp.h"
#include "jsscope.h"
#include "jsscript.h"
#include "jsdate.h"
#include "jsstaticcheck.h"
#include "jstracer.h"
#include "jsxml.h"

#include "jsautooplen.h"        // generated headers last
#include "imacros.c.out"

#if JS_HAS_XML_SUPPORT
#define ABORT_IF_XML(v)                                                       \
    JS_BEGIN_MACRO                                                            \
    if (!JSVAL_IS_PRIMITIVE(v) && OBJECT_IS_XML(BOGUS_CX, JSVAL_TO_OBJECT(v)))\
        ABORT_TRACE("xml detected");                                          \
    JS_END_MACRO
#else
#define ABORT_IF_XML(cx, v) ((void) 0)
#endif

/* Never use JSVAL_IS_BOOLEAN because it restricts the value (true, false) and
   the type. What you want to use is JSVAL_TAG(x) == JSVAL_BOOLEAN and then
   handle the undefined case properly (bug 457363). */
#undef JSVAL_IS_BOOLEAN
#define JSVAL_IS_BOOLEAN(x) JS_STATIC_ASSERT(0)

/* Use a fake tag to represent boxed values, borrowing from the integer tag
   range since we only use JSVAL_INT to indicate integers. */
#define JSVAL_BOXED 3

/* Another fake jsval tag, used to distinguish null from object values. */
#define JSVAL_TNULL 5

/* A last fake jsval tag distinguishing functions from non-function objects. */
#define JSVAL_TFUN 7

/* Map to translate a type tag into a printable representation. */
static const char typeChar[] = "OIDXSNBF";
static const char tagChar[]  = "OIDISIBI";

/* Blacklist parameters. */

/* Number of iterations of a loop where we start tracing.  That is, we don't
   start tracing until the beginning of the HOTLOOP-th iteration. */
#define HOTLOOP 2

/* Attempt recording this many times before blacklisting permanently. */
#define BL_ATTEMPTS 2

/* Skip this many hits before attempting recording again, after an aborted attempt. */
#define BL_BACKOFF 32

/* Number of times we wait to exit on a side exit before we try to extend the tree. */
#define HOTEXIT 1

/* Number of times we try to extend the tree along a side exit. */
#define MAXEXIT 3

/* Maximum number of peer trees allowed. */
#define MAXPEERS 9

/* Max call depths for inlining. */
#define MAX_CALLDEPTH 10

/* Max native stack size. */
#define MAX_NATIVE_STACK_SLOTS 1024

/* Max call stack size. */
#define MAX_CALL_STACK_ENTRIES 64

/* Max global object size. */
#define MAX_GLOBAL_SLOTS 4096

/* Max memory needed to rebuild the interpreter stack when falling off trace. */
#define MAX_INTERP_STACK_BYTES                                                \
    (MAX_NATIVE_STACK_SLOTS * sizeof(jsval) +                                 \
     MAX_CALL_STACK_ENTRIES * sizeof(JSInlineFrame) +                         \
     sizeof(JSInlineFrame)) /* possibly slow native frame at top of stack */

/* Max number of branches per tree. */
#define MAX_BRANCHES 32

#define CHECK_STATUS(expr)                                                    \
    JS_BEGIN_MACRO                                                            \
        JSRecordingStatus _status = (expr);                                   \
        if (_status != JSRS_CONTINUE)                                        \
          return _status;                                                     \
    JS_END_MACRO

#ifdef JS_JIT_SPEW
#define debug_only_a(x) if (js_verboseAbort || js_verboseDebug ) { x; }
#define ABORT_TRACE_RV(msg, value)                                    \
    JS_BEGIN_MACRO                                                            \
        debug_only_a(fprintf(stdout, "abort: %d: %s\n", __LINE__, (msg));)    \
        return (value);                                                       \
    JS_END_MACRO
#else
#define debug_only_a(x)
#define ABORT_TRACE_RV(msg, value)   return (value)
#endif

#define ABORT_TRACE(msg)         ABORT_TRACE_RV(msg, JSRS_STOP)
#define ABORT_TRACE_ERROR(msg)   ABORT_TRACE_RV(msg, JSRS_ERROR) 

#ifdef JS_JIT_SPEW
struct __jitstats {
#define JITSTAT(x) uint64 x;
#include "jitstats.tbl"
#undef JITSTAT
} jitstats = { 0LL, };

JS_STATIC_ASSERT(sizeof(jitstats) % sizeof(uint64) == 0);

enum jitstat_ids {
#define JITSTAT(x) STAT ## x ## ID,
#include "jitstats.tbl"
#undef JITSTAT
    STAT_IDS_TOTAL
};

static JSPropertySpec jitstats_props[] = {
#define JITSTAT(x) { #x, STAT ## x ## ID, JSPROP_ENUMERATE | JSPROP_READONLY | JSPROP_PERMANENT },
#include "jitstats.tbl"
#undef JITSTAT
    { 0 }
};

static JSBool
jitstats_getProperty(JSContext *cx, JSObject *obj, jsid id, jsval *vp)
{
    int index = -1;

    if (JSVAL_IS_STRING(id)) {
        JSString* str = JSVAL_TO_STRING(id);
        if (strcmp(JS_GetStringBytes(str), "HOTLOOP") == 0) {
            *vp = INT_TO_JSVAL(HOTLOOP);
            return JS_TRUE;
        }
    }

    if (JSVAL_IS_INT(id))
        index = JSVAL_TO_INT(id);

    uint64 result = 0;
    switch (index) {
#define JITSTAT(x) case STAT ## x ## ID: result = jitstats.x; break;
#include "jitstats.tbl"
#undef JITSTAT
      default:
        *vp = JSVAL_VOID;
        return JS_TRUE;
    }

    if (result < JSVAL_INT_MAX) {
        *vp = INT_TO_JSVAL(result);
        return JS_TRUE;
    }
    char retstr[64];
    JS_snprintf(retstr, sizeof retstr, "%llu", result);
    *vp = STRING_TO_JSVAL(JS_NewStringCopyZ(cx, retstr));
    return JS_TRUE;
}

JSClass jitstats_class = {
    "jitstats",
    JSCLASS_HAS_PRIVATE,
    JS_PropertyStub,       JS_PropertyStub,
    jitstats_getProperty,  JS_PropertyStub,
    JS_EnumerateStub,      JS_ResolveStub,
    JS_ConvertStub,        JS_FinalizeStub,
    JSCLASS_NO_OPTIONAL_MEMBERS
};

void
js_InitJITStatsClass(JSContext *cx, JSObject *glob)
{
    JS_InitClass(cx, glob, NULL, &jitstats_class, NULL, 0, jitstats_props, NULL, NULL, NULL);
}

#define AUDIT(x) (jitstats.x++)
#else
#define AUDIT(x) ((void)0)
#endif /* JS_JIT_SPEW */

#define INS_CONST(c)        addName(lir->insImm(c), #c)
#define INS_CONSTPTR(p)     addName(lir->insImmPtr(p), #p)
#define INS_CONSTFUNPTR(p)  addName(lir->insImmPtr(JS_FUNC_TO_DATA_PTR(void*, p)), #p)
#define INS_CONSTWORD(v)    addName(lir->insImmPtr((void *) v), #v)

using namespace avmplus;
using namespace nanojit;

static GC gc = GC();
static avmplus::AvmCore s_core = avmplus::AvmCore();
static avmplus::AvmCore* core = &s_core;

#ifdef JS_JIT_SPEW
void
js_DumpPeerStability(JSTraceMonitor* tm, const void* ip, JSObject* globalObj, uint32 globalShape, uint32 argc);
#endif

/* We really need a better way to configure the JIT. Shaver, where is my fancy JIT object? */
static bool did_we_check_processor_features = false;

#ifdef JS_JIT_SPEW
bool js_verboseDebug = getenv("TRACEMONKEY") && strstr(getenv("TRACEMONKEY"), "verbose");
bool js_verboseStats = js_verboseDebug ||
    (getenv("TRACEMONKEY") && strstr(getenv("TRACEMONKEY"), "stats"));
bool js_verboseAbort = getenv("TRACEMONKEY") && strstr(getenv("TRACEMONKEY"), "abort");
#endif

/* The entire VM shares one oracle. Collisions and concurrent updates are tolerated and worst
   case cause performance regressions. */
static Oracle oracle;

Tracker::Tracker()
{
    pagelist = 0;
}

Tracker::~Tracker()
{
    clear();
}

jsuword
Tracker::getPageBase(const void* v) const
{
    return jsuword(v) & ~jsuword(NJ_PAGE_SIZE-1);
}

struct Tracker::Page*
Tracker::findPage(const void* v) const
{
    jsuword base = getPageBase(v);
    struct Tracker::Page* p = pagelist;
    while (p) {
        if (p->base == base) {
            return p;
        }
        p = p->next;
    }
    return 0;
}

struct Tracker::Page*
Tracker::addPage(const void* v) {
    jsuword base = getPageBase(v);
    struct Tracker::Page* p = (struct Tracker::Page*)
        GC::Alloc(sizeof(*p) - sizeof(p->map) + (NJ_PAGE_SIZE >> 2) * sizeof(LIns*));
    p->base = base;
    p->next = pagelist;
    pagelist = p;
    return p;
}

void
Tracker::clear()
{
    while (pagelist) {
        Page* p = pagelist;
        pagelist = pagelist->next;
        GC::Free(p);
    }
}

bool
Tracker::has(const void *v) const
{
    return get(v) != NULL;
}

#if defined NANOJIT_64BIT
#define PAGEMASK 0x7ff
#else
#define PAGEMASK 0xfff
#endif

LIns*
Tracker::get(const void* v) const
{
    struct Tracker::Page* p = findPage(v);
    if (!p)
        return NULL;
    return p->map[(jsuword(v) & PAGEMASK) >> 2];
}

void
Tracker::set(const void* v, LIns* i)
{
    struct Tracker::Page* p = findPage(v);
    if (!p)
        p = addPage(v);
    p->map[(jsuword(v) & PAGEMASK) >> 2] = i;
}

static inline jsuint argSlots(JSStackFrame* fp)
{
    return JS_MAX(fp->argc, fp->fun->nargs);
}

static inline bool isNumber(jsval v)
{
    return JSVAL_IS_INT(v) || JSVAL_IS_DOUBLE(v);
}

static inline jsdouble asNumber(jsval v)
{
    JS_ASSERT(isNumber(v));
    if (JSVAL_IS_DOUBLE(v))
        return *JSVAL_TO_DOUBLE(v);
    return (jsdouble)JSVAL_TO_INT(v);
}

static inline bool isInt32(jsval v)
{
    if (!isNumber(v))
        return false;
    jsdouble d = asNumber(v);
    jsint i;
    return JSDOUBLE_IS_INT(d, i);
}

static inline jsint asInt32(jsval v)
{
    JS_ASSERT(isNumber(v));
    if (JSVAL_IS_INT(v))
        return JSVAL_TO_INT(v);
#ifdef DEBUG
    jsint i;
    JS_ASSERT(JSDOUBLE_IS_INT(*JSVAL_TO_DOUBLE(v), i));
#endif
    return jsint(*JSVAL_TO_DOUBLE(v));
}

/* Return JSVAL_DOUBLE for all numbers (int and double) and the tag otherwise. */
static inline uint8 getPromotedType(jsval v)
{
    if (JSVAL_IS_INT(v))
        return JSVAL_DOUBLE;
    if (JSVAL_IS_OBJECT(v)) {
        if (JSVAL_IS_NULL(v))
            return JSVAL_TNULL;
        if (HAS_FUNCTION_CLASS(JSVAL_TO_OBJECT(v)))
            return JSVAL_TFUN;
        return JSVAL_OBJECT;
    }
    return uint8(JSVAL_TAG(v));
}

/* Return JSVAL_INT for all whole numbers that fit into signed 32-bit and the tag otherwise. */
static inline uint8 getCoercedType(jsval v)
{
    if (isInt32(v))
        return JSVAL_INT;
    if (JSVAL_IS_OBJECT(v)) {
        if (JSVAL_IS_NULL(v))
            return JSVAL_TNULL;
        if (HAS_FUNCTION_CLASS(JSVAL_TO_OBJECT(v)))
            return JSVAL_TFUN;
        return JSVAL_OBJECT;
    }
    return uint8(JSVAL_TAG(v));
}

/*
 * Constant seed and accumulate step borrowed from the DJB hash.
 */

#define ORACLE_MASK (ORACLE_SIZE - 1)
#define FRAGMENT_TABLE_MASK (FRAGMENT_TABLE_SIZE - 1)
#define HASH_SEED 5381

static inline void
hash_accum(uintptr_t& h, uintptr_t i, uintptr_t mask)
{
    h = ((h << 5) + h + (mask & i)) & mask;
}

JS_REQUIRES_STACK static inline int
stackSlotHash(JSContext* cx, unsigned slot)
{
    uintptr_t h = HASH_SEED;
    hash_accum(h, uintptr_t(cx->fp->script), ORACLE_MASK);
    hash_accum(h, uintptr_t(cx->fp->regs->pc), ORACLE_MASK);
    hash_accum(h, uintptr_t(slot), ORACLE_MASK);
    return int(h);
}

JS_REQUIRES_STACK static inline int
globalSlotHash(JSContext* cx, unsigned slot)
{
    uintptr_t h = HASH_SEED;
    JSStackFrame* fp = cx->fp;

    while (fp->down)
        fp = fp->down;

    hash_accum(h, uintptr_t(fp->script), ORACLE_MASK);
    hash_accum(h, uintptr_t(OBJ_SHAPE(JS_GetGlobalForObject(cx, fp->scopeChain))),
               ORACLE_MASK);
    hash_accum(h, uintptr_t(slot), ORACLE_MASK);
    return int(h);
}

static inline int
pcHash(jsbytecode* pc)
{
    return int(uintptr_t(pc) & ORACLE_MASK);
}

Oracle::Oracle()
{
    /* Grow the oracle bitsets to their (fixed) size here, once. */
    _stackDontDemote.set(&gc, ORACLE_SIZE-1);
    _globalDontDemote.set(&gc, ORACLE_SIZE-1);
    clear();
}

/* Tell the oracle that a certain global variable should not be demoted. */
JS_REQUIRES_STACK void
Oracle::markGlobalSlotUndemotable(JSContext* cx, unsigned slot)
{
    _globalDontDemote.set(&gc, globalSlotHash(cx, slot));
}

/* Consult with the oracle whether we shouldn't demote a certain global variable. */
JS_REQUIRES_STACK bool
Oracle::isGlobalSlotUndemotable(JSContext* cx, unsigned slot) const
{
    return _globalDontDemote.get(globalSlotHash(cx, slot));
}

/* Tell the oracle that a certain slot at a certain stack slot should not be demoted. */
JS_REQUIRES_STACK void
Oracle::markStackSlotUndemotable(JSContext* cx, unsigned slot)
{
    _stackDontDemote.set(&gc, stackSlotHash(cx, slot));
}

/* Consult with the oracle whether we shouldn't demote a certain slot. */
JS_REQUIRES_STACK bool
Oracle::isStackSlotUndemotable(JSContext* cx, unsigned slot) const
{
    return _stackDontDemote.get(stackSlotHash(cx, slot));
}

/* Tell the oracle that a certain slot at a certain bytecode location should not be demoted. */
void
Oracle::markInstructionUndemotable(jsbytecode* pc)
{
    _pcDontDemote.set(&gc, pcHash(pc));
}

/* Consult with the oracle whether we shouldn't demote a certain bytecode location. */
bool
Oracle::isInstructionUndemotable(jsbytecode* pc) const
{
    return _pcDontDemote.get(pcHash(pc));
}

void
Oracle::clearDemotability()
{
    _stackDontDemote.reset();
    _globalDontDemote.reset();
    _pcDontDemote.reset();
}


struct PCHashEntry : public JSDHashEntryStub {
    size_t          count;
};

#define PC_HASH_COUNT 1024

static void
js_Blacklist(jsbytecode* pc)
{
    AUDIT(blacklisted);
    JS_ASSERT(*pc == JSOP_LOOP || *pc == JSOP_NOP);
    *pc = JSOP_NOP;
}

static void
js_Backoff(JSContext *cx, jsbytecode* pc, Fragment* tree=NULL)
{
    JSDHashTable *table = &JS_TRACE_MONITOR(cx).recordAttempts;

    if (table->ops) {
        PCHashEntry *entry = (PCHashEntry *)
            JS_DHashTableOperate(table, pc, JS_DHASH_ADD);
        
        if (entry) {
            if (!entry->key) {
                entry->key = pc;
                JS_ASSERT(entry->count == 0);
            }
            JS_ASSERT(JS_DHASH_ENTRY_IS_LIVE(&(entry->hdr)));
            if (entry->count++ > (BL_ATTEMPTS * MAXPEERS)) {
                entry->count = 0;
                js_Blacklist(pc);
                return;
            }
        }
    }

    if (tree) {
        tree->hits() -= BL_BACKOFF;

        /* 
         * In case there is no entry or no table (due to OOM) or some
         * serious imbalance in the recording-attempt distribution on a
         * multitree, give each tree another chance to blacklist here as
         * well.
         */
        if (++tree->recordAttempts > BL_ATTEMPTS)
            js_Blacklist(pc);
    }
}

static void
js_resetRecordingAttempts(JSContext *cx, jsbytecode* pc)
{
    JSDHashTable *table = &JS_TRACE_MONITOR(cx).recordAttempts;
    if (table->ops) {
        PCHashEntry *entry = (PCHashEntry *)
            JS_DHashTableOperate(table, pc, JS_DHASH_LOOKUP);

        if (JS_DHASH_ENTRY_IS_FREE(&(entry->hdr)))
            return;
        JS_ASSERT(JS_DHASH_ENTRY_IS_LIVE(&(entry->hdr)));
        entry->count = 0;
    }
}

static inline size_t
fragmentHash(const void *ip, JSObject* globalObj, uint32 globalShape, uint32 argc)
{
    uintptr_t h = HASH_SEED;
    hash_accum(h, uintptr_t(ip), FRAGMENT_TABLE_MASK);
    hash_accum(h, uintptr_t(globalObj), FRAGMENT_TABLE_MASK);
    hash_accum(h, uintptr_t(globalShape), FRAGMENT_TABLE_MASK);
    hash_accum(h, uintptr_t(argc), FRAGMENT_TABLE_MASK);
    return size_t(h);
}

/*
 * argc is cx->fp->argc at the trace loop header, i.e., the number of arguments
 * pushed for the innermost JS frame. This is required as part of the fragment
 * key because the fragment will write those arguments back to the interpreter
 * stack when it exits, using its typemap, which implicitly incorporates a given
 * value of argc. Without this feature, a fragment could be called as an inner
 * tree with two different values of argc, and entry type checking or exit
 * frame synthesis could crash.
 */
struct VMFragment : public Fragment
{
    VMFragment(const void* _ip, JSObject* _globalObj, uint32 _globalShape, uint32 _argc) :
        Fragment(_ip),
        next(NULL),
        globalObj(_globalObj),
        globalShape(_globalShape),
        argc(_argc)
    {}
    VMFragment* next;
    JSObject* globalObj;
    uint32 globalShape;
    uint32 argc;
};

static VMFragment*
getVMFragment(JSTraceMonitor* tm, const void *ip, JSObject* globalObj, uint32 globalShape, 
              uint32 argc)
{
    size_t h = fragmentHash(ip, globalObj, globalShape, argc);
    VMFragment* vf = tm->vmfragments[h];
    while (vf &&
           ! (vf->globalObj == globalObj &&
              vf->globalShape == globalShape &&
              vf->ip == ip &&
              vf->argc == argc)) {
        vf = vf->next;
    }
    return vf;
}

static VMFragment*
getLoop(JSTraceMonitor* tm, const void *ip, JSObject* globalObj, uint32 globalShape, 
        uint32 argc)
{
    return getVMFragment(tm, ip, globalObj, globalShape, argc);
}

static Fragment*
getAnchor(JSTraceMonitor* tm, const void *ip, JSObject* globalObj, uint32 globalShape, 
          uint32 argc)
{
    VMFragment *f = new (&gc) VMFragment(ip, globalObj, globalShape, argc);
    JS_ASSERT(f);

    Fragment *p = getVMFragment(tm, ip, globalObj, globalShape, argc);

    if (p) {
        f->first = p;
        /* append at the end of the peer list */
        Fragment* next;
        while ((next = p->peer) != NULL)
            p = next;
        p->peer = f;
    } else {
        /* this is the first fragment */
        f->first = f;
        size_t h = fragmentHash(ip, globalObj, globalShape, argc);
        f->next = tm->vmfragments[h];
        tm->vmfragments[h] = f;
    }
    f->anchor = f;
    f->root = f;
    f->kind = LoopTrace;
    return f;
}

#ifdef DEBUG
static void
ensureTreeIsUnique(JSTraceMonitor* tm, VMFragment* f, TreeInfo* ti)
{
    JS_ASSERT(f->root == f);
    /*
     * Check for duplicate entry type maps.  This is always wrong and hints at
     * trace explosion since we are trying to stabilize something without
     * properly connecting peer edges.
     */
    TreeInfo* ti_other;
    for (Fragment* peer = getLoop(tm, f->ip, f->globalObj, f->globalShape, f->argc);
         peer != NULL;
         peer = peer->peer) {
        if (!peer->code() || peer == f)
            continue;
        ti_other = (TreeInfo*)peer->vmprivate;
        JS_ASSERT(ti_other);
        JS_ASSERT(!ti->typeMap.matches(ti_other->typeMap));
    }
}
#endif

static void
js_AttemptCompilation(JSContext *cx, JSTraceMonitor* tm, JSObject* globalObj, jsbytecode* pc,
                      uint32 argc)
{
    /*
     * If we already permanently blacklisted the location, undo that.
     */
    JS_ASSERT(*(jsbytecode*)pc == JSOP_NOP || *(jsbytecode*)pc == JSOP_LOOP);
    *(jsbytecode*)pc = JSOP_LOOP;
    js_resetRecordingAttempts(cx, pc);

    /*
     * Breath new live into all peer fragments at the designated loop header.
     */
    Fragment* f = (VMFragment*)getLoop(tm, pc, globalObj, OBJ_SHAPE(globalObj),
                                       argc);
    if (!f) {
        /*
         * If the global object's shape changed, we can't easily find the
         * corresponding loop header via a hash table lookup. In this
         * we simply bail here and hope that the fragment has another
         * outstanding compilation attempt. This case is extremely rare.
         */
        return;
    }
    JS_ASSERT(f->root == f);
    f = f->first;
    while (f) {
        JS_ASSERT(f->root == f);
        --f->recordAttempts;
        f->hits() = HOTLOOP;
        f = f->peer;
    }
}

// Forward declarations.
JS_DEFINE_CALLINFO_1(static, DOUBLE, i2f,  INT32, 1, 1)
JS_DEFINE_CALLINFO_1(static, DOUBLE, u2f, UINT32, 1, 1)

static bool isi2f(LInsp i)
{
    if (i->isop(LIR_i2f))
        return true;

    if (nanojit::AvmCore::config.soft_float &&
        i->isop(LIR_qjoin) &&
        i->oprnd1()->isop(LIR_call) &&
        i->oprnd2()->isop(LIR_callh))
    {
        if (i->oprnd1()->callInfo() == &i2f_ci)
            return true;
    }

    return false;
}

static bool isu2f(LInsp i)
{
    if (i->isop(LIR_u2f))
        return true;

    if (nanojit::AvmCore::config.soft_float &&
        i->isop(LIR_qjoin) &&
        i->oprnd1()->isop(LIR_call) &&
        i->oprnd2()->isop(LIR_callh))
    {
        if (i->oprnd1()->callInfo() == &u2f_ci)
            return true;
    }

    return false;
}

static LInsp iu2fArg(LInsp i)
{
    if (nanojit::AvmCore::config.soft_float &&
        i->isop(LIR_qjoin))
    {
        return i->oprnd1()->arg(0);
    }

    return i->oprnd1();
}


static LIns* demote(LirWriter *out, LInsp i)
{
    if (i->isCall())
        return callArgN(i, 0);
    if (isi2f(i) || isu2f(i))
        return iu2fArg(i);
    if (i->isconst())
        return i;
    AvmAssert(i->isconstq());
    double cf = i->imm64f();
    int32_t ci = cf > 0x7fffffff ? uint32_t(cf) : int32_t(cf);
    return out->insImm(ci);
}

static bool isPromoteInt(LIns* i)
{
    if (isi2f(i) || i->isconst())
        return true;
    if (!i->isconstq())
        return false;
    jsdouble d = i->imm64f();
    return d == jsdouble(jsint(d)) && !JSDOUBLE_IS_NEGZERO(d);
}

static bool isPromoteUint(LIns* i)
{
    if (isu2f(i) || i->isconst())
        return true;
    if (!i->isconstq())
        return false;
    jsdouble d = i->imm64f();
    return d == jsdouble(jsuint(d)) && !JSDOUBLE_IS_NEGZERO(d);
}

static bool isPromote(LIns* i)
{
    return isPromoteInt(i) || isPromoteUint(i);
}

static bool isconst(LIns* i, int32_t c)
{
    return i->isconst() && i->imm32() == c;
}

/*
 * Determine whether this operand is guaranteed to not overflow the specified
 * integer operation.
 */
static bool overflowSafe(LOpcode op, LIns* i)
{
    LIns* c;
    switch (op) {
      case LIR_add:
      case LIR_sub:
          return (i->isop(LIR_and) && ((c = i->oprnd2())->isconst()) &&
                  ((c->imm32() & 0xc0000000) == 0)) ||
                 (i->isop(LIR_rsh) && ((c = i->oprnd2())->isconst()) &&
                  ((c->imm32() > 0)));
    default:
        JS_ASSERT(op == LIR_mul);
    }
    return (i->isop(LIR_and) && ((c = i->oprnd2())->isconst()) &&
            ((c->imm32() & 0xffff0000) == 0)) ||
           (i->isop(LIR_ush) && ((c = i->oprnd2())->isconst()) &&
            ((c->imm32() >= 16)));
}

/* soft float support */

static jsdouble FASTCALL
fneg(jsdouble x)
{
    return -x;
}
JS_DEFINE_CALLINFO_1(static, DOUBLE, fneg, DOUBLE, 1, 1)

static jsdouble FASTCALL
i2f(int32 i)
{
    return i;
}

static jsdouble FASTCALL
u2f(jsuint u)
{
    return u;
}

static int32 FASTCALL
fcmpeq(jsdouble x, jsdouble y)
{
    return x==y;
}
JS_DEFINE_CALLINFO_2(static, INT32, fcmpeq, DOUBLE, DOUBLE, 1, 1)

static int32 FASTCALL
fcmplt(jsdouble x, jsdouble y)
{
    return x < y;
}
JS_DEFINE_CALLINFO_2(static, INT32, fcmplt, DOUBLE, DOUBLE, 1, 1)

static int32 FASTCALL
fcmple(jsdouble x, jsdouble y)
{
    return x <= y;
}
JS_DEFINE_CALLINFO_2(static, INT32, fcmple, DOUBLE, DOUBLE, 1, 1)

static int32 FASTCALL
fcmpgt(jsdouble x, jsdouble y)
{
    return x > y;
}
JS_DEFINE_CALLINFO_2(static, INT32, fcmpgt, DOUBLE, DOUBLE, 1, 1)

static int32 FASTCALL
fcmpge(jsdouble x, jsdouble y)
{
    return x >= y;
}
JS_DEFINE_CALLINFO_2(static, INT32, fcmpge, DOUBLE, DOUBLE, 1, 1)

static jsdouble FASTCALL
fmul(jsdouble x, jsdouble y)
{
    return x * y;
}
JS_DEFINE_CALLINFO_2(static, DOUBLE, fmul, DOUBLE, DOUBLE, 1, 1)

static jsdouble FASTCALL
fadd(jsdouble x, jsdouble y)
{
    return x + y;
}
JS_DEFINE_CALLINFO_2(static, DOUBLE, fadd, DOUBLE, DOUBLE, 1, 1)

static jsdouble FASTCALL
fdiv(jsdouble x, jsdouble y)
{
    return x / y;
}
JS_DEFINE_CALLINFO_2(static, DOUBLE, fdiv, DOUBLE, DOUBLE, 1, 1)

static jsdouble FASTCALL
fsub(jsdouble x, jsdouble y)
{
    return x - y;
}
JS_DEFINE_CALLINFO_2(static, DOUBLE, fsub, DOUBLE, DOUBLE, 1, 1)

class SoftFloatFilter: public LirWriter
{
public:
    SoftFloatFilter(LirWriter* out):
        LirWriter(out)
    {
    }

    LInsp quadCall(const CallInfo *ci, LInsp args[]) {
        LInsp qlo, qhi;

        qlo = out->insCall(ci, args);
        qhi = out->ins1(LIR_callh, qlo);
        return out->qjoin(qlo, qhi);
    }

    LInsp ins1(LOpcode v, LInsp s0)
    {
        if (v == LIR_fneg)
            return quadCall(&fneg_ci, &s0);

        if (v == LIR_i2f)
            return quadCall(&i2f_ci, &s0);

        if (v == LIR_u2f)
            return quadCall(&u2f_ci, &s0);

        return out->ins1(v, s0);
    }

    LInsp ins2(LOpcode v, LInsp s0, LInsp s1)
    {
        LInsp args[2];
        LInsp bv;

        // change the numeric value and order of these LIR opcodes and die
        if (LIR_fadd <= v && v <= LIR_fdiv) {
            static const CallInfo *fmap[] = { &fadd_ci, &fsub_ci, &fmul_ci, &fdiv_ci };

            args[0] = s1;
            args[1] = s0;

            return quadCall(fmap[v - LIR_fadd], args);
        }

        if (LIR_feq <= v && v <= LIR_fge) {
            static const CallInfo *fmap[] = { &fcmpeq_ci, &fcmplt_ci, &fcmpgt_ci, &fcmple_ci, &fcmpge_ci };

            args[0] = s1;
            args[1] = s0;

            bv = out->insCall(fmap[v - LIR_feq], args);
            return out->ins2(LIR_eq, bv, out->insImm(1));
        }

        return out->ins2(v, s0, s1);
    }

    LInsp insCall(const CallInfo *ci, LInsp args[])
    {
        // if the return type is ARGSIZE_F, we have
        // to do a quadCall ( qjoin(call,callh) )
        if ((ci->_argtypes & 3) == ARGSIZE_F)
            return quadCall(ci, args);

        return out->insCall(ci, args);
    }
};

class FuncFilter: public LirWriter
{
public:
    FuncFilter(LirWriter* out):
        LirWriter(out)
    {
    }

    LInsp ins2(LOpcode v, LInsp s0, LInsp s1)
    {
        if (s0 == s1 && v == LIR_feq) {
            if (isPromote(s0)) {
                // double(int) and double(uint) cannot be nan
                return insImm(1);
            }
            if (s0->isop(LIR_fmul) || s0->isop(LIR_fsub) || s0->isop(LIR_fadd)) {
                LInsp lhs = s0->oprnd1();
                LInsp rhs = s0->oprnd2();
                if (isPromote(lhs) && isPromote(rhs)) {
                    // add/sub/mul promoted ints can't be nan
                    return insImm(1);
                }
            }
        } else if (LIR_feq <= v && v <= LIR_fge) {
            if (isPromoteInt(s0) && isPromoteInt(s1)) {
                // demote fcmp to cmp
                v = LOpcode(v + (LIR_eq - LIR_feq));
                return out->ins2(v, demote(out, s0), demote(out, s1));
            } else if (isPromoteUint(s0) && isPromoteUint(s1)) {
                // uint compare
                v = LOpcode(v + (LIR_eq - LIR_feq));
                if (v != LIR_eq)
                    v = LOpcode(v + (LIR_ult - LIR_lt)); // cmp -> ucmp
                return out->ins2(v, demote(out, s0), demote(out, s1));
            }
        } else if (v == LIR_or &&
                   s0->isop(LIR_lsh) && isconst(s0->oprnd2(), 16) &&
                   s1->isop(LIR_and) && isconst(s1->oprnd2(), 0xffff)) {
            LIns* msw = s0->oprnd1();
            LIns* lsw = s1->oprnd1();
            LIns* x;
            LIns* y;
            if (lsw->isop(LIR_add) &&
                lsw->oprnd1()->isop(LIR_and) &&
                lsw->oprnd2()->isop(LIR_and) &&
                isconst(lsw->oprnd1()->oprnd2(), 0xffff) &&
                isconst(lsw->oprnd2()->oprnd2(), 0xffff) &&
                msw->isop(LIR_add) &&
                msw->oprnd1()->isop(LIR_add) &&
                msw->oprnd2()->isop(LIR_rsh) &&
                msw->oprnd1()->oprnd1()->isop(LIR_rsh) &&
                msw->oprnd1()->oprnd2()->isop(LIR_rsh) &&
                isconst(msw->oprnd2()->oprnd2(), 16) &&
                isconst(msw->oprnd1()->oprnd1()->oprnd2(), 16) &&
                isconst(msw->oprnd1()->oprnd2()->oprnd2(), 16) &&
                (x = lsw->oprnd1()->oprnd1()) == msw->oprnd1()->oprnd1()->oprnd1() &&
                (y = lsw->oprnd2()->oprnd1()) == msw->oprnd1()->oprnd2()->oprnd1() &&
                lsw == msw->oprnd2()->oprnd1()) {
                return out->ins2(LIR_add, x, y);
            }
        }

        return out->ins2(v, s0, s1);
    }

    LInsp insCall(const CallInfo *ci, LInsp args[])
    {
        if (ci == &js_DoubleToUint32_ci) {
            LInsp s0 = args[0];
            if (s0->isconstq())
                return out->insImm(js_DoubleToECMAUint32(s0->imm64f()));
            if (isi2f(s0) || isu2f(s0))
                return iu2fArg(s0);
        } else if (ci == &js_DoubleToInt32_ci) {
            LInsp s0 = args[0];
            if (s0->isconstq())
                return out->insImm(js_DoubleToECMAInt32(s0->imm64f()));
            if (s0->isop(LIR_fadd) || s0->isop(LIR_fsub)) {
                LInsp lhs = s0->oprnd1();
                LInsp rhs = s0->oprnd2();
                if (isPromote(lhs) && isPromote(rhs)) {
                    LOpcode op = LOpcode(s0->opcode() & ~LIR64);
                    return out->ins2(op, demote(out, lhs), demote(out, rhs));
                }
            }
            if (isi2f(s0) || isu2f(s0))
                return iu2fArg(s0);
            // XXX ARM -- check for qjoin(call(UnboxDouble),call(UnboxDouble))
            if (s0->isCall()) {
                const CallInfo* ci2 = s0->callInfo();
                if (ci2 == &js_UnboxDouble_ci) {
                    LIns* args2[] = { callArgN(s0, 0) };
                    return out->insCall(&js_UnboxInt32_ci, args2);
                } else if (ci2 == &js_StringToNumber_ci) {
                    // callArgN's ordering is that as seen by the builtin, not as stored in
                    // args here. True story!
                    LIns* args2[] = { callArgN(s0, 1), callArgN(s0, 0) };
                    return out->insCall(&js_StringToInt32_ci, args2);
                } else if (ci2 == &js_String_p_charCodeAt0_ci) {
                    // Use a fast path builtin for a charCodeAt that converts to an int right away.
                    LIns* args2[] = { callArgN(s0, 0) };
                    return out->insCall(&js_String_p_charCodeAt0_int_ci, args2);
                } else if (ci2 == &js_String_p_charCodeAt_ci) {
                    LIns* idx = callArgN(s0, 1);
                    // If the index is not already an integer, force it to be an integer.
                    idx = isPromote(idx)
                        ? demote(out, idx)
                        : out->insCall(&js_DoubleToInt32_ci, &idx);
                    LIns* args2[] = { idx, callArgN(s0, 0) };
                    return out->insCall(&js_String_p_charCodeAt_int_ci, args2);
                }
            }
        } else if (ci == &js_BoxDouble_ci) {
            LInsp s0 = args[0];
            JS_ASSERT(s0->isQuad());
            if (isi2f(s0)) {
                LIns* args2[] = { iu2fArg(s0), args[1] };
                return out->insCall(&js_BoxInt32_ci, args2);
            }
            if (s0->isCall() && s0->callInfo() == &js_UnboxDouble_ci)
                return callArgN(s0, 0);
        }
        return out->insCall(ci, args);
    }
};

template <typename Visitor>
JS_REQUIRES_STACK static bool
visitFrameSlots(Visitor &visitor, unsigned depth, JSStackFrame *fp,
                JSStackFrame *up) {

    if (depth > 0 &&
        !visitFrameSlots(visitor, depth-1, fp->down, fp))
        return false;

    if (fp->callee) {
        if (depth == 0) {
#ifdef JS_JIT_SPEW
            visitor.setStackSlotKind("args");
#endif
            if (!visitor.visitStackSlots(&fp->argv[-2], argSlots(fp) + 2, fp))
                return false;
        }
#ifdef JS_JIT_SPEW
        visitor.setStackSlotKind("var");
#endif
        if (!visitor.visitStackSlots(fp->slots, fp->script->nfixed, fp))
            return false;
    }
#ifdef JS_JIT_SPEW
    visitor.setStackSlotKind("stack");
#endif
    JS_ASSERT(fp->regs->sp >= StackBase(fp));
    if (!visitor.visitStackSlots(StackBase(fp),
                                 size_t(fp->regs->sp - StackBase(fp)),
                                 fp))
        return false;
    if (up) {
        int missing = up->fun->nargs - up->argc;
        if (missing > 0) {
#ifdef JS_JIT_SPEW
            visitor.setStackSlotKind("missing");
#endif
            if (!visitor.visitStackSlots(fp->regs->sp, size_t(missing), fp))
                return false;
        }
    }
    return true;
}

template <typename Visitor>
JS_REQUIRES_STACK static JS_ALWAYS_INLINE bool
visitStackSlots(Visitor &visitor, JSContext *cx, unsigned callDepth) {
    return visitFrameSlots(visitor, callDepth, cx->fp, NULL);
}

template <typename Visitor>
JS_REQUIRES_STACK static JS_ALWAYS_INLINE void
visitGlobalSlots(Visitor &visitor, JSContext *cx, JSObject *globalObj,
                 unsigned ngslots, uint16 *gslots) {
    for (unsigned n = 0; n < ngslots; ++n) {
        unsigned slot = gslots[n];
        visitor.visitGlobalSlot(&STOBJ_GET_SLOT(globalObj, slot), n, slot);
    }
}

class AdjustCallerTypeVisitor;

template <typename Visitor>
JS_REQUIRES_STACK static JS_ALWAYS_INLINE void
visitGlobalSlots(Visitor &visitor, JSContext *cx, SlotList &gslots) {
    visitGlobalSlots(visitor, cx, JS_GetGlobalForObject(cx, cx->fp->scopeChain),
                     gslots.length(), gslots.data());
}


template <typename Visitor>
JS_REQUIRES_STACK static JS_ALWAYS_INLINE void
visitSlots(Visitor& visitor, JSContext* cx, JSObject* globalObj,
           unsigned callDepth, unsigned ngslots, uint16* gslots) {
    if (visitStackSlots(visitor, cx, callDepth))
        visitGlobalSlots(visitor, cx, globalObj, ngslots, gslots);
}

template <typename Visitor>
JS_REQUIRES_STACK static JS_ALWAYS_INLINE void
visitSlots(Visitor& visitor, JSContext* cx, unsigned callDepth, 
           unsigned ngslots, uint16* gslots) {
    visitSlots(visitor, cx, JS_GetGlobalForObject(cx, cx->fp->scopeChain),
               callDepth, ngslots, gslots);
}

template <typename Visitor>
JS_REQUIRES_STACK static JS_ALWAYS_INLINE void
visitSlots(Visitor &visitor, JSContext *cx, JSObject *globalObj,
           unsigned callDepth, const SlotList& slots) {
    visitSlots(visitor, cx, globalObj, callDepth, slots.length(),
               slots.data());
}

template <typename Visitor>
JS_REQUIRES_STACK static JS_ALWAYS_INLINE void
visitSlots(Visitor &visitor, JSContext *cx, unsigned callDepth,
           const SlotList& slots) {
    visitSlots(visitor, cx, JS_GetGlobalForObject(cx, cx->fp->scopeChain),
               callDepth, slots.length(), slots.data());
}


class SlotVisitorBase {
protected:
    char const *mStackSlotKind;
public:
    SlotVisitorBase() : 
        mStackSlotKind(NULL)
    {}
#ifdef JS_JIT_SPEW
    JS_ALWAYS_INLINE void setStackSlotKind(char const *k) {
        mStackSlotKind = k;
    }
#endif
};

struct CountSlotsVisitor :
    public SlotVisitorBase {
    unsigned mCount;
    bool mDone;
    jsval* mStop;
public:
    JS_ALWAYS_INLINE CountSlotsVisitor(jsval* stop = NULL) :
        mCount(0),
        mDone(false),
        mStop(stop)
    {}

    JS_REQUIRES_STACK JS_ALWAYS_INLINE bool
    visitStackSlots(jsval *vp, size_t count, JSStackFrame* fp) {
        if (mDone)
            return false;
        if (mStop && size_t(mStop - vp) < count) {
            mCount += size_t(mStop - vp);
            mDone = true;
            return false;
        }
        mCount += count;
        return true;
    }

    JS_ALWAYS_INLINE unsigned count() {
        return mCount;
    }

    JS_ALWAYS_INLINE bool stopped() {
        return mDone;
    }
};

/* Calculate the total number of native frame slots we need from this frame
   all the way back to the entry frame, including the current stack usage. */
JS_REQUIRES_STACK unsigned
js_NativeStackSlots(JSContext *cx, unsigned callDepth)
{
    JSStackFrame* fp = cx->fp;
    unsigned slots = 0;
    unsigned depth = callDepth;
    for (;;) {
        unsigned operands = fp->regs->sp - StackBase(fp);
        slots += operands;
        if (fp->callee)
            slots += fp->script->nfixed;
        if (depth-- == 0) {
            if (fp->callee)
                slots += 2/*callee,this*/ + argSlots(fp);
#ifdef DEBUG
            CountSlotsVisitor visitor;
            visitStackSlots(visitor, cx, callDepth);
            JS_ASSERT(visitor.count() == slots && !visitor.stopped());
#endif
            return slots;
        }
        JSStackFrame* fp2 = fp;
        fp = fp->down;
        int missing = fp2->fun->nargs - fp2->argc;
        if (missing > 0)
            slots += missing;
    }
    JS_NOT_REACHED("js_NativeStackSlots");
}

class CaptureTypesVisitor :
    public SlotVisitorBase {
    JSContext* mCx;
    uint8* mTypeMap;
    uint8* mPtr;

public:
    JS_ALWAYS_INLINE CaptureTypesVisitor(JSContext* cx, uint8* typeMap) :
        mCx(cx),
        mTypeMap(typeMap),
        mPtr(typeMap)
    {}

    JS_REQUIRES_STACK JS_ALWAYS_INLINE void
    visitGlobalSlot(jsval *vp, unsigned n, unsigned slot) {
            uint8 type = getCoercedType(*vp);
            if ((type == JSVAL_INT) &&
                oracle.isGlobalSlotUndemotable(mCx, slot))
                type = JSVAL_DOUBLE;
            JS_ASSERT(type != JSVAL_BOXED);
            debug_only_v(nj_dprintf("capture type global%d: %d=%c\n",
                                    n, type, typeChar[type]);)
            *mPtr++ = type;
    }

    JS_REQUIRES_STACK JS_ALWAYS_INLINE bool
    visitStackSlots(jsval *vp, int count, JSStackFrame* fp) {
        for (int i = 0; i < count; ++i) {
            uint8 type = getCoercedType(vp[i]);
            if ((type == JSVAL_INT) &&
                oracle.isStackSlotUndemotable(mCx, length()))
                type = JSVAL_DOUBLE;
            JS_ASSERT(type != JSVAL_BOXED);
            debug_only_v(nj_dprintf("capture type %s%d: %d=%c\n",
                                    mStackSlotKind, i, type, typeChar[type]);)
            *mPtr++ = type;
        }
        return true;
    }

    JS_ALWAYS_INLINE uintptr_t length() {
        return mPtr - mTypeMap;
    }
};

/*
 * Capture the type map for the selected slots of the global object and currently pending
 * stack frames.
 */
JS_REQUIRES_STACK void
TypeMap::captureTypes(JSContext* cx, JSObject* globalObj, SlotList& slots, unsigned callDepth)
{
    setLength(js_NativeStackSlots(cx, callDepth) + slots.length());
    CaptureTypesVisitor visitor(cx, data());
    visitSlots(visitor, cx, globalObj, callDepth, slots);
    JS_ASSERT(visitor.length() == length());
}

JS_REQUIRES_STACK void
TypeMap::captureMissingGlobalTypes(JSContext* cx, JSObject* globalObj, SlotList& slots, unsigned stackSlots)
{
    unsigned oldSlots = length() - stackSlots;
    int diff = slots.length() - oldSlots;
    JS_ASSERT(diff >= 0);
    setLength(length() + diff);
    CaptureTypesVisitor visitor(cx, data() + stackSlots + oldSlots);
    visitGlobalSlots(visitor, cx, globalObj, diff, slots.data() + oldSlots);
}

/* Compare this type map to another one and see whether they match. */
bool
TypeMap::matches(TypeMap& other) const
{
    if (length() != other.length())
        return false;
    return !memcmp(data(), other.data(), length());
}

/* Use the provided storage area to create a new type map that contains the partial type map
   with the rest of it filled up from the complete type map. */
static void
mergeTypeMaps(uint8** partial, unsigned* plength, uint8* complete, unsigned clength, uint8* mem)
{
    unsigned l = *plength;
    JS_ASSERT(l < clength);
    memcpy(mem, *partial, l * sizeof(uint8));
    memcpy(mem + l, complete + l, (clength - l) * sizeof(uint8));
    *partial = mem;
    *plength = clength;
}

/* Specializes a tree to any missing globals, including any dependent trees. */
static JS_REQUIRES_STACK void
specializeTreesToMissingGlobals(JSContext* cx, JSObject* globalObj, TreeInfo* root)
{
    TreeInfo* ti = root;

    ti->typeMap.captureMissingGlobalTypes(cx, globalObj, *ti->globalSlots, ti->nStackTypes);
    JS_ASSERT(ti->globalSlots->length() == ti->typeMap.length() - ti->nStackTypes);

    for (unsigned i = 0; i < root->dependentTrees.length(); i++) {
        ti = (TreeInfo*)root->dependentTrees.data()[i]->vmprivate;
        /* ti can be NULL if we hit the recording tree in emitTreeCall; this is harmless. */
        if (ti && ti->nGlobalTypes() < ti->globalSlots->length())
            specializeTreesToMissingGlobals(cx, globalObj, ti);
    }
    for (unsigned i = 0; i < root->linkedTrees.length(); i++) {
        ti = (TreeInfo*)root->linkedTrees.data()[i]->vmprivate;
        if (ti && ti->nGlobalTypes() < ti->globalSlots->length())
            specializeTreesToMissingGlobals(cx, globalObj, ti);
    }
}

static void
js_TrashTree(JSContext* cx, Fragment* f);

JS_REQUIRES_STACK
TraceRecorder::TraceRecorder(JSContext* cx, VMSideExit* _anchor, Fragment* _fragment,
        TreeInfo* ti, unsigned stackSlots, unsigned ngslots, uint8* typeMap,
        VMSideExit* innermostNestedGuard, jsbytecode* outer, uint32 outerArgc)
{
    JS_ASSERT(!_fragment->vmprivate && ti && cx->fp->regs->pc == (jsbytecode*)_fragment->ip);

    /* Reset the fragment state we care about in case we got a recycled fragment. */
    _fragment->lastIns = NULL;

    this->cx = cx;
    this->traceMonitor = &JS_TRACE_MONITOR(cx);
    this->globalObj = JS_GetGlobalForObject(cx, cx->fp->scopeChain);
    this->lexicalBlock = cx->fp->blockChain;
    this->anchor = _anchor;
    this->fragment = _fragment;
    this->lirbuf = _fragment->lirbuf;
    this->treeInfo = ti;
    this->callDepth = _anchor ? _anchor->calldepth : 0;
    this->atoms = FrameAtomBase(cx, cx->fp);
    this->deepAborted = false;
    this->trashSelf = false;
    this->global_dslots = this->globalObj->dslots;
    this->loop = true; /* default assumption is we are compiling a loop */
    this->wasRootFragment = _fragment == _fragment->root;
    this->outer = outer;
    this->outerArgc = outerArgc;
    this->pendingTraceableNative = NULL;
    this->newobj_ins = NULL;
    this->generatedTraceableNative = new JSTraceableNative();
    JS_ASSERT(generatedTraceableNative);

    debug_only_v(nj_dprintf("recording starting from %s:%u@%u\n",
                            ti->treeFileName, ti->treeLineNumber, ti->treePCOffset);)
    debug_only_v(nj_dprintf("globalObj=%p, shape=%d\n", (void*)this->globalObj, OBJ_SHAPE(this->globalObj));)

    lir = lir_buf_writer = new (&gc) LirBufWriter(lirbuf);
    debug_only_v(lir = verbose_filter = new (&gc) VerboseWriter(&gc, lir, lirbuf->names);)
    if (nanojit::AvmCore::config.soft_float)
        lir = float_filter = new (&gc) SoftFloatFilter(lir);
    else
        float_filter = 0;
    lir = cse_filter = new (&gc) CseFilter(lir, &gc);
    lir = expr_filter = new (&gc) ExprFilter(lir);
    lir = func_filter = new (&gc) FuncFilter(lir);
    lir->ins0(LIR_start);

    if (!nanojit::AvmCore::config.tree_opt || fragment->root == fragment)
        lirbuf->state = addName(lir->insParam(0, 0), "state");

    lirbuf->sp = addName(lir->insLoad(LIR_ldp, lirbuf->state, (int)offsetof(InterpState, sp)), "sp");
    lirbuf->rp = addName(lir->insLoad(LIR_ldp, lirbuf->state, offsetof(InterpState, rp)), "rp");
    cx_ins = addName(lir->insLoad(LIR_ldp, lirbuf->state, offsetof(InterpState, cx)), "cx");
    eos_ins = addName(lir->insLoad(LIR_ldp, lirbuf->state, offsetof(InterpState, eos)), "eos");
    eor_ins = addName(lir->insLoad(LIR_ldp, lirbuf->state, offsetof(InterpState, eor)), "eor");

    /* If we came from exit, we might not have enough global types. */
    if (ti->globalSlots->length() > ti->nGlobalTypes())
        specializeTreesToMissingGlobals(cx, globalObj, ti);

    /* read into registers all values on the stack and all globals we know so far */
    import(treeInfo, lirbuf->sp, stackSlots, ngslots, callDepth, typeMap);

    if (fragment == fragment->root) {
        /*
         * We poll the operation callback request flag. It is updated asynchronously whenever
         * the callback is to be invoked.
         */
        LIns* x = lir->insLoadi(cx_ins, offsetof(JSContext, operationCallbackFlag));
        guard(true, lir->ins_eq0(x), snapshot(TIMEOUT_EXIT));
    }

    /* If we are attached to a tree call guard, make sure the guard the inner tree exited from
       is what we expect it to be. */
    if (_anchor && _anchor->exitType == NESTED_EXIT) {
        LIns* nested_ins = addName(lir->insLoad(LIR_ldp, lirbuf->state,
                                                offsetof(InterpState, lastTreeExitGuard)),
                                                "lastTreeExitGuard");
        guard(true, lir->ins2(LIR_eq, nested_ins, INS_CONSTPTR(innermostNestedGuard)), NESTED_EXIT);
    }
}

TreeInfo::~TreeInfo()
{
    UnstableExit* temp;
    
    while (unstableExits) {
        temp = unstableExits->next;
        delete unstableExits;
        unstableExits = temp;
    }
}

TraceRecorder::~TraceRecorder()
{
    JS_ASSERT(nextRecorderToAbort == NULL);
    JS_ASSERT(treeInfo && (fragment || wasDeepAborted()));
#ifdef DEBUG
    TraceRecorder* tr = JS_TRACE_MONITOR(cx).abortStack;
    while (tr != NULL)
    {
        JS_ASSERT(this != tr);
        tr = tr->nextRecorderToAbort;
    }
#endif
    if (fragment) {
        if (wasRootFragment && !fragment->root->code()) {
            JS_ASSERT(!fragment->root->vmprivate);
            delete treeInfo;
        }

        if (trashSelf)
            js_TrashTree(cx, fragment->root);

        for (unsigned int i = 0; i < whichTreesToTrash.length(); i++)
            js_TrashTree(cx, whichTreesToTrash.get(i));
    } else if (wasRootFragment) {
        delete treeInfo;
    }
#ifdef DEBUG
    delete verbose_filter;
#endif
    delete cse_filter;
    delete expr_filter;
    delete func_filter;
    delete float_filter;
    delete lir_buf_writer;
    delete generatedTraceableNative;
}

void TraceRecorder::removeFragmentoReferences()
{
    fragment = NULL;
}

void TraceRecorder::deepAbort()
{
    debug_only_v(nj_dprintf("deep abort");)
    deepAborted = true;
}

/* Add debug information to a LIR instruction as we emit it. */
inline LIns*
TraceRecorder::addName(LIns* ins, const char* name)
{
#ifdef JS_JIT_SPEW
    if (js_verboseDebug)
        lirbuf->names->addName(ins, name);
#endif
    return ins;
}

/* Determine the current call depth (starting with the entry frame.) */
unsigned
TraceRecorder::getCallDepth() const
{
    return callDepth;
}

/* Determine the offset in the native global frame for a jsval we track */
ptrdiff_t
TraceRecorder::nativeGlobalOffset(jsval* p) const
{
    JS_ASSERT(isGlobal(p));
    if (size_t(p - globalObj->fslots) < JS_INITIAL_NSLOTS)
        return sizeof(InterpState) + size_t(p - globalObj->fslots) * sizeof(double);
    return sizeof(InterpState) + ((p - globalObj->dslots) + JS_INITIAL_NSLOTS) * sizeof(double);
}

/* Determine whether a value is a global stack slot */
bool
TraceRecorder::isGlobal(jsval* p) const
{
    return ((size_t(p - globalObj->fslots) < JS_INITIAL_NSLOTS) ||
            (size_t(p - globalObj->dslots) < (STOBJ_NSLOTS(globalObj) - JS_INITIAL_NSLOTS)));
}

/* Determine the offset in the native stack for a jsval we track */
JS_REQUIRES_STACK ptrdiff_t
TraceRecorder::nativeStackOffset(jsval* p) const
{
    CountSlotsVisitor visitor(p);
    visitStackSlots(visitor, cx, callDepth);
    size_t offset = visitor.count() * sizeof(double);
    /*
     * If it's not in a pending frame, it must be on the stack of the current frame above
     * sp but below fp->slots + script->nslots.
     */
    if (!visitor.stopped()) {
        JS_ASSERT(size_t(p - cx->fp->slots) < cx->fp->script->nslots);
        offset += size_t(p - cx->fp->regs->sp) * sizeof(double);
    }
    return offset;
}

/* Track the maximum number of native frame slots we need during
   execution. */
void
TraceRecorder::trackNativeStackUse(unsigned slots)
{
    if (slots > treeInfo->maxNativeStackSlots)
        treeInfo->maxNativeStackSlots = slots;
}

/* Unbox a jsval into a slot. Slots are wide enough to hold double values directly (instead of
   storing a pointer to them). We now assert instead of type checking, the caller must ensure the
   types are compatible. */
static void
ValueToNative(JSContext* cx, jsval v, uint8 type, double* slot)
{
    unsigned tag = JSVAL_TAG(v);
    switch (type) {
      case JSVAL_OBJECT:
        JS_ASSERT(tag == JSVAL_OBJECT);
        JS_ASSERT(!JSVAL_IS_NULL(v) && !HAS_FUNCTION_CLASS(JSVAL_TO_OBJECT(v)));
        *(JSObject**)slot = JSVAL_TO_OBJECT(v);
        debug_only_v(nj_dprintf("object<%p:%s> ", (void*)JSVAL_TO_OBJECT(v),
                                JSVAL_IS_NULL(v)
                                ? "null"
                                : STOBJ_GET_CLASS(JSVAL_TO_OBJECT(v))->name);)
        return;
      case JSVAL_INT:
        jsint i;
        if (JSVAL_IS_INT(v))
            *(jsint*)slot = JSVAL_TO_INT(v);
        else if ((tag == JSVAL_DOUBLE) && JSDOUBLE_IS_INT(*JSVAL_TO_DOUBLE(v), i))
            *(jsint*)slot = i;
        else
            JS_ASSERT(JSVAL_IS_INT(v));
        debug_only_v(nj_dprintf("int<%d> ", *(jsint*)slot);)
        return;
      case JSVAL_DOUBLE:
        jsdouble d;
        if (JSVAL_IS_INT(v))
            d = JSVAL_TO_INT(v);
        else
            d = *JSVAL_TO_DOUBLE(v);
        JS_ASSERT(JSVAL_IS_INT(v) || JSVAL_IS_DOUBLE(v));
        *(jsdouble*)slot = d;
        debug_only_v(nj_dprintf("double<%g> ", d);)
        return;
      case JSVAL_BOXED:
        JS_NOT_REACHED("found boxed type in an entry type map");
        return;
      case JSVAL_STRING:
        JS_ASSERT(tag == JSVAL_STRING);
        *(JSString**)slot = JSVAL_TO_STRING(v);
        debug_only_v(nj_dprintf("string<%p> ", (void*)(*(JSString**)slot));)
        return;
      case JSVAL_TNULL:
        JS_ASSERT(tag == JSVAL_OBJECT);
        *(JSObject**)slot = NULL;
        debug_only_v(nj_dprintf("null ");)
        return;
      case JSVAL_BOOLEAN:
        /* Watch out for pseudo-booleans. */
        JS_ASSERT(tag == JSVAL_BOOLEAN);
        *(JSBool*)slot = JSVAL_TO_PSEUDO_BOOLEAN(v);
        debug_only_v(nj_dprintf("boolean<%d> ", *(JSBool*)slot);)
        return;
      case JSVAL_TFUN: {
        JS_ASSERT(tag == JSVAL_OBJECT);
        JSObject* obj = JSVAL_TO_OBJECT(v);
        *(JSObject**)slot = obj;
#ifdef DEBUG
        JSFunction* fun = GET_FUNCTION_PRIVATE(cx, obj);
        debug_only_v(nj_dprintf("function<%p:%s> ", (void*) obj,
                                fun->atom
                                ? JS_GetStringBytes(ATOM_TO_STRING(fun->atom))
                                : "unnamed");)
#endif
        return;
      }
    }

    JS_NOT_REACHED("unexpected type");
}

/* We maintain an emergency pool of doubles so we can recover safely if a trace runs
   out of memory (doubles or objects). */
static jsval
AllocateDoubleFromReservedPool(JSContext* cx)
{
    JSTraceMonitor* tm = &JS_TRACE_MONITOR(cx);
    JS_ASSERT(tm->reservedDoublePoolPtr > tm->reservedDoublePool);
    return *--tm->reservedDoublePoolPtr;
}

static bool
js_ReplenishReservedPool(JSContext* cx, JSTraceMonitor* tm)
{
    /* We should not be called with a full pool. */
    JS_ASSERT((size_t) (tm->reservedDoublePoolPtr - tm->reservedDoublePool) <
              MAX_NATIVE_STACK_SLOTS);

    /*
     * When the GC runs in js_NewDoubleInRootedValue, it resets
     * tm->reservedDoublePoolPtr back to tm->reservedDoublePool.
     */
    JSRuntime* rt = cx->runtime;
    uintN gcNumber = rt->gcNumber;
    uintN lastgcNumber = gcNumber;
    jsval* ptr = tm->reservedDoublePoolPtr;
    while (ptr < tm->reservedDoublePool + MAX_NATIVE_STACK_SLOTS) {
        if (!js_NewDoubleInRootedValue(cx, 0.0, ptr))
            goto oom;

        /* Check if the last call to js_NewDoubleInRootedValue GC'd. */
        if (rt->gcNumber != lastgcNumber) {
            lastgcNumber = rt->gcNumber;
            JS_ASSERT(tm->reservedDoublePoolPtr == tm->reservedDoublePool);
            ptr = tm->reservedDoublePool;

            /*
             * Have we GC'd more than once? We're probably running really
             * low on memory, bail now.
             */
            if (uintN(rt->gcNumber - gcNumber) > uintN(1))
                goto oom;
            continue;
        }
        ++ptr;
    }
    tm->reservedDoublePoolPtr = ptr;
    return true;

oom:
    /*
     * Already massive GC pressure, no need to hold doubles back.
     * We won't run any native code anyway.
     */
    tm->reservedDoublePoolPtr = tm->reservedDoublePool;
    return false;
}

/* Box a value from the native stack back into the jsval format. Integers
   that are too large to fit into a jsval are automatically boxed into
   heap-allocated doubles. */
static void
NativeToValue(JSContext* cx, jsval& v, uint8 type, double* slot)
{
    jsint i;
    jsdouble d;
    switch (type) {
      case JSVAL_OBJECT:
        v = OBJECT_TO_JSVAL(*(JSObject**)slot);
        JS_ASSERT(JSVAL_TAG(v) == JSVAL_OBJECT); /* if this fails the pointer was not aligned */
        JS_ASSERT(v != JSVAL_ERROR_COOKIE); /* don't leak JSVAL_ERROR_COOKIE */
        debug_only_v(nj_dprintf("object<%p:%s> ", (void*)JSVAL_TO_OBJECT(v),
                                JSVAL_IS_NULL(v)
                                ? "null"
                                : STOBJ_GET_CLASS(JSVAL_TO_OBJECT(v))->name);)
        break;
      case JSVAL_INT:
        i = *(jsint*)slot;
        debug_only_v(nj_dprintf("int<%d> ", i);)
      store_int:
        if (INT_FITS_IN_JSVAL(i)) {
            v = INT_TO_JSVAL(i);
            break;
        }
        d = (jsdouble)i;
        goto store_double;
      case JSVAL_DOUBLE:
        d = *slot;
        debug_only_v(nj_dprintf("double<%g> ", d);)
        if (JSDOUBLE_IS_INT(d, i))
            goto store_int;
      store_double: {
        /* Its not safe to trigger the GC here, so use an emergency heap if we are out of
           double boxes. */
        if (cx->doubleFreeList) {
#ifdef DEBUG
            JSBool ok =
#endif
                js_NewDoubleInRootedValue(cx, d, &v);
            JS_ASSERT(ok);
            return;
        }
        v = AllocateDoubleFromReservedPool(cx);
        JS_ASSERT(JSVAL_IS_DOUBLE(v) && *JSVAL_TO_DOUBLE(v) == 0.0);
        *JSVAL_TO_DOUBLE(v) = d;
        return;
      }
      case JSVAL_BOXED:
        v = *(jsval*)slot;
        JS_ASSERT(v != JSVAL_ERROR_COOKIE); /* don't leak JSVAL_ERROR_COOKIE */
        debug_only_v(nj_dprintf("box<%p> ", (void*)v));
        break;
      case JSVAL_STRING:
        v = STRING_TO_JSVAL(*(JSString**)slot);
        JS_ASSERT(JSVAL_TAG(v) == JSVAL_STRING); /* if this fails the pointer was not aligned */
        debug_only_v(nj_dprintf("string<%p> ", (void*)(*(JSString**)slot));)
        break;
      case JSVAL_TNULL:
        JS_ASSERT(*(JSObject**)slot == NULL);
        v = JSVAL_NULL;
        debug_only_v(nj_dprintf("null<%p> ", (void*)(*(JSObject**)slot)));
        break;
      case JSVAL_BOOLEAN:
        /* Watch out for pseudo-booleans. */
        v = PSEUDO_BOOLEAN_TO_JSVAL(*(JSBool*)slot);
        debug_only_v(nj_dprintf("boolean<%d> ", *(JSBool*)slot);)
        break;
      case JSVAL_TFUN: {
        JS_ASSERT(HAS_FUNCTION_CLASS(*(JSObject**)slot));
        v = OBJECT_TO_JSVAL(*(JSObject**)slot);
#ifdef DEBUG
        JSFunction* fun = GET_FUNCTION_PRIVATE(cx, JSVAL_TO_OBJECT(v));
        debug_only_v(nj_dprintf("function<%p:%s> ", (void*)JSVAL_TO_OBJECT(v),
                                fun->atom
                                ? JS_GetStringBytes(ATOM_TO_STRING(fun->atom))
                                : "unnamed");)
#endif
        break;
      }
    }
}

class BuildNativeFrameVisitor :
    public SlotVisitorBase {
    JSContext *mCx;
    uint8 *mTypeMap;
    double *mGlobal;
    double *mStack;
public:
    BuildNativeFrameVisitor(JSContext *cx,
                            uint8 *typemap,
                            double *global,
                            double *stack) :
        mCx(cx),
        mTypeMap(typemap),
        mGlobal(global),
        mStack(stack)
    {}

    JS_REQUIRES_STACK JS_ALWAYS_INLINE void
    visitGlobalSlot(jsval *vp, unsigned n, unsigned slot) {
        debug_only_v(nj_dprintf("global%d: ", n);)
        ValueToNative(mCx, *vp, *mTypeMap++, &mGlobal[slot]);
    }

    JS_REQUIRES_STACK JS_ALWAYS_INLINE bool
    visitStackSlots(jsval *vp, int count, JSStackFrame* fp) {
        for (int i = 0; i < count; ++i) {
            debug_only_v(nj_dprintf("%s%d: ", mStackSlotKind, i);)
            ValueToNative(mCx, *vp++, *mTypeMap++, mStack++);
        }
        return true;
    }
};

static JS_REQUIRES_STACK void
BuildNativeFrame(JSContext *cx, JSObject *globalObj, unsigned callDepth,
                 unsigned ngslots, uint16 *gslots,
                 uint8 *typeMap, double *global, double *stack)
{
    BuildNativeFrameVisitor visitor(cx, typeMap, global, stack);
    visitSlots(visitor, cx, globalObj, callDepth, ngslots, gslots);
    debug_only_v(nj_dprintf("\n");)
}


class FlushNativeGlobalFrameVisitor :
    public SlotVisitorBase {
    JSContext *mCx;
    uint8 *mTypeMap;
    double *mGlobal;
public:
    FlushNativeGlobalFrameVisitor(JSContext *cx,
                                  uint8 *typeMap,
                                  double *global) :
        mCx(cx),
        mTypeMap(typeMap),
        mGlobal(global)
    {}

    JS_REQUIRES_STACK JS_ALWAYS_INLINE void
    visitGlobalSlot(jsval *vp, unsigned n, unsigned slot) {
        debug_only_v(nj_dprintf("global%d=", n);)
        NativeToValue(mCx, *vp, *mTypeMap++, &mGlobal[slot]);
    }
};


class FlushNativeStackFrameVisitor :
    public SlotVisitorBase {
    JSContext *mCx;
    uint8 *mTypeMap;
    double *mStack;
    jsval *mStop;
public:
    FlushNativeStackFrameVisitor(JSContext *cx,
                                 uint8 *typeMap,
                                 double *stack,
                                 jsval *stop) :
        mCx(cx),
        mTypeMap(typeMap),
        mStack(stack),
        mStop(stop)
    {}

    uint8* getTypeMap()
    {
        return mTypeMap;
    }

    JS_REQUIRES_STACK JS_ALWAYS_INLINE bool
    visitStackSlots(jsval *vp, size_t count, JSStackFrame* fp) {
        for (size_t i = 0; i < count; ++i) {
            if (vp == mStop)
                return false;
            debug_only_v(nj_dprintf("%s%u=", mStackSlotKind, i);)
            NativeToValue(mCx, *vp++, *mTypeMap++, mStack++);
        }
        return true;
    }
};

/* Box the given native frame into a JS frame. This is infallible. */
static JS_REQUIRES_STACK void
FlushNativeGlobalFrame(JSContext *cx, double *global, unsigned ngslots,
                       uint16 *gslots, uint8 *typemap)
{
    FlushNativeGlobalFrameVisitor visitor(cx, typemap, global);
    JSObject *globalObj = JS_GetGlobalForObject(cx, cx->fp->scopeChain);
    visitGlobalSlots(visitor, cx, globalObj, ngslots, gslots);
    debug_only_v(nj_dprintf("\n");)
}

/*
 * Generic function to read upvars on trace.
 *     T   Traits type parameter. Must provide static functions:
 *             interp_get(fp, slot)     Read the value out of an interpreter frame.
 *             native_slot(argc, slot)  Return the position of the desired value in the on-trace
 *                                      stack frame (with position 0 being callee).
 *
 *     upvarLevel  Static level of the function containing the upvar definition.
 *     slot        Identifies the value to get. The meaning is defined by the traits type.
 *     callDepth   Call depth of current point relative to trace entry
 */
template<typename T>
uint32 JS_INLINE
js_GetUpvarOnTrace(JSContext* cx, uint32 upvarLevel, int32 slot, uint32 callDepth, double* result)
{
    InterpState* state = cx->interpState;
    FrameInfo** fip = state->rp + callDepth;

    /*
     * First search the FrameInfo call stack for an entry containing
     * our upvar, namely one with level == upvarLevel.
     */
    while (--fip >= state->callstackBase) {
        FrameInfo* fi = *fip;
        JSFunction* fun = GET_FUNCTION_PRIVATE(cx, fi->callee);
        uintN calleeLevel = fun->u.i.script->staticLevel;
        if (calleeLevel == upvarLevel) {
            /*
             * Now find the upvar's value in the native stack.
             * nativeStackFramePos is the offset of the start of the 
             * activation record corresponding to *fip in the native
             * stack.
             */
            int32 nativeStackFramePos = state->callstackBase[0]->spoffset;
            for (FrameInfo** fip2 = state->callstackBase; fip2 <= fip; fip2++)
                nativeStackFramePos += (*fip2)->spdist;
            nativeStackFramePos -= (2 + (*fip)->get_argc());
            uint32 native_slot = T::native_slot((*fip)->get_argc(), slot);
            *result = state->stackBase[nativeStackFramePos + native_slot];
            return fi->get_typemap()[native_slot];
        }
    }

    // Next search the trace entry frame, which is not in the FrameInfo stack.
    if (state->outermostTree->script->staticLevel == upvarLevel) {
        uint32 argc = ((VMFragment*) state->outermostTree->fragment)->argc;
        uint32 native_slot = T::native_slot(argc, slot);
        *result = state->stackBase[native_slot];
        return state->callstackBase[0]->get_typemap()[native_slot];
    }

    /*
     * If we did not find the upvar in the frames for the active traces,
     * then we simply get the value from the interpreter state.
     */
    JS_ASSERT(upvarLevel < JS_DISPLAY_SIZE);
    JSStackFrame* fp = cx->display[upvarLevel];
    jsval v = T::interp_get(fp, slot);
    uint8 type = getCoercedType(v);
    ValueToNative(cx, v, type, result);
    return type;
}

// For this traits type, 'slot' is the argument index, which may be -2 for callee.
struct UpvarArgTraits {
    static jsval interp_get(JSStackFrame* fp, int32 slot) {
        return fp->argv[slot];
    }

    static uint32 native_slot(uint32 argc, int32 slot) {
        return 2 /*callee,this*/ + slot;
    }
};

uint32 JS_FASTCALL
js_GetUpvarArgOnTrace(JSContext* cx, uint32 upvarLevel, int32 slot, uint32 callDepth, double* result)
{
    return js_GetUpvarOnTrace<UpvarArgTraits>(cx, upvarLevel, slot, callDepth, result);
}

// For this traits type, 'slot' is an index into the local slots array.
struct UpvarVarTraits {
    static jsval interp_get(JSStackFrame* fp, int32 slot) {
        return fp->slots[slot];
    }

    static uint32 native_slot(uint32 argc, int32 slot) {
        return 2 /*callee,this*/ + argc + slot;
    }
};

uint32 JS_FASTCALL
js_GetUpvarVarOnTrace(JSContext* cx, uint32 upvarLevel, int32 slot, uint32 callDepth, double* result)
{
    return js_GetUpvarOnTrace<UpvarVarTraits>(cx, upvarLevel, slot, callDepth, result);
}

/*
 * For this traits type, 'slot' is an index into the stack area (within slots, after nfixed)
 * of a frame with no function. (On trace, the top-level frame is the only one that can have
 * no function.)
 */
struct UpvarStackTraits {
    static jsval interp_get(JSStackFrame* fp, int32 slot) {
        return fp->slots[slot + fp->script->nfixed];
    }

    static uint32 native_slot(uint32 argc, int32 slot) {
        /* 
         * Locals are not imported by the tracer when the frame has no function, so
         * we do not add fp->script->nfixed.
         */
        JS_ASSERT(argc == 0);
        return slot;
    }
};

uint32 JS_FASTCALL
js_GetUpvarStackOnTrace(JSContext* cx, uint32 upvarLevel, int32 slot, uint32 callDepth, double* result)
{
    return js_GetUpvarOnTrace<UpvarStackTraits>(cx, upvarLevel, slot, callDepth, result);
}

/**
 * Box the given native stack frame into the virtual machine stack. This
 * is infallible.
 *
 * @param callDepth the distance between the entry frame into our trace and
 *                  cx->fp when we make this call.  If this is not called as a
 *                  result of a nested exit, callDepth is 0.
 * @param mp pointer to an array of type tags (JSVAL_INT, etc.) that indicate
 *           what the types of the things on the stack are.
 * @param np pointer to the native stack.  We want to copy values from here to
 *           the JS stack as needed.
 * @param stopFrame if non-null, this frame and everything above it should not
 *                  be restored.
 * @return the number of things we popped off of np.
 */
static JS_REQUIRES_STACK int
FlushNativeStackFrame(JSContext* cx, unsigned callDepth, uint8* mp, double* np,
                      JSStackFrame* stopFrame)
{
    jsval* stopAt = stopFrame ? &stopFrame->argv[-2] : NULL;

    /* Root all string and object references first (we don't need to call the GC for this). */
    FlushNativeStackFrameVisitor visitor(cx, mp, np, stopAt);
    visitStackSlots(visitor, cx, callDepth);

    // Restore thisp from the now-restored argv[-1] in each pending frame.
    // Keep in mind that we didn't restore frames at stopFrame and above!
    // Scope to keep |fp| from leaking into the macros we're using.
    {
        unsigned n = callDepth+1; // +1 to make sure we restore the entry frame
        JSStackFrame* fp = cx->fp;
        if (stopFrame) {
            for (; fp != stopFrame; fp = fp->down) {
                JS_ASSERT(n != 0);
                --n;
            }
            // Skip over stopFrame itself.
            JS_ASSERT(n != 0);
            --n;
            fp = fp->down;
        }
        for (; n != 0; fp = fp->down) {
            --n;
            if (fp->callee) {
                /*
                 * We might return from trace with a different callee object, but it still
                 * has to be the same JSFunction (FIXME: bug 471425, eliminate fp->callee).
                 */
                JS_ASSERT(JSVAL_IS_OBJECT(fp->argv[-1]));
                JS_ASSERT(HAS_FUNCTION_CLASS(JSVAL_TO_OBJECT(fp->argv[-2])));
                JS_ASSERT(GET_FUNCTION_PRIVATE(cx, JSVAL_TO_OBJECT(fp->argv[-2])) ==
                          GET_FUNCTION_PRIVATE(cx, fp->callee));
                JS_ASSERT(GET_FUNCTION_PRIVATE(cx, fp->callee) == fp->fun);
                fp->callee = JSVAL_TO_OBJECT(fp->argv[-2]);

                /*
                 * SynthesizeFrame sets scopeChain to NULL, because we can't calculate the
                 * correct scope chain until we have the final callee. Calculate the real
                 * scope object here.
                 */
                if (!fp->scopeChain) {
                    fp->scopeChain = OBJ_GET_PARENT(cx, fp->callee);
                    if (fp->fun->flags & JSFUN_HEAVYWEIGHT) {
                        /*
                         * Set hookData to null because the failure case for js_GetCallObject
                         * involves it calling the debugger hook.
                         *
                         * Allocating the Call object must not fail, so use an object
                         * previously reserved by js_ExecuteTree if needed.
                         */
                        void* hookData = ((JSInlineFrame*)fp)->hookData;
                        ((JSInlineFrame*)fp)->hookData = NULL;
                        JS_ASSERT(!JS_TRACE_MONITOR(cx).useReservedObjects);
                        JS_TRACE_MONITOR(cx).useReservedObjects = JS_TRUE;
#ifdef DEBUG
                        JSObject *obj =
#endif
                            js_GetCallObject(cx, fp);
                        JS_ASSERT(obj);
                        JS_TRACE_MONITOR(cx).useReservedObjects = JS_FALSE;
                        ((JSInlineFrame*)fp)->hookData = hookData;
                    }
                }
                fp->thisp = JSVAL_TO_OBJECT(fp->argv[-1]);
                if (fp->flags & JSFRAME_CONSTRUCTING) // constructors always compute 'this'
                    fp->flags |= JSFRAME_COMPUTED_THIS;
            }
        }
    }
    debug_only_v(nj_dprintf("\n");)
    return visitor.getTypeMap() - mp;
}

/* Emit load instructions onto the trace that read the initial stack state. */
JS_REQUIRES_STACK void
TraceRecorder::import(LIns* base, ptrdiff_t offset, jsval* p, uint8 t,
                      const char *prefix, uintN index, JSStackFrame *fp)
{
    LIns* ins;
    if (t == JSVAL_INT) { /* demoted */
        JS_ASSERT(isInt32(*p));
        /* Ok, we have a valid demotion attempt pending, so insert an integer
           read and promote it to double since all arithmetic operations expect
           to see doubles on entry. The first op to use this slot will emit a
           f2i cast which will cancel out the i2f we insert here. */
        ins = lir->insLoadi(base, offset);
        ins = lir->ins1(LIR_i2f, ins);
    } else {
        JS_ASSERT_IF(t != JSVAL_BOXED, isNumber(*p) == (t == JSVAL_DOUBLE));
        if (t == JSVAL_DOUBLE) {
            ins = lir->insLoad(LIR_ldq, base, offset);
        } else if (t == JSVAL_BOOLEAN) {
            ins = lir->insLoad(LIR_ld, base, offset);
        } else {
            ins = lir->insLoad(LIR_ldp, base, offset);
        }
    }
    checkForGlobalObjectReallocation();
    tracker.set(p, ins);

#ifdef DEBUG
    char name[64];
    JS_ASSERT(strlen(prefix) < 10);
    void* mark = NULL;
    jsuword* localNames = NULL;
    const char* funName = NULL;
    if (*prefix == 'a' || *prefix == 'v') {
        mark = JS_ARENA_MARK(&cx->tempPool);
        if (fp->fun->hasLocalNames())
            localNames = js_GetLocalNameArray(cx, fp->fun, &cx->tempPool);
        funName = fp->fun->atom ? js_AtomToPrintableString(cx, fp->fun->atom) : "<anonymous>";
    }
    if (!strcmp(prefix, "argv")) {
        if (index < fp->fun->nargs) {
            JSAtom *atom = JS_LOCAL_NAME_TO_ATOM(localNames[index]);
            JS_snprintf(name, sizeof name, "$%s.%s", funName, js_AtomToPrintableString(cx, atom));
        } else {
            JS_snprintf(name, sizeof name, "$%s.<arg%d>", funName, index);
        }
    } else if (!strcmp(prefix, "vars")) {
        JSAtom *atom = JS_LOCAL_NAME_TO_ATOM(localNames[fp->fun->nargs + index]);
        JS_snprintf(name, sizeof name, "$%s.%s", funName, js_AtomToPrintableString(cx, atom));
    } else {
        JS_snprintf(name, sizeof name, "$%s%d", prefix, index);
    }

    if (mark)
        JS_ARENA_RELEASE(&cx->tempPool, mark);
    addName(ins, name);

    static const char* typestr[] = {
        "object", "int", "double", "boxed", "string", "null", "boolean", "function"
    };
    debug_only_v(nj_dprintf("import vp=%p name=%s type=%s flags=%d\n",
                            (void*)p, name, typestr[t & 7], t >> 3);)
#endif
}

class
ImportGlobalSlotVisitor :
    public SlotVisitorBase {
    TraceRecorder &mRecorder;
    LIns *mBase;
    uint8 *mTypemap;
public:
    ImportGlobalSlotVisitor(TraceRecorder &recorder,
                            LIns *base,
                            uint8 *typemap) :
        mRecorder(recorder),
        mBase(base),
        mTypemap(typemap)
    {}

    JS_REQUIRES_STACK JS_ALWAYS_INLINE void
    visitGlobalSlot(jsval *vp, unsigned n, unsigned slot) {
        JS_ASSERT(*mTypemap != JSVAL_BOXED);
        mRecorder.import(mBase, mRecorder.nativeGlobalOffset(vp),
                         vp, *mTypemap++, "global", n, NULL);
    }
};


class
ImportBoxedStackSlotVisitor :
public SlotVisitorBase {
    TraceRecorder &mRecorder;
    LIns *mBase;
    ptrdiff_t mStackOffset;
    uint8 *mTypemap;
    JSStackFrame *mFp;
public:
    ImportBoxedStackSlotVisitor(TraceRecorder &recorder,
                                LIns *base,
                                ptrdiff_t stackOffset,
                                uint8 *typemap) :
        mRecorder(recorder),
        mBase(base),
        mStackOffset(stackOffset),
        mTypemap(typemap)
    {}

    JS_REQUIRES_STACK JS_ALWAYS_INLINE bool
    visitStackSlots(jsval *vp, size_t count, JSStackFrame* fp) {
        for (size_t i = 0; i < count; ++i) {
            if (*mTypemap == JSVAL_BOXED) {
                mRecorder.import(mBase, mStackOffset, vp, JSVAL_BOXED,
                                 "boxed", i, fp);
                LIns *vp_ins = mRecorder.get(vp);
                mRecorder.unbox_jsval(*vp, vp_ins,
                                      mRecorder.copy(mRecorder.anchor));
                mRecorder.set(vp, vp_ins);
            }
            vp++;
            mTypemap++;
            mStackOffset += sizeof(double);
        }
        return true;
    }
};

class
ImportUnboxedStackSlotVisitor :
public SlotVisitorBase {
    TraceRecorder &mRecorder;
    LIns *mBase;
    ptrdiff_t mStackOffset;
    uint8 *mTypemap;
    JSStackFrame *mFp;
public:
    ImportUnboxedStackSlotVisitor(TraceRecorder &recorder,
                                  LIns *base,
                                  ptrdiff_t stackOffset,
                                  uint8 *typemap) :
        mRecorder(recorder),
        mBase(base),
        mStackOffset(stackOffset),
        mTypemap(typemap)
    {}

    JS_REQUIRES_STACK JS_ALWAYS_INLINE bool
    visitStackSlots(jsval *vp, size_t count, JSStackFrame* fp) {
        for (size_t i = 0; i < count; ++i) {
            if (*mTypemap != JSVAL_BOXED) {
                mRecorder.import(mBase, mStackOffset, vp++, *mTypemap,
                                 mStackSlotKind, i, fp);
            }
            mTypemap++;
            mStackOffset += sizeof(double);
        }
        return true;
    }
};

JS_REQUIRES_STACK void
TraceRecorder::import(TreeInfo* treeInfo, LIns* sp, unsigned stackSlots, unsigned ngslots,
                      unsigned callDepth, uint8* typeMap)
{
    /* If we get a partial list that doesn't have all the types (i.e. recording from a side
       exit that was recorded but we added more global slots later), merge the missing types
       from the entry type map. This is safe because at the loop edge we verify that we
       have compatible types for all globals (entry type and loop edge type match). While
       a different trace of the tree might have had a guard with a different type map for
       these slots we just filled in here (the guard we continue from didn't know about them),
       since we didn't take that particular guard the only way we could have ended up here
       is if that other trace had at its end a compatible type distribution with the entry
       map. Since thats exactly what we used to fill in the types our current side exit
       didn't provide, this is always safe to do. */

    uint8* globalTypeMap = typeMap + stackSlots;
    unsigned length = treeInfo->nGlobalTypes();

    /*
     * This is potentially the typemap of the side exit and thus shorter than the tree's
     * global type map.
     */
    if (ngslots < length) {
        mergeTypeMaps(&globalTypeMap/*out param*/, &ngslots/*out param*/,
                      treeInfo->globalTypeMap(), length,
                      (uint8*)alloca(sizeof(uint8) * length));
    }
    JS_ASSERT(ngslots == treeInfo->nGlobalTypes());
    ptrdiff_t offset = -treeInfo->nativeStackBase;

    /*
     * Check whether there are any values on the stack we have to unbox and
     * do that first before we waste any time fetching the state from the
     * stack.
     */
    ImportBoxedStackSlotVisitor boxedStackVisitor(*this, sp, offset, typeMap);
    visitStackSlots(boxedStackVisitor, cx, callDepth);

    ImportGlobalSlotVisitor globalVisitor(*this, lirbuf->state, globalTypeMap);
    visitGlobalSlots(globalVisitor, cx, globalObj, ngslots,
                     treeInfo->globalSlots->data());

    ImportUnboxedStackSlotVisitor unboxedStackVisitor(*this, sp, offset,
                                                      typeMap);
    visitStackSlots(unboxedStackVisitor, cx, callDepth);
}

JS_REQUIRES_STACK bool
TraceRecorder::isValidSlot(JSScope* scope, JSScopeProperty* sprop)
{
    uint32 setflags = (js_CodeSpec[*cx->fp->regs->pc].format & (JOF_SET | JOF_INCDEC | JOF_FOR));

    if (setflags) {
        if (!SPROP_HAS_STUB_SETTER(sprop))
            ABORT_TRACE_RV("non-stub setter", false);
        if (sprop->attrs & JSPROP_READONLY)
            ABORT_TRACE_RV("writing to a read-only property", false);
    }
    /* This check applies even when setflags == 0. */
    if (setflags != JOF_SET && !SPROP_HAS_STUB_GETTER(sprop))
        ABORT_TRACE_RV("non-stub getter", false);

    if (!SPROP_HAS_VALID_SLOT(sprop, scope))
        ABORT_TRACE_RV("slotless obj property", false);

    return true;
}

/* Lazily import a global slot if we don't already have it in the tracker. */
JS_REQUIRES_STACK bool
TraceRecorder::lazilyImportGlobalSlot(unsigned slot)
{
    if (slot != uint16(slot)) /* we use a table of 16-bit ints, bail out if that's not enough */
        return false;
    /*
     * If the global object grows too large, alloca in js_ExecuteTree might fail, so
     * abort tracing on global objects with unreasonably many slots.
     */
    if (STOBJ_NSLOTS(globalObj) > MAX_GLOBAL_SLOTS)
        return false;
    jsval* vp = &STOBJ_GET_SLOT(globalObj, slot);
    if (known(vp))
        return true; /* we already have it */
    unsigned index = treeInfo->globalSlots->length();
    /* Add the slot to the list of interned global slots. */
    JS_ASSERT(treeInfo->nGlobalTypes() == treeInfo->globalSlots->length());
    treeInfo->globalSlots->add(slot);
    uint8 type = getCoercedType(*vp);
    if ((type == JSVAL_INT) && oracle.isGlobalSlotUndemotable(cx, slot))
        type = JSVAL_DOUBLE;
    treeInfo->typeMap.add(type);
    import(lirbuf->state, sizeof(struct InterpState) + slot*sizeof(double),
           vp, type, "global", index, NULL);
    specializeTreesToMissingGlobals(cx, globalObj, treeInfo);
    return true;
}

/* Write back a value onto the stack or global frames. */
LIns*
TraceRecorder::writeBack(LIns* i, LIns* base, ptrdiff_t offset)
{
    /* Sink all type casts targeting the stack into the side exit by simply storing the original
       (uncasted) value. Each guard generates the side exit map based on the types of the
       last stores to every stack location, so its safe to not perform them on-trace. */
    if (isPromoteInt(i))
        i = ::demote(lir, i);
    return lir->insStorei(i, base, offset);
}

/* Update the tracker, then issue a write back store. */
JS_REQUIRES_STACK void
TraceRecorder::set(jsval* p, LIns* i, bool initializing)
{
    JS_ASSERT(i != NULL);
    JS_ASSERT(initializing || known(p));
    checkForGlobalObjectReallocation();
    tracker.set(p, i);
    /* If we are writing to this location for the first time, calculate the offset into the
       native frame manually, otherwise just look up the last load or store associated with
       the same source address (p) and use the same offset/base. */
    LIns* x = nativeFrameTracker.get(p);
    if (!x) {
        if (isGlobal(p))
            x = writeBack(i, lirbuf->state, nativeGlobalOffset(p));
        else
            x = writeBack(i, lirbuf->sp, -treeInfo->nativeStackBase + nativeStackOffset(p));
        nativeFrameTracker.set(p, x);
    } else {
#define ASSERT_VALID_CACHE_HIT(base, offset)                                  \
    JS_ASSERT(base == lirbuf->sp || base == lirbuf->state);                   \
    JS_ASSERT(offset == ((base == lirbuf->sp)                                 \
        ? -treeInfo->nativeStackBase + nativeStackOffset(p)                   \
        : nativeGlobalOffset(p)));                                            \

        JS_ASSERT(x->isop(LIR_sti) || x->isop(LIR_stqi));
        ASSERT_VALID_CACHE_HIT(x->oprnd2(), x->immdisp());
        writeBack(i, x->oprnd2(), x->immdisp());
    }
#undef ASSERT_VALID_CACHE_HIT
}

JS_REQUIRES_STACK LIns*
TraceRecorder::get(jsval* p)
{
    checkForGlobalObjectReallocation();
    return tracker.get(p);
}

JS_REQUIRES_STACK bool
TraceRecorder::known(jsval* p)
{
    checkForGlobalObjectReallocation();
    return tracker.has(p);
}

/*
 * The dslots of the global object are sometimes reallocated by the interpreter.
 * This function check for that condition and re-maps the entries of the tracker
 * accordingly.
 */
JS_REQUIRES_STACK void
TraceRecorder::checkForGlobalObjectReallocation()
{
    if (global_dslots != globalObj->dslots) {
        debug_only_v(nj_dprintf("globalObj->dslots relocated, updating tracker\n");)
        jsval* src = global_dslots;
        jsval* dst = globalObj->dslots;
        jsuint length = globalObj->dslots[-1] - JS_INITIAL_NSLOTS;
        LIns** map = (LIns**)alloca(sizeof(LIns*) * length);
        for (jsuint n = 0; n < length; ++n) {
            map[n] = tracker.get(src);
            tracker.set(src++, NULL);
        }
        for (jsuint n = 0; n < length; ++n)
            tracker.set(dst++, map[n]);
        global_dslots = globalObj->dslots;
    }
}

/* Determine whether the current branch is a loop edge (taken or not taken). */
static JS_REQUIRES_STACK bool
js_IsLoopEdge(jsbytecode* pc, jsbytecode* header)
{
    switch (*pc) {
      case JSOP_IFEQ:
      case JSOP_IFNE:
        return ((pc + GET_JUMP_OFFSET(pc)) == header);
      case JSOP_IFEQX:
      case JSOP_IFNEX:
        return ((pc + GET_JUMPX_OFFSET(pc)) == header);
      default:
        JS_ASSERT((*pc == JSOP_AND) || (*pc == JSOP_ANDX) ||
                  (*pc == JSOP_OR) || (*pc == JSOP_ORX));
    }
    return false;
}

class AdjustCallerGlobalTypesVisitor :
    public SlotVisitorBase {
    TraceRecorder &mRecorder;
    JSContext *mCx;
    nanojit::LirBuffer *mLirbuf;
    nanojit::LirWriter *mLir;
    uint8 *mTypeMap;
public:
    AdjustCallerGlobalTypesVisitor(TraceRecorder &recorder,
                                   uint8 *typeMap) :
        mRecorder(recorder),
        mCx(mRecorder.cx),
        mLirbuf(mRecorder.lirbuf),
        mLir(mRecorder.lir),
        mTypeMap(typeMap)
    {}

    uint8* getTypeMap()
    {
        return mTypeMap;
    }

    JS_REQUIRES_STACK JS_ALWAYS_INLINE void
    visitGlobalSlot(jsval *vp, unsigned n, unsigned slot) {
        LIns *ins = mRecorder.get(vp);
        bool isPromote = isPromoteInt(ins);
        if (isPromote && *mTypeMap == JSVAL_DOUBLE) {
            mLir->insStorei(mRecorder.get(vp), mLirbuf->state,
                            mRecorder.nativeGlobalOffset(vp));
            /* Aggressively undo speculation so the inner tree will compile
               if this fails. */
            oracle.markGlobalSlotUndemotable(mCx, slot);
        }
        JS_ASSERT(!(!isPromote && *mTypeMap == JSVAL_INT));
        ++mTypeMap;
    }
};

class AdjustCallerStackTypesVisitor :
    public SlotVisitorBase {
    TraceRecorder &mRecorder;
    JSContext *mCx;
    nanojit::LirBuffer *mLirbuf;
    nanojit::LirWriter *mLir;
    unsigned mSlotnum;
    uint8 *mTypeMap;
public:
    AdjustCallerStackTypesVisitor(TraceRecorder &recorder,
                                  uint8 *typeMap) :
        mRecorder(recorder),
        mCx(mRecorder.cx),
        mLirbuf(mRecorder.lirbuf),
        mLir(mRecorder.lir),
        mSlotnum(0),
        mTypeMap(typeMap)
    {}

    uint8* getTypeMap()
    {
        return mTypeMap;
    }

    JS_REQUIRES_STACK JS_ALWAYS_INLINE bool
    visitStackSlots(jsval *vp, size_t count, JSStackFrame* fp) {
        for (size_t i = 0; i < count; ++i) {
            LIns *ins = mRecorder.get(vp);
            bool isPromote = isPromoteInt(ins);
            if (isPromote && *mTypeMap == JSVAL_DOUBLE) {
                mLir->insStorei(mRecorder.get(vp), mLirbuf->sp,
                                -mRecorder.treeInfo->nativeStackBase + 
                                mRecorder.nativeStackOffset(vp));
                /* Aggressively undo speculation so the inner tree will
                   compile if this fails. */
                oracle.markStackSlotUndemotable(mCx, mSlotnum);
            }
            JS_ASSERT(!(!isPromote && *mTypeMap == JSVAL_INT));
            ++vp;
            ++mTypeMap;
            ++mSlotnum;
        }
        return true;
    }
};

/*
 * Promote slots if necessary to match the called tree's type map. This function is
 * infallible and must only be called if we are certain that it is possible to
 * reconcile the types for each slot in the inner and outer trees.
 */
JS_REQUIRES_STACK void
TraceRecorder::adjustCallerTypes(Fragment* f)
{
    TreeInfo* ti = (TreeInfo*)f->vmprivate;

    AdjustCallerGlobalTypesVisitor globalVisitor(*this, ti->globalTypeMap());
    visitGlobalSlots(globalVisitor, cx, *treeInfo->globalSlots);

    AdjustCallerStackTypesVisitor stackVisitor(*this, ti->stackTypeMap());
    visitStackSlots(stackVisitor, cx, 0);

    JS_ASSERT(f == f->root);
}

JS_REQUIRES_STACK uint8
TraceRecorder::determineSlotType(jsval* vp)
{
    uint8 m;
    LIns* i = get(vp);
    if (isNumber(*vp)) {
        m = isPromoteInt(i) ? JSVAL_INT : JSVAL_DOUBLE;
    } else if (JSVAL_IS_OBJECT(*vp)) {
        if (JSVAL_IS_NULL(*vp))
            m = JSVAL_TNULL;
        else if (HAS_FUNCTION_CLASS(JSVAL_TO_OBJECT(*vp)))
            m = JSVAL_TFUN;
        else
            m = JSVAL_OBJECT;
    } else {
        m = JSVAL_TAG(*vp);
    }
    JS_ASSERT((m != JSVAL_INT) || isInt32(*vp));
    return m;
}

class DetermineTypesVisitor :
    public SlotVisitorBase {
    TraceRecorder &mRecorder;
    uint8 *mTypeMap;
public:
    DetermineTypesVisitor(TraceRecorder &recorder,
                          uint8 *typeMap) :
        mRecorder(recorder),
        mTypeMap(typeMap)
    {}

    JS_REQUIRES_STACK JS_ALWAYS_INLINE void
    visitGlobalSlot(jsval *vp, unsigned n, unsigned slot) {
        *mTypeMap++ = mRecorder.determineSlotType(vp);
    }

    JS_REQUIRES_STACK JS_ALWAYS_INLINE bool
    visitStackSlots(jsval *vp, size_t count, JSStackFrame* fp) {
        for (size_t i = 0; i < count; ++i)
            *mTypeMap++ = mRecorder.determineSlotType(vp++);
        return true;
    }

    uint8* getTypeMap()
    {
        return mTypeMap;
    }
};


JS_REQUIRES_STACK VMSideExit*
TraceRecorder::snapshot(ExitType exitType)
{
    JSStackFrame* fp = cx->fp;
    JSFrameRegs* regs = fp->regs;
    jsbytecode* pc = regs->pc;

    /* Check for a return-value opcode that needs to restart at the next instruction. */
    const JSCodeSpec& cs = js_CodeSpec[*pc];

    /*
     * When calling a _FAIL native, make the snapshot's pc point to the next
     * instruction after the CALL or APPLY. Even on failure, a _FAIL native must not
     * be called again from the interpreter.
     */
    bool resumeAfter = (pendingTraceableNative &&
                        JSTN_ERRTYPE(pendingTraceableNative) == FAIL_STATUS);
    if (resumeAfter) {
        JS_ASSERT(*pc == JSOP_CALL || *pc == JSOP_APPLY || *pc == JSOP_NEW);
        pc += cs.length;
        regs->pc = pc;
        MUST_FLOW_THROUGH("restore_pc");
    }

    /* Generate the entry map for the (possibly advanced) pc and stash it in the trace. */
    unsigned stackSlots = js_NativeStackSlots(cx, callDepth);

    /* It's sufficient to track the native stack use here since all stores above the
       stack watermark defined by guards are killed. */
    trackNativeStackUse(stackSlots + 1);

    /* Capture the type map into a temporary location. */
    unsigned ngslots = treeInfo->globalSlots->length();
    unsigned typemap_size = (stackSlots + ngslots) * sizeof(uint8);
    uint8* typemap = (uint8*)alloca(typemap_size);

    /* 
     * Determine the type of a store by looking at the current type of the
     * actual value the interpreter is using. For numbers we have to check
     * what kind of store we used last (integer or double) to figure out
     * what the side exit show reflect in its typemap.
     */
    DetermineTypesVisitor detVisitor(*this, typemap);
    visitSlots(detVisitor, cx, callDepth, ngslots,
               treeInfo->globalSlots->data());
    JS_ASSERT(unsigned(detVisitor.getTypeMap() - typemap) == 
              ngslots + stackSlots);

    /*
     * If we are currently executing a traceable native or we are attaching a second trace
     * to it, the value on top of the stack is boxed. Make a note of this in the typemap.
     */
    if (pendingTraceableNative && (pendingTraceableNative->flags & JSTN_UNBOX_AFTER))
        typemap[stackSlots - 1] = JSVAL_BOXED;

    /* Now restore the the original pc (after which early returns are ok). */
    if (resumeAfter) {
        MUST_FLOW_LABEL(restore_pc);
        regs->pc = pc - cs.length;
    } else {
        /* If we take a snapshot on a goto, advance to the target address. This avoids inner
           trees returning on a break goto, which the outer recorder then would confuse with
           a break in the outer tree. */
        if (*pc == JSOP_GOTO)
            pc += GET_JUMP_OFFSET(pc);
        else if (*pc == JSOP_GOTOX)
            pc += GET_JUMPX_OFFSET(pc);
    }

    /*
     * Check if we already have a matching side exit; if so we can return that
     * side exit instead of creating a new one.
     */
    VMSideExit** exits = treeInfo->sideExits.data();
    unsigned nexits = treeInfo->sideExits.length();
    if (exitType == LOOP_EXIT) {
        for (unsigned n = 0; n < nexits; ++n) {
            VMSideExit* e = exits[n];
            if (e->pc == pc && e->imacpc == fp->imacpc &&
                ngslots == e->numGlobalSlots &&
                !memcmp(getFullTypeMap(exits[n]), typemap, typemap_size)) {
                AUDIT(mergedLoopExits);
                return e;
            }
        }
    }

    if (sizeof(VMSideExit) + (stackSlots + ngslots) * sizeof(uint8) >= NJ_MAX_SKIP_PAYLOAD_SZB) {
        /*
         * ::snapshot() is infallible in the sense that callers don't
         * expect errors; but this is a trace-aborting error condition. So
         * mangle the request to consume zero slots, and mark the tree as
         * to-be-trashed. This should be safe as the trace will be aborted
         * before assembly or execution due to the call to
         * trackNativeStackUse above.
         */
        stackSlots = 0;
        ngslots = 0;
        trashSelf = true;
    }

    /* We couldn't find a matching side exit, so create a new one. */
    LIns* data = lir->insSkip(sizeof(VMSideExit) + (stackSlots + ngslots) * sizeof(uint8));
    VMSideExit* exit = (VMSideExit*) data->payload();

    /* Setup side exit structure. */
    memset(exit, 0, sizeof(VMSideExit));
    exit->from = fragment;
    exit->calldepth = callDepth;
    exit->numGlobalSlots = ngslots;
    exit->numStackSlots = stackSlots;
    exit->numStackSlotsBelowCurrentFrame = cx->fp->callee
        ? nativeStackOffset(&cx->fp->argv[-2])/sizeof(double)
        : 0;
    exit->exitType = exitType;
    exit->block = fp->blockChain;
    exit->pc = pc;
    exit->imacpc = fp->imacpc;
    exit->sp_adj = (stackSlots * sizeof(double)) - treeInfo->nativeStackBase;
    exit->rp_adj = exit->calldepth * sizeof(FrameInfo*);
    exit->nativeCalleeWord = 0;
    memcpy(getFullTypeMap(exit), typemap, typemap_size);
    return exit;
}

JS_REQUIRES_STACK LIns*
TraceRecorder::createGuardRecord(VMSideExit* exit)
{
    LIns* guardRec = lir->insSkip(sizeof(GuardRecord));
    GuardRecord* gr = (GuardRecord*) guardRec->payload();

    memset(gr, 0, sizeof(GuardRecord));
    gr->exit = exit;
    exit->addGuard(gr);

    return guardRec;
}

/*
 * Emit a guard for condition (cond), expecting to evaluate to boolean result
 * (expected) and using the supplied side exit if the conditon doesn't hold.
 */
JS_REQUIRES_STACK void
TraceRecorder::guard(bool expected, LIns* cond, VMSideExit* exit)
{
    debug_only_v(nj_dprintf("    About to try emitting guard code for "
                            "SideExit=%p exitType=%d\n",
                            (void*)exit, exit->exitType);)

    LIns* guardRec = createGuardRecord(exit);

    /*
     * BIG FAT WARNING: If compilation fails we don't reset the lirbuf, so it's
     * safe to keep references to the side exits here. If we ever start
     * rewinding those lirbufs, we have to make sure we purge the side exits
     * that then no longer will be in valid memory.
     */
    if (exit->exitType == LOOP_EXIT)
        treeInfo->sideExits.add(exit);

    if (!cond->isCond()) {
        expected = !expected;
        cond = lir->ins_eq0(cond);
    }

    LIns* guardIns =
        lir->insGuard(expected ? LIR_xf : LIR_xt, cond, guardRec);
    if (!guardIns) {
        debug_only_v(nj_dprintf("    redundant guard, eliminated, no codegen\n");)
    }
}

JS_REQUIRES_STACK VMSideExit*
TraceRecorder::copy(VMSideExit* copy)
{
    size_t typemap_size = copy->numGlobalSlots + copy->numStackSlots;
    LIns* data = lir->insSkip(sizeof(VMSideExit) + typemap_size * sizeof(uint8));
    VMSideExit* exit = (VMSideExit*) data->payload();

    /* Copy side exit structure. */
    memcpy(exit, copy, sizeof(VMSideExit) + typemap_size * sizeof(uint8));
    exit->guards = NULL;
    exit->from = fragment;
    exit->target = NULL;

    /*
     * BIG FAT WARNING: If compilation fails we don't reset the lirbuf, so it's
     * safe to keep references to the side exits here. If we ever start
     * rewinding those lirbufs, we have to make sure we purge the side exits
     * that then no longer will be in valid memory.
     */
    if (exit->exitType == LOOP_EXIT)
        treeInfo->sideExits.add(exit);
    return exit;
}

/* Emit a guard for condition (cond), expecting to evaluate to boolean result (expected)
   and generate a side exit with type exitType to jump to if the condition does not hold. */
JS_REQUIRES_STACK void
TraceRecorder::guard(bool expected, LIns* cond, ExitType exitType)
{
    guard(expected, cond, snapshot(exitType));
}

/* Try to match the type of a slot to type t. checkType is used to verify that the type of
 * values flowing into the loop edge is compatible with the type we expect in the loop header.
 *
 * @param v             Value.
 * @param t             Typemap entry for value.
 * @param stage_val     Outparam for set() address.
 * @param stage_ins     Outparam for set() instruction.
 * @param stage_count   Outparam for set() buffer count.
 * @return              True if types are compatible, false otherwise.
 */
JS_REQUIRES_STACK bool
TraceRecorder::checkType(jsval& v, uint8 t, jsval*& stage_val, LIns*& stage_ins,
                         unsigned& stage_count)
{
    if (t == JSVAL_INT) { /* initially all whole numbers cause the slot to be demoted */
        debug_only_v(nj_dprintf("checkType(tag=1, t=%d, isnum=%d, i2f=%d) stage_count=%d\n",
                                t,
                                isNumber(v),
                                isPromoteInt(get(&v)),
                                stage_count);)
        if (!isNumber(v))
            return false; /* not a number? type mismatch */
        LIns* i = get(&v);
        /* This is always a type mismatch, we can't close a double to an int. */
        if (!isPromoteInt(i))
            return false;
        /* Looks good, slot is an int32, the last instruction should be promotable. */
        JS_ASSERT(isInt32(v) && isPromoteInt(i));
        /* Overwrite the value in this slot with the argument promoted back to an integer. */
        stage_val = &v;
        stage_ins = f2i(i);
        stage_count++;
        return true;
    }
    if (t == JSVAL_DOUBLE) {
        debug_only_v(nj_dprintf("checkType(tag=2, t=%d, isnum=%d, promote=%d) stage_count=%d\n",
                                t,
                                isNumber(v),
                                isPromoteInt(get(&v)),
                                stage_count);)
        if (!isNumber(v))
            return false; /* not a number? type mismatch */
        LIns* i = get(&v);
        /* We sink i2f conversions into the side exit, but at the loop edge we have to make
           sure we promote back to double if at loop entry we want a double. */
        if (isPromoteInt(i)) {
            stage_val = &v;
            stage_ins = lir->ins1(LIR_i2f, i);
            stage_count++;
        }
        return true;
    }
    if (t == JSVAL_TNULL)
        return JSVAL_IS_NULL(v);
    if (t == JSVAL_TFUN)
        return !JSVAL_IS_PRIMITIVE(v) && HAS_FUNCTION_CLASS(JSVAL_TO_OBJECT(v));
    if (t == JSVAL_OBJECT)
        return !JSVAL_IS_PRIMITIVE(v) && !HAS_FUNCTION_CLASS(JSVAL_TO_OBJECT(v));

    /* for non-number types we expect a precise match of the type */
    uint8 vt = getCoercedType(v);
#ifdef DEBUG
    if (vt != t) {
        debug_only_v(nj_dprintf("Type mismatch: val %c, map %c ", typeChar[vt],
                                typeChar[t]);)
    }
#endif
    debug_only_v(nj_dprintf("checkType(vt=%d, t=%d) stage_count=%d\n",
                            (int) vt, t, stage_count);)
    return vt == t;
}

class SelfTypeStabilityVisitor :
    public SlotVisitorBase {

    TraceRecorder &mRecorder;
    uint8 *mTypeMap;
    JSContext *mCx;
    bool &mDemote;
    jsval **&mStageVals;
    LIns **&mStageIns;
    unsigned &mStageCount;
    unsigned mStackSlotNum;
    bool mOk;

public:
    
    SelfTypeStabilityVisitor(TraceRecorder &recorder,
                             uint8 *typeMap,
                             bool &demote,
                             jsval **&stageVals,
                             LIns **&stageIns,
                             unsigned &stageCount) :
        mRecorder(recorder),
        mTypeMap(typeMap),
        mCx(mRecorder.cx),
        mDemote(demote),
        mStageVals(stageVals),
        mStageIns(stageIns),
        mStageCount(stageCount),
        mStackSlotNum(0),
        mOk(true)        
    {}

    JS_REQUIRES_STACK JS_ALWAYS_INLINE void
    visitGlobalSlot(jsval *vp, unsigned n, unsigned slot) {
        if (mOk) {
            debug_only_v(nj_dprintf("global%d ", n);)
            if (!mRecorder.checkType(*vp, *mTypeMap,
                                     mStageVals[mStageCount], 
                                     mStageIns[mStageCount], 
                                     mStageCount)) {
                /* If the failure was an int->double, tell the oracle. */
                if (*mTypeMap == JSVAL_INT && isNumber(*vp) &&
                    !isPromoteInt(mRecorder.get(vp))) {
                    oracle.markGlobalSlotUndemotable(mCx, slot);
                    mDemote = true;
                } else {
                    mOk = false;
                }
            }
            mTypeMap++;
        }
    }

    JS_REQUIRES_STACK JS_ALWAYS_INLINE bool
    visitStackSlots(jsval *vp, size_t count, JSStackFrame* fp) {
        for (size_t i = 0; i < count; ++i) {
            debug_only_v(nj_dprintf("%s%d ", mStackSlotKind, i);)
            if (!mRecorder.checkType(*vp, *mTypeMap,
                                     mStageVals[mStageCount], 
                                     mStageIns[mStageCount],
                                     mStageCount)) {
                if (*mTypeMap == JSVAL_INT && isNumber(*vp) &&
                    !isPromoteInt(mRecorder.get(vp))) {
                    oracle.markStackSlotUndemotable(mCx, mStackSlotNum);
                    mDemote = true;
                } else {
                    mOk = false;
                    break;
                }
            }
            vp++;
            mTypeMap++;
            mStackSlotNum++;
        }
        return mOk;
    }

    bool isOk() {
        return mOk;
    }
};

class PeerTypeStabilityVisitor :
    public SlotVisitorBase {

    TraceRecorder &mRecorder;
    uint8 *mTypeMap;
    jsval **&mStageVals;
    LIns **&mStageIns;
    unsigned &mStageCount;
    bool mOk;

public:
    
    PeerTypeStabilityVisitor(TraceRecorder &recorder,
                              uint8 *typeMap,
                              jsval **&stageVals,
                              LIns **&stageIns,
                              unsigned &stageCount) :
        mRecorder(recorder),
        mTypeMap(typeMap),
        mStageVals(stageVals),
        mStageIns(stageIns),
        mStageCount(stageCount),
        mOk(true)        
    {}

    JS_REQUIRES_STACK JS_ALWAYS_INLINE void check(jsval *vp) {
        if (!mRecorder.checkType(*vp, *mTypeMap++,
                                 mStageVals[mStageCount],
                                 mStageIns[mStageCount],
                                 mStageCount))
            mOk = false;
    }

    JS_REQUIRES_STACK JS_ALWAYS_INLINE void
    visitGlobalSlot(jsval *vp, unsigned n, unsigned slot) {
        if (mOk)
            check(vp);
    }

    JS_REQUIRES_STACK JS_REQUIRES_STACK JS_ALWAYS_INLINE bool
    visitStackSlots(jsval *vp, size_t count, JSStackFrame* fp) {
        for (size_t i = 0; i < count; ++i) {
            check(vp++);
            if (!mOk)
                break;
        }
        return mOk;
    }

    bool isOk() {
        return mOk;
    }
};


class UndemoteVisitor :
    public SlotVisitorBase {
    TraceRecorder &mRecorder;
    JSContext *mCx;
    uint8 *mTypeMap;
    unsigned mStackSlotNum;
public:
    UndemoteVisitor(TraceRecorder &recorder,
                    uint8 *typeMap) :
        mRecorder(recorder),
        mCx(mRecorder.cx),
        mTypeMap(typeMap),
        mStackSlotNum(0)
    {}

    JS_REQUIRES_STACK JS_ALWAYS_INLINE void
    visitGlobalSlot(jsval *vp, unsigned n, unsigned slot) {
        if (*mTypeMap == JSVAL_INT) {
            JS_ASSERT(isNumber(*vp));
            if (!isPromoteInt(mRecorder.get(vp)))
                oracle.markGlobalSlotUndemotable(mCx, slot);
        } else if (*mTypeMap == JSVAL_DOUBLE) {
            JS_ASSERT(isNumber(*vp));
            oracle.markGlobalSlotUndemotable(mCx, slot);
        } else {
            JS_ASSERT(*mTypeMap == JSVAL_TAG(*vp));
        }
        mTypeMap++;
    }

    JS_REQUIRES_STACK JS_ALWAYS_INLINE bool
    visitStackSlots(jsval *vp, size_t count, JSStackFrame* fp) {
        for (size_t i = 0; i < count; ++i) {
            if (*mTypeMap == JSVAL_INT) {
                JS_ASSERT(isNumber(*vp));
                if (!isPromoteInt(mRecorder.get(vp)))
                    oracle.markStackSlotUndemotable(mCx, mStackSlotNum);
            } else if (*mTypeMap == JSVAL_DOUBLE) {
                JS_ASSERT(isNumber(*vp));
                oracle.markStackSlotUndemotable(mCx, mStackSlotNum);
            } else {
                JS_ASSERT((*mTypeMap == JSVAL_TNULL)
                          ? JSVAL_IS_NULL(*vp)
                          : *mTypeMap == JSVAL_TFUN
                          ? (!JSVAL_IS_PRIMITIVE(*vp) && 
                             HAS_FUNCTION_CLASS(JSVAL_TO_OBJECT(*vp)))
                          : *mTypeMap == JSVAL_TAG(*vp));
            }
            mStackSlotNum++;
            mTypeMap++;
            vp++;
        }
        return true;
    }
};



/**
 * Make sure that the current values in the given stack frame and all stack frames
 * up and including entryFrame are type-compatible with the entry map.
 *
 * @param root_peer         First fragment in peer list.
 * @param stable_peer       Outparam for first type stable peer.
 * @param demote            True if stability was achieved through demotion.
 * @return                  True if type stable, false otherwise.
 */
JS_REQUIRES_STACK bool
TraceRecorder::deduceTypeStability(Fragment* root_peer, Fragment** stable_peer, bool& demote)
{
    JS_ASSERT(treeInfo->globalSlots->length() == 
              treeInfo->nGlobalTypes());

    if (stable_peer)
        *stable_peer = NULL;

    /*
     * Rather than calculate all of this stuff twice, it gets cached locally.  The "stage" buffers
     * are for calls to set() that will change the exit types.
     */
    bool success;
    unsigned stage_count;
    jsval** stage_vals = (jsval**)alloca(sizeof(jsval*) * (treeInfo->typeMap.length()));
    LIns** stage_ins = (LIns**)alloca(sizeof(LIns*) * (treeInfo->typeMap.length()));

    /* First run through and see if we can close ourselves - best case! */
    stage_count = 0;
    success = false;

    debug_only_v(nj_dprintf("Checking type stability against self=%p\n", (void*)fragment);)
    SelfTypeStabilityVisitor selfVisitor(*this, treeInfo->stackTypeMap(), demote,
                                         stage_vals, stage_ins, stage_count);
    visitSlots(selfVisitor, cx, 0, *treeInfo->globalSlots);
    success = selfVisitor.isOk();

    /* If we got a success and we don't need to recompile, we should just close here. */
    if (success && !demote) {
        for (unsigned i = 0; i < stage_count; i++)
            set(stage_vals[i], stage_ins[i]);
        return true;
    /* If we need to trash, don't bother checking peers. */
    } else if (trashSelf) {
        return false;
    }

    demote = false;

    /* At this point the tree is about to be incomplete, so let's see if we can connect to any
     * peer fragment that is type stable.
     */
    Fragment* f;
    TreeInfo* ti;
    for (f = root_peer; f != NULL; f = f->peer) {
        debug_only_v(nj_dprintf("Checking type stability against peer=%p (code=%p)\n", (void*)f, f->code());)
        if (!f->code())
            continue;
        ti = (TreeInfo*)f->vmprivate;
        /* Don't allow varying stack depths */
        if ((ti->nStackTypes != treeInfo->nStackTypes) ||
            (ti->typeMap.length() != treeInfo->typeMap.length()) ||
            (ti->globalSlots->length() != treeInfo->globalSlots->length()))
            continue;
        stage_count = 0;
        success = false;

        PeerTypeStabilityVisitor peerVisitor(*this, ti->stackTypeMap(),
                                             stage_vals, stage_ins, stage_count);
        visitSlots(peerVisitor, cx, 0, *treeInfo->globalSlots);
        success = peerVisitor.isOk();

        if (success) {
            /*
             * There was a successful match.  We don't care about restoring the saved staging, but
             * we do need to clear the original undemote list.
             */
            for (unsigned i = 0; i < stage_count; i++)
                set(stage_vals[i], stage_ins[i]);
            if (stable_peer)
                *stable_peer = f;
            demote = false;
            return false;
        }
    }

    /*
     * If this is a loop trace and it would be stable with demotions, build an undemote list
     * and return true.  Our caller should sniff this and trash the tree, recording a new one
     * that will assumedly stabilize.
     */
    if (demote && fragment->kind == LoopTrace) {
        UndemoteVisitor visitor(*this, treeInfo->stackTypeMap());
        visitSlots(visitor, cx, 0, *treeInfo->globalSlots);
        return true;
    } else {
        demote = false;
    }

    return false;
}

static JS_REQUIRES_STACK void
FlushJITCache(JSContext* cx)
{
    if (!TRACING_ENABLED(cx))
        return;
    JSTraceMonitor* tm = &JS_TRACE_MONITOR(cx);
    debug_only_v(nj_dprintf("Flushing cache.\n");)
    if (tm->recorder)
        js_AbortRecording(cx, "flush cache");
    TraceRecorder* tr;
    while ((tr = tm->abortStack) != NULL) {
        tr->removeFragmentoReferences();
        tr->deepAbort();
        tr->popAbortStack();
    }
    Fragmento* fragmento = tm->fragmento;
    if (fragmento) {
        if (tm->prohibitFlush) {
            debug_only_v(nj_dprintf("Deferring fragmento flush due to deep bail.\n");)
            tm->needFlush = JS_TRUE;
            return;
        }

        fragmento->clearFrags();
#ifdef DEBUG
        JS_ASSERT(fragmento->labels);
        fragmento->labels->clear();
#endif
        tm->lirbuf->rewind();
        for (size_t i = 0; i < FRAGMENT_TABLE_SIZE; ++i) {
            VMFragment* f = tm->vmfragments[i];
            while (f) {
                VMFragment* next = f->next;
                fragmento->clearFragment(f);
                f = next;
            }
            tm->vmfragments[i] = NULL;
        }
        for (size_t i = 0; i < MONITOR_N_GLOBAL_STATES; ++i) {
            tm->globalStates[i].globalShape = -1;
            tm->globalStates[i].globalSlots->clear();
        }
    }
    tm->needFlush = JS_FALSE;
}

/* Compile the current fragment. */
JS_REQUIRES_STACK void
TraceRecorder::compile(JSTraceMonitor* tm)
{
#ifdef MOZ_TRACEVIS
    TraceVisStateObj tvso(S_COMPILE);
#endif

    if (tm->needFlush) {
        FlushJITCache(cx);
        return;
    }
    Fragmento* fragmento = tm->fragmento;
    if (treeInfo->maxNativeStackSlots >= MAX_NATIVE_STACK_SLOTS) {
        debug_only_v(nj_dprintf("Blacklist: excessive stack use.\n"));
        js_Blacklist((jsbytecode*) fragment->root->ip);
        return;
    }
    if (anchor && anchor->exitType != CASE_EXIT)
        ++treeInfo->branchCount;
    if (lirbuf->outOMem()) {
        fragmento->assm()->setError(nanojit::OutOMem);
        return;
    }
    ::compile(fragmento->assm(), fragment);
    if (fragmento->assm()->error() == nanojit::OutOMem)
        return;
    if (fragmento->assm()->error() != nanojit::None) {
        debug_only_v(nj_dprintf("Blacklisted: error during compilation\n");)
        js_Blacklist((jsbytecode*) fragment->root->ip);
        return;
    }
    js_resetRecordingAttempts(cx, (jsbytecode*) fragment->ip);
    js_resetRecordingAttempts(cx, (jsbytecode*) fragment->root->ip);
    if (anchor) {
#ifdef NANOJIT_IA32
        if (anchor->exitType == CASE_EXIT)
            fragmento->assm()->patch(anchor, anchor->switchInfo);
        else
#endif
            fragmento->assm()->patch(anchor);
    }
    JS_ASSERT(fragment->code());
    JS_ASSERT(!fragment->vmprivate);
    if (fragment == fragment->root)
        fragment->vmprivate = treeInfo;
    /* :TODO: windows support */
#if defined DEBUG && !defined WIN32
    const char* filename = cx->fp->script->filename;
    char* label = (char*)malloc((filename ? strlen(filename) : 7) + 16);
    sprintf(label, "%s:%u", filename ? filename : "<stdin>",
            js_FramePCToLineNumber(cx, cx->fp));
    fragmento->labels->add(fragment, sizeof(Fragment), 0, label);
    free(label);
#endif
    AUDIT(traceCompleted);
}

static bool
js_JoinPeersIfCompatible(Fragmento* frago, Fragment* stableFrag, TreeInfo* stableTree,
                         VMSideExit* exit)
{
    JS_ASSERT(exit->numStackSlots == stableTree->nStackTypes);

    /* Must have a matching type unstable exit. */
    if ((exit->numGlobalSlots + exit->numStackSlots != stableTree->typeMap.length()) ||
        memcmp(getFullTypeMap(exit), stableTree->typeMap.data(), stableTree->typeMap.length())) {
       return false;
    }

    exit->target = stableFrag;
    frago->assm()->patch(exit);

    stableTree->dependentTrees.addUnique(exit->from->root);
    ((TreeInfo*)exit->from->root->vmprivate)->linkedTrees.addUnique(stableFrag);

    return true;
}

/* Complete and compile a trace and link it to the existing tree if appropriate. */
JS_REQUIRES_STACK void
TraceRecorder::closeLoop(JSTraceMonitor* tm, bool& demote)
{
    /*
     * We should have arrived back at the loop header, and hence we don't want to be in an imacro
     * here and the opcode should be either JSOP_LOOP, or in case this loop was blacklisted in the
     * meantime JSOP_NOP.
     */
    JS_ASSERT((*cx->fp->regs->pc == JSOP_LOOP || *cx->fp->regs->pc == JSOP_NOP) && !cx->fp->imacpc);

    bool stable;
    Fragment* peer;
    VMFragment* peer_root;
    Fragmento* fragmento = tm->fragmento;

    if (callDepth != 0) {
        debug_only_v(nj_dprintf("Blacklisted: stack depth mismatch, possible recursion.\n");)
        js_Blacklist((jsbytecode*) fragment->root->ip);
        trashSelf = true;
        return;
    }

    VMSideExit* exit = snapshot(UNSTABLE_LOOP_EXIT);
    JS_ASSERT(exit->numStackSlots == treeInfo->nStackTypes);

    VMFragment* root = (VMFragment*)fragment->root;
    peer_root = getLoop(traceMonitor, root->ip, root->globalObj, root->globalShape, root->argc);
    JS_ASSERT(peer_root != NULL);

    stable = deduceTypeStability(peer_root, &peer, demote);

#if DEBUG
    if (!stable)
        AUDIT(unstableLoopVariable);
#endif

    if (trashSelf) {
        debug_only_v(nj_dprintf("Trashing tree from type instability.\n");)
        return;
    }

    if (stable && demote) {
        JS_ASSERT(fragment->kind == LoopTrace);
        return;
    }

    if (!stable) {
        fragment->lastIns = lir->insGuard(LIR_x, lir->insImm(1), createGuardRecord(exit));

        /*
         * If we didn't find a type stable peer, we compile the loop anyway and
         * hope it becomes stable later.
         */
        if (!peer) {
            /*
             * If such a fragment does not exist, let's compile the loop ahead
             * of time anyway.  Later, if the loop becomes type stable, we will
             * connect these two fragments together.
             */
            debug_only_v(nj_dprintf("Trace has unstable loop variable with no stable peer, "
                                "compiling anyway.\n");)
            UnstableExit* uexit = new UnstableExit;
            uexit->fragment = fragment;
            uexit->exit = exit;
            uexit->next = treeInfo->unstableExits;
            treeInfo->unstableExits = uexit;
        } else {
            JS_ASSERT(peer->code());
            exit->target = peer;
            debug_only_v(nj_dprintf("Joining type-unstable trace to target fragment %p.\n", (void*)peer);)
            stable = true;
            ((TreeInfo*)peer->vmprivate)->dependentTrees.addUnique(fragment->root);
            treeInfo->linkedTrees.addUnique(peer);
        }
    } else {
        exit->target = fragment->root;
        fragment->lastIns = lir->insGuard(LIR_loop, lir->insImm(1), createGuardRecord(exit));
    }
    compile(tm);

    if (fragmento->assm()->error() != nanojit::None)
        return;

    joinEdgesToEntry(fragmento, peer_root);

    debug_only_v(nj_dprintf("updating specializations on dependent and linked trees\n"))
    if (fragment->root->vmprivate)
        specializeTreesToMissingGlobals(cx, globalObj, (TreeInfo*)fragment->root->vmprivate);

    /*
     * If this is a newly formed tree, and the outer tree has not been compiled yet, we
     * should try to compile the outer tree again.
     */
    if (outer)
        js_AttemptCompilation(cx, tm, globalObj, outer, outerArgc);

    debug_only_v(nj_dprintf("recording completed at %s:%u@%u via closeLoop\n",
                            cx->fp->script->filename,
                            js_FramePCToLineNumber(cx, cx->fp),
                            FramePCOffset(cx->fp));)
}

JS_REQUIRES_STACK void
TraceRecorder::joinEdgesToEntry(Fragmento* fragmento, VMFragment* peer_root)
{
    if (fragment->kind == LoopTrace) {
        TreeInfo* ti;
        Fragment* peer;
        uint8* t1, *t2;
        UnstableExit* uexit, **unext;
        uint32* stackDemotes = (uint32*)alloca(sizeof(uint32) * treeInfo->nStackTypes);
        uint32* globalDemotes = (uint32*)alloca(sizeof(uint32) * treeInfo->nGlobalTypes());

        for (peer = peer_root; peer != NULL; peer = peer->peer) {
            if (!peer->code())
                continue;
            ti = (TreeInfo*)peer->vmprivate;
            uexit = ti->unstableExits;
            unext = &ti->unstableExits;
            while (uexit != NULL) {
                bool remove = js_JoinPeersIfCompatible(fragmento, fragment, treeInfo, uexit->exit);
                JS_ASSERT(!remove || fragment != peer);
                debug_only_v(if (remove) {
                             nj_dprintf("Joining type-stable trace to target exit %p->%p.\n",
                                    (void*)uexit->fragment, (void*)uexit->exit); });
                if (!remove) {
                    /* See if this exit contains mismatch demotions, which imply trashing a tree.
                       This is actually faster than trashing the original tree as soon as the
                       instability is detected, since we could have compiled a fairly stable
                       tree that ran faster with integers. */
                    unsigned stackCount = 0;
                    unsigned globalCount = 0;
                    t1 = treeInfo->stackTypeMap();
                    t2 = getStackTypeMap(uexit->exit);
                    for (unsigned i = 0; i < uexit->exit->numStackSlots; i++) {
                        if (t2[i] == JSVAL_INT && t1[i] == JSVAL_DOUBLE) {
                            stackDemotes[stackCount++] = i;
                        } else if (t2[i] != t1[i]) {
                            stackCount = 0;
                            break;
                        }
                    }
                    t1 = treeInfo->globalTypeMap();
                    t2 = getGlobalTypeMap(uexit->exit);
                    for (unsigned i = 0; i < uexit->exit->numGlobalSlots; i++) {
                        if (t2[i] == JSVAL_INT && t1[i] == JSVAL_DOUBLE) {
                            globalDemotes[globalCount++] = i;
                        } else if (t2[i] != t1[i]) {
                            globalCount = 0;
                            stackCount = 0;
                            break;
                        }
                    }
                    if (stackCount || globalCount) {
                        for (unsigned i = 0; i < stackCount; i++)
                            oracle.markStackSlotUndemotable(cx, stackDemotes[i]);
                        for (unsigned i = 0; i < globalCount; i++)
                            oracle.markGlobalSlotUndemotable(cx, ti->globalSlots->data()[globalDemotes[i]]);
                        JS_ASSERT(peer == uexit->fragment->root);
                        if (fragment == peer)
                            trashSelf = true;
                        else
                            whichTreesToTrash.addUnique(uexit->fragment->root);
                        break;
                    }
                }
                if (remove) {
                    *unext = uexit->next;
                    delete uexit;
                    uexit = *unext;
                } else {
                    unext = &uexit->next;
                    uexit = uexit->next;
                }
            }
        }
    }

    debug_only_v(js_DumpPeerStability(traceMonitor, peer_root->ip, peer_root->globalObj, 
                                      peer_root->globalShape, peer_root->argc);)
}

/* Emit an always-exit guard and compile the tree (used for break statements. */
JS_REQUIRES_STACK void
TraceRecorder::endLoop(JSTraceMonitor* tm)
{
    if (callDepth != 0) {
        debug_only_v(nj_dprintf("Blacklisted: stack depth mismatch, possible recursion.\n");)
        js_Blacklist((jsbytecode*) fragment->root->ip);
        trashSelf = true;
        return;
    }

    fragment->lastIns =
        lir->insGuard(LIR_x, lir->insImm(1), createGuardRecord(snapshot(LOOP_EXIT)));
    compile(tm);

    if (tm->fragmento->assm()->error() != nanojit::None)
        return;

    VMFragment* root = (VMFragment*)fragment->root;
    joinEdgesToEntry(tm->fragmento, getLoop(tm, root->ip, root->globalObj, root->globalShape, root->argc));

    /* Note: this must always be done, in case we added new globals on trace and haven't yet
       propagated those to linked and dependent trees. */
    debug_only_v(nj_dprintf("updating specializations on dependent and linked trees\n"))
    if (fragment->root->vmprivate)
        specializeTreesToMissingGlobals(cx, globalObj, (TreeInfo*)fragment->root->vmprivate);

    /*
     * If this is a newly formed tree, and the outer tree has not been compiled yet, we
     * should try to compile the outer tree again.
     */
    if (outer)
        js_AttemptCompilation(cx, tm, globalObj, outer, outerArgc);

    debug_only_v(nj_dprintf("recording completed at %s:%u@%u via endLoop\n",
                            cx->fp->script->filename,
                            js_FramePCToLineNumber(cx, cx->fp),
                            FramePCOffset(cx->fp));)
}

/* Emit code to adjust the stack to match the inner tree's stack expectations. */
JS_REQUIRES_STACK void
TraceRecorder::prepareTreeCall(Fragment* inner)
{
    TreeInfo* ti = (TreeInfo*)inner->vmprivate;
    inner_sp_ins = lirbuf->sp;
    /* The inner tree expects to be called from the current frame. If the outer tree (this
       trace) is currently inside a function inlining code (calldepth > 0), we have to advance
       the native stack pointer such that we match what the inner trace expects to see. We
       move it back when we come out of the inner tree call. */
    if (callDepth > 0) {
        /* Calculate the amount we have to lift the native stack pointer by to compensate for
           any outer frames that the inner tree doesn't expect but the outer tree has. */
        ptrdiff_t sp_adj = nativeStackOffset(&cx->fp->argv[-2]);
        /* Calculate the amount we have to lift the call stack by */
        ptrdiff_t rp_adj = callDepth * sizeof(FrameInfo*);
        /* Guard that we have enough stack space for the tree we are trying to call on top
           of the new value for sp. */
        debug_only_v(nj_dprintf("sp_adj=%d outer=%d inner=%d\n",
                                sp_adj, treeInfo->nativeStackBase, ti->nativeStackBase));
        LIns* sp_top = lir->ins2i(LIR_piadd, lirbuf->sp,
                - treeInfo->nativeStackBase /* rebase sp to beginning of outer tree's stack */
                + sp_adj /* adjust for stack in outer frame inner tree can't see */
                + ti->maxNativeStackSlots * sizeof(double)); /* plus the inner tree's stack */
        guard(true, lir->ins2(LIR_lt, sp_top, eos_ins), OOM_EXIT);
        /* Guard that we have enough call stack space. */
        LIns* rp_top = lir->ins2i(LIR_piadd, lirbuf->rp, rp_adj +
                ti->maxCallDepth * sizeof(FrameInfo*));
        guard(true, lir->ins2(LIR_lt, rp_top, eor_ins), OOM_EXIT);
        /* We have enough space, so adjust sp and rp to their new level. */
        lir->insStorei(inner_sp_ins = lir->ins2i(LIR_piadd, lirbuf->sp,
                - treeInfo->nativeStackBase /* rebase sp to beginning of outer tree's stack */
                + sp_adj /* adjust for stack in outer frame inner tree can't see */
                + ti->nativeStackBase), /* plus the inner tree's stack base */
                lirbuf->state, offsetof(InterpState, sp));
        lir->insStorei(lir->ins2i(LIR_piadd, lirbuf->rp, rp_adj),
                lirbuf->state, offsetof(InterpState, rp));
    }
}

/* Record a call to an inner tree. */
JS_REQUIRES_STACK void
TraceRecorder::emitTreeCall(Fragment* inner, VMSideExit* exit)
{
    TreeInfo* ti = (TreeInfo*)inner->vmprivate;

    /* Invoke the inner tree. */
    LIns* args[] = { INS_CONSTPTR(inner), lirbuf->state }; /* reverse order */
    LIns* ret = lir->insCall(&js_CallTree_ci, args);

    /* Read back all registers, in case the called tree changed any of them. */
    JS_ASSERT(!memchr(getGlobalTypeMap(exit), JSVAL_BOXED, exit->numGlobalSlots) &&
              !memchr(getStackTypeMap(exit), JSVAL_BOXED, exit->numStackSlots));
    import(ti, inner_sp_ins, exit->numStackSlots, exit->numGlobalSlots,
           exit->calldepth, getFullTypeMap(exit));

    /* Restore sp and rp to their original values (we still have them in a register). */
    if (callDepth > 0) {
        lir->insStorei(lirbuf->sp, lirbuf->state, offsetof(InterpState, sp));
        lir->insStorei(lirbuf->rp, lirbuf->state, offsetof(InterpState, rp));
    }

    /*
     * Guard that we come out of the inner tree along the same side exit we came out when
     * we called the inner tree at recording time.
     */
    guard(true, lir->ins2(LIR_eq, ret, INS_CONSTPTR(exit)), NESTED_EXIT);
    /* Register us as a dependent tree of the inner tree. */
    ((TreeInfo*)inner->vmprivate)->dependentTrees.addUnique(fragment->root);
    treeInfo->linkedTrees.addUnique(inner);
}

/* Add a if/if-else control-flow merge point to the list of known merge points. */
JS_REQUIRES_STACK void
TraceRecorder::trackCfgMerges(jsbytecode* pc)
{
    /* If we hit the beginning of an if/if-else, then keep track of the merge point after it. */
    JS_ASSERT((*pc == JSOP_IFEQ) || (*pc == JSOP_IFEQX));
    jssrcnote* sn = js_GetSrcNote(cx->fp->script, pc);
    if (sn != NULL) {
        if (SN_TYPE(sn) == SRC_IF) {
            cfgMerges.add((*pc == JSOP_IFEQ)
                          ? pc + GET_JUMP_OFFSET(pc)
                          : pc + GET_JUMPX_OFFSET(pc));
        } else if (SN_TYPE(sn) == SRC_IF_ELSE)
            cfgMerges.add(pc + js_GetSrcNoteOffset(sn, 0));
    }
}

/* Invert the direction of the guard if this is a loop edge that is not
   taken (thin loop). */
JS_REQUIRES_STACK void
TraceRecorder::emitIf(jsbytecode* pc, bool cond, LIns* x)
{
    ExitType exitType;
    if (js_IsLoopEdge(pc, (jsbytecode*)fragment->root->ip)) {
        exitType = LOOP_EXIT;

        /*
         * If we are about to walk out of the loop, generate code for the inverse loop
         * condition, pretending we recorded the case that stays on trace.
         */
        if ((*pc == JSOP_IFEQ || *pc == JSOP_IFEQX) == cond) {
            JS_ASSERT(*pc == JSOP_IFNE || *pc == JSOP_IFNEX || *pc == JSOP_IFEQ || *pc == JSOP_IFEQX);
            debug_only_v(nj_dprintf("Walking out of the loop, terminating it anyway.\n");)
            cond = !cond;
        }

        /*
         * Conditional guards do not have to be emitted if the condition is constant. We
         * make a note whether the loop condition is true or false here, so we later know
         * whether to emit a loop edge or a loop end.
         */
        if (x->isconst()) {
            loop = (x->imm32() == cond);
            return;
        }
    } else {
        exitType = BRANCH_EXIT;
    }
    if (!x->isconst())
        guard(cond, x, exitType);
}

/* Emit code for a fused IFEQ/IFNE. */
JS_REQUIRES_STACK void
TraceRecorder::fuseIf(jsbytecode* pc, bool cond, LIns* x)
{
    if (*pc == JSOP_IFEQ || *pc == JSOP_IFNE) {
        emitIf(pc, cond, x);
        if (*pc == JSOP_IFEQ)
            trackCfgMerges(pc);
    }
}

/* Check whether we have reached the end of the trace. */
JS_REQUIRES_STACK JSRecordingStatus
TraceRecorder::checkTraceEnd(jsbytecode *pc)
{
    if (js_IsLoopEdge(pc, (jsbytecode*)fragment->root->ip)) {
        /*
         * If we compile a loop, the trace should have a zero stack balance at the loop
         * edge. Currently we are parked on a comparison op or IFNE/IFEQ, so advance
         * pc to the loop header and adjust the stack pointer and pretend we have
         * reached the loop header.
         */
        if (loop) {
            JS_ASSERT(!cx->fp->imacpc && (pc == cx->fp->regs->pc || pc == cx->fp->regs->pc + 1));
            bool fused = pc != cx->fp->regs->pc;
            JSFrameRegs orig = *cx->fp->regs;

            cx->fp->regs->pc = (jsbytecode*)fragment->root->ip;
            cx->fp->regs->sp -= fused ? 2 : 1;

            bool demote = false;
            closeLoop(traceMonitor, demote);

            *cx->fp->regs = orig;

            /*
             * If compiling this loop generated new oracle information which will likely
             * lead to a different compilation result, immediately trigger another
             * compiler run. This is guaranteed to converge since the oracle only
             * accumulates adverse information but never drops it (except when we
             * flush it during garbage collection.)
             */
            if (demote)
                js_AttemptCompilation(cx, traceMonitor, globalObj, outer, outerArgc);
        } else {
            endLoop(traceMonitor);
        }
        return JSRS_STOP;
    }
    return JSRS_CONTINUE;
}

bool
TraceRecorder::hasMethod(JSObject* obj, jsid id)
{
    if (!obj)
        return false;

    JSObject* pobj;
    JSProperty* prop;
    int protoIndex = OBJ_LOOKUP_PROPERTY(cx, obj, id, &pobj, &prop);
    if (protoIndex < 0 || !prop)
        return false;

    bool found = false;
    if (OBJ_IS_NATIVE(pobj)) {
        JSScope* scope = OBJ_SCOPE(pobj);
        JSScopeProperty* sprop = (JSScopeProperty*) prop;

        if (SPROP_HAS_STUB_GETTER(sprop) &&
            SPROP_HAS_VALID_SLOT(sprop, scope)) {
            jsval v = LOCKED_OBJ_GET_SLOT(pobj, sprop->slot);
            if (VALUE_IS_FUNCTION(cx, v)) {
                found = true;
                if (!SCOPE_IS_BRANDED(scope)) {
                    js_MakeScopeShapeUnique(cx, scope);
                    SCOPE_SET_BRANDED(scope);
                }
            }
        }
    }

    OBJ_DROP_PROPERTY(cx, pobj, prop);
    return found;
}

JS_REQUIRES_STACK bool
TraceRecorder::hasIteratorMethod(JSObject* obj)
{
    JS_ASSERT(cx->fp->regs->sp + 2 <= cx->fp->slots + cx->fp->script->nslots);

    return hasMethod(obj, ATOM_TO_JSID(cx->runtime->atomState.iteratorAtom));
}

int
nanojit::StackFilter::getTop(LInsp guard)
{
    VMSideExit* e = (VMSideExit*)guard->record()->exit;
    if (sp == lirbuf->sp)
        return e->sp_adj;
    JS_ASSERT(sp == lirbuf->rp);
    return e->rp_adj;
}

#if defined NJ_VERBOSE
void
nanojit::LirNameMap::formatGuard(LIns *i, char *out)
{
    VMSideExit *x;

    x = (VMSideExit *)i->record()->exit;
    sprintf(out,
            "%s: %s %s -> pc=%p imacpc=%p sp%+ld rp%+ld",
            formatRef(i),
            lirNames[i->opcode()],
            i->oprnd1()->isCond() ? formatRef(i->oprnd1()) : "",
            (void *)x->pc,
            (void *)x->imacpc,
            (long int)x->sp_adj,
            (long int)x->rp_adj);
}
#endif

void
nanojit::Fragment::onDestroy()
{
    delete (TreeInfo *)vmprivate;
}

static JS_REQUIRES_STACK bool
js_DeleteRecorder(JSContext* cx)
{
    JSTraceMonitor* tm = &JS_TRACE_MONITOR(cx);

    /* Aborting and completing a trace end up here. */
    delete tm->recorder;
    tm->recorder = NULL;

    /*
     * If we ran out of memory, flush the code cache.
     */
    if (JS_TRACE_MONITOR(cx).fragmento->assm()->error() == OutOMem ||
        js_OverfullFragmento(tm, tm->fragmento)) {
        FlushJITCache(cx);
        return false;
    }

    return true;
}

/**
 * Checks whether the shape of the global object has changed.
 */
static JS_REQUIRES_STACK bool
CheckGlobalObjectShape(JSContext* cx, JSTraceMonitor* tm, JSObject* globalObj,
                       uint32 *shape=NULL, SlotList** slots=NULL)
{
    if (tm->needFlush) {
        FlushJITCache(cx);
        return false;
    }

    if (STOBJ_NSLOTS(globalObj) > MAX_GLOBAL_SLOTS)
        return false;

    uint32 globalShape = OBJ_SHAPE(globalObj);

    if (tm->recorder) {
        VMFragment* root = (VMFragment*)tm->recorder->getFragment()->root;
        TreeInfo* ti = tm->recorder->getTreeInfo();
        /* Check the global shape matches the recorder's treeinfo's shape. */
        if (globalObj != root->globalObj || globalShape != root->globalShape) {
            AUDIT(globalShapeMismatchAtEntry);
            debug_only_v(nj_dprintf("Global object/shape mismatch (%p/%u vs. %p/%u), flushing cache.\n",
                                    (void*)globalObj, globalShape, (void*)root->globalObj,
                                    root->globalShape);)
            js_Backoff(cx, (jsbytecode*) root->ip);
            FlushJITCache(cx);
            return false;
        }
        if (shape)
            *shape = globalShape;
        if (slots)
            *slots = ti->globalSlots;
        return true;
    }

    /* No recorder, search for a tracked global-state (or allocate one). */
    for (size_t i = 0; i < MONITOR_N_GLOBAL_STATES; ++i) {
        GlobalState &state = tm->globalStates[i];

        if (state.globalShape == uint32(-1)) {
            state.globalObj = globalObj;
            state.globalShape = globalShape;
            JS_ASSERT(state.globalSlots);
            JS_ASSERT(state.globalSlots->length() == 0);
        }

        if (state.globalObj == globalObj && state.globalShape == globalShape) {
            if (shape)
                *shape = globalShape;
            if (slots)
                *slots = state.globalSlots;
            return true;
        }
    }

    /* No currently-tracked-global found and no room to allocate, abort. */
    AUDIT(globalShapeMismatchAtEntry);
    debug_only_v(nj_dprintf("No global slotlist for global shape %u, flushing cache.\n",
                            globalShape));
    FlushJITCache(cx);
    return false;
}

static JS_REQUIRES_STACK bool
js_StartRecorder(JSContext* cx, VMSideExit* anchor, Fragment* f, TreeInfo* ti,
                 unsigned stackSlots, unsigned ngslots, uint8* typeMap,
                 VMSideExit* expectedInnerExit, jsbytecode* outer, uint32 outerArgc)
{
    JSTraceMonitor* tm = &JS_TRACE_MONITOR(cx);
    if (JS_TRACE_MONITOR(cx).needFlush) {
        FlushJITCache(cx);
        return false;
    }

    JS_ASSERT(f->root != f || !cx->fp->imacpc);

    /* start recording if no exception during construction */
    tm->recorder = new (&gc) TraceRecorder(cx, anchor, f, ti,
                                           stackSlots, ngslots, typeMap,
                                           expectedInnerExit, outer, outerArgc);

    if (cx->throwing) {
        js_AbortRecording(cx, "setting up recorder failed");
        return false;
    }
    /* clear any leftover error state */
    tm->fragmento->assm()->setError(None);
    return true;
}

static void
js_TrashTree(JSContext* cx, Fragment* f)
{
    JS_ASSERT((!f->code()) == (!f->vmprivate));
    JS_ASSERT(f == f->root);
    if (!f->code())
        return;
    AUDIT(treesTrashed);
    debug_only_v(nj_dprintf("Trashing tree info.\n");)
    Fragmento* fragmento = JS_TRACE_MONITOR(cx).fragmento;
    TreeInfo* ti = (TreeInfo*)f->vmprivate;
    f->vmprivate = NULL;
    f->releaseCode(fragmento);
    Fragment** data = ti->dependentTrees.data();
    unsigned length = ti->dependentTrees.length();
    for (unsigned n = 0; n < length; ++n)
        js_TrashTree(cx, data[n]);
    delete ti;
    JS_ASSERT(!f->code() && !f->vmprivate);
}

static int
js_SynthesizeFrame(JSContext* cx, const FrameInfo& fi)
{
    VOUCH_DOES_NOT_REQUIRE_STACK();

    JS_ASSERT(HAS_FUNCTION_CLASS(fi.callee));

    JSFunction* fun = GET_FUNCTION_PRIVATE(cx, fi.callee);
    JS_ASSERT(FUN_INTERPRETED(fun));

    /* Assert that we have a correct sp distance from cx->fp->slots in fi. */
    JSStackFrame* fp = cx->fp;
    JS_ASSERT_IF(!fi.imacpc,
                 js_ReconstructStackDepth(cx, fp->script, fi.pc)
                 == uintN(fi.spdist - fp->script->nfixed));

    uintN nframeslots = JS_HOWMANY(sizeof(JSInlineFrame), sizeof(jsval));
    JSScript* script = fun->u.i.script;
    size_t nbytes = (nframeslots + script->nslots) * sizeof(jsval);

    /* Code duplicated from inline_call: case in js_Interpret (FIXME). */
    JSArena* a = cx->stackPool.current;
    void* newmark = (void*) a->avail;
    uintN argc = fi.get_argc();
    jsval* vp = fp->slots + fi.spdist - (2 + argc);
    uintN missing = 0;
    jsval* newsp;

    if (fun->nargs > argc) {
        const JSFrameRegs& regs = *fp->regs;

        newsp = vp + 2 + fun->nargs;
        JS_ASSERT(newsp > regs.sp);
        if ((jsuword) newsp <= a->limit) {
            if ((jsuword) newsp > a->avail)
                a->avail = (jsuword) newsp;
            jsval* argsp = newsp;
            do {
                *--argsp = JSVAL_VOID;
            } while (argsp != regs.sp);
            missing = 0;
        } else {
            missing = fun->nargs - argc;
            nbytes += (2 + fun->nargs) * sizeof(jsval);
        }
    }

    /* Allocate the inline frame with its vars and operands. */
    if (a->avail + nbytes <= a->limit) {
        newsp = (jsval *) a->avail;
        a->avail += nbytes;
        JS_ASSERT(missing == 0);
    } else {
        /* This allocation is infallible: js_ExecuteTree reserved enough stack. */
        JS_ARENA_ALLOCATE_CAST(newsp, jsval *, &cx->stackPool, nbytes);
        JS_ASSERT(newsp);

        /*
         * Move args if the missing ones overflow arena a, then push
         * undefined for the missing args.
         */
        if (missing) {
            memcpy(newsp, vp, (2 + argc) * sizeof(jsval));
            vp = newsp;
            newsp = vp + 2 + argc;
            do {
                *newsp++ = JSVAL_VOID;
            } while (--missing != 0);
        }
    }

    /* Claim space for the stack frame and initialize it. */
    JSInlineFrame* newifp = (JSInlineFrame *) newsp;
    newsp += nframeslots;

    newifp->frame.callobj = NULL;
    newifp->frame.argsobj = NULL;
    newifp->frame.varobj = NULL;
    newifp->frame.script = script;
    newifp->frame.callee = fi.callee; // Roll with a potentially stale callee for now.
    newifp->frame.fun = fun;

    bool constructing = fi.is_constructing();
    newifp->frame.argc = argc;
    newifp->callerRegs.pc = fi.pc;
    newifp->callerRegs.sp = fp->slots + fi.spdist;
    fp->imacpc = fi.imacpc;

#ifdef DEBUG
    if (fi.block != fp->blockChain) {
        for (JSObject* obj = fi.block; obj != fp->blockChain; obj = STOBJ_GET_PARENT(obj))
            JS_ASSERT(obj);
    }
#endif
    fp->blockChain = fi.block;

    newifp->frame.argv = newifp->callerRegs.sp - argc;
    JS_ASSERT(newifp->frame.argv);
#ifdef DEBUG
    // Initialize argv[-1] to a known-bogus value so we'll catch it if
    // someone forgets to initialize it later.
    newifp->frame.argv[-1] = JSVAL_HOLE;
#endif
    JS_ASSERT(newifp->frame.argv >= StackBase(fp) + 2);

    newifp->frame.rval = JSVAL_VOID;
    newifp->frame.down = fp;
    newifp->frame.annotation = NULL;
    newifp->frame.scopeChain = NULL; // will be updated in FlushNativeStackFrame
    newifp->frame.sharpDepth = 0;
    newifp->frame.sharpArray = NULL;
    newifp->frame.flags = constructing ? JSFRAME_CONSTRUCTING : 0;
    newifp->frame.dormantNext = NULL;
    newifp->frame.xmlNamespace = NULL;
    newifp->frame.blockChain = NULL;
    newifp->mark = newmark;
    newifp->frame.thisp = NULL; // will be updated in FlushNativeStackFrame

    newifp->frame.regs = fp->regs;
    newifp->frame.regs->pc = script->code;
    newifp->frame.regs->sp = newsp + script->nfixed;
    newifp->frame.imacpc = NULL;
    newifp->frame.slots = newsp;
    if (script->staticLevel < JS_DISPLAY_SIZE) {
        JSStackFrame **disp = &cx->display[script->staticLevel];
        newifp->frame.displaySave = *disp;
        *disp = &newifp->frame;
    }

    /*
     * Note that fp->script is still the caller's script; set the callee
     * inline frame's idea of caller version from its version.
     */
    newifp->callerVersion = (JSVersion) fp->script->version;

    // After this paragraph, fp and cx->fp point to the newly synthesized frame.
    fp->regs = &newifp->callerRegs;
    fp = cx->fp = &newifp->frame;

    /*
     * If there's a call hook, invoke it to compute the hookData used by
     * debuggers that cooperate with the interpreter.
     */
    JSInterpreterHook hook = cx->debugHooks->callHook;
    if (hook) {
        newifp->hookData = hook(cx, fp, JS_TRUE, 0, cx->debugHooks->callHookData);
    } else {
        newifp->hookData = NULL;
    }

    // FIXME? we must count stack slots from caller's operand stack up to (but not including)
    // callee's, including missing arguments. Could we shift everything down to the caller's
    // fp->slots (where vars start) and avoid some of the complexity?
    return (fi.spdist - fp->down->script->nfixed) +
           ((fun->nargs > fp->argc) ? fun->nargs - fp->argc : 0) +
           script->nfixed;
}

static void
SynthesizeSlowNativeFrame(JSContext *cx, VMSideExit *exit)
{
    VOUCH_DOES_NOT_REQUIRE_STACK();

    void *mark;
    JSInlineFrame *ifp;

    /* This allocation is infallible: js_ExecuteTree reserved enough stack. */
    mark = JS_ARENA_MARK(&cx->stackPool);
    JS_ARENA_ALLOCATE_CAST(ifp, JSInlineFrame *, &cx->stackPool, sizeof(JSInlineFrame));
    JS_ASSERT(ifp);

    JSStackFrame *fp = &ifp->frame;
    fp->regs = NULL;
    fp->imacpc = NULL;
    fp->slots = NULL;
    fp->callobj = NULL;
    fp->argsobj = NULL;
    fp->varobj = cx->fp->varobj;
    fp->callee = exit->nativeCallee();
    fp->script = NULL;
    fp->fun = GET_FUNCTION_PRIVATE(cx, fp->callee);
    // fp->thisp is really a jsval, so reinterpret_cast here, not JSVAL_TO_OBJECT.
    fp->thisp = (JSObject *) cx->nativeVp[1];
    fp->argc = cx->nativeVpLen - 2;
    fp->argv = cx->nativeVp + 2;
    fp->rval = JSVAL_VOID;
    fp->down = cx->fp;
    fp->annotation = NULL;
    JS_ASSERT(cx->fp->scopeChain);
    fp->scopeChain = cx->fp->scopeChain;
    fp->blockChain = NULL;
    fp->sharpDepth = 0;
    fp->sharpArray = NULL;
    fp->flags = exit->constructing() ? JSFRAME_CONSTRUCTING : 0;
    fp->dormantNext = NULL;
    fp->xmlNamespace = NULL;
    fp->displaySave = NULL;

    ifp->mark = mark;
    cx->fp = fp;
}

JS_REQUIRES_STACK bool
js_RecordTree(JSContext* cx, JSTraceMonitor* tm, Fragment* f, jsbytecode* outer,
              uint32 outerArgc, JSObject* globalObj, uint32 globalShape,
              SlotList* globalSlots, uint32 argc)
{
    JS_ASSERT(f->root == f);

    /* Make sure the global type map didn't change on us. */
    if (!CheckGlobalObjectShape(cx, tm, globalObj)) {
        js_Backoff(cx, (jsbytecode*) f->root->ip);
        return false;
    }

    AUDIT(recorderStarted);

    /* Try to find an unused peer fragment, or allocate a new one. */
    while (f->code() && f->peer)
        f = f->peer;
    if (f->code())
        f = getAnchor(&JS_TRACE_MONITOR(cx), f->root->ip, globalObj, globalShape, argc);

    if (!f) {
        FlushJITCache(cx);
        return false;
    }

    f->root = f;
    f->lirbuf = tm->lirbuf;

    if (f->lirbuf->outOMem() || js_OverfullFragmento(tm, tm->fragmento)) {
        js_Backoff(cx, (jsbytecode*) f->root->ip);
        FlushJITCache(cx);
        debug_only_v(nj_dprintf("Out of memory recording new tree, flushing cache.\n");)
        return false;
    }

    JS_ASSERT(!f->code() && !f->vmprivate);

    /* setup the VM-private treeInfo structure for this fragment */
    TreeInfo* ti = new (&gc) TreeInfo(f, globalSlots);

    /* capture the coerced type of each active slot in the type map */
    ti->typeMap.captureTypes(cx, globalObj, *globalSlots, 0/*callDepth*/);
    ti->nStackTypes = ti->typeMap.length() - globalSlots->length();

#ifdef DEBUG
    ensureTreeIsUnique(tm, (VMFragment*)f, ti);
    ti->treeFileName = cx->fp->script->filename;
    ti->treeLineNumber = js_FramePCToLineNumber(cx, cx->fp);
    ti->treePCOffset = FramePCOffset(cx->fp);
#endif

    /* determine the native frame layout at the entry point */
    unsigned entryNativeStackSlots = ti->nStackTypes;
    JS_ASSERT(entryNativeStackSlots == js_NativeStackSlots(cx, 0/*callDepth*/));
    ti->nativeStackBase = (entryNativeStackSlots -
            (cx->fp->regs->sp - StackBase(cx->fp))) * sizeof(double);
    ti->maxNativeStackSlots = entryNativeStackSlots;
    ti->maxCallDepth = 0;
    ti->script = cx->fp->script;

    /* recording primary trace */
    if (!js_StartRecorder(cx, NULL, f, ti,
                          ti->nStackTypes,
                          ti->globalSlots->length(),
                          ti->typeMap.data(), NULL, outer, outerArgc)) {
        return false;
    }

    return true;
}

JS_REQUIRES_STACK static inline void
markSlotUndemotable(JSContext* cx, TreeInfo* ti, unsigned slot)
{
    if (slot < ti->nStackTypes) {
        oracle.markStackSlotUndemotable(cx, slot);
        return;
    }

    uint16* gslots = ti->globalSlots->data();
    oracle.markGlobalSlotUndemotable(cx, gslots[slot - ti->nStackTypes]);
}

JS_REQUIRES_STACK static inline bool
isSlotUndemotable(JSContext* cx, TreeInfo* ti, unsigned slot)
{
    if (slot < ti->nStackTypes)
        return oracle.isStackSlotUndemotable(cx, slot);

    uint16* gslots = ti->globalSlots->data();
    return oracle.isGlobalSlotUndemotable(cx, gslots[slot - ti->nStackTypes]);
}

JS_REQUIRES_STACK static bool
js_AttemptToStabilizeTree(JSContext* cx, JSObject* globalObj, VMSideExit* exit,
                          jsbytecode* outer, uint32 outerArgc)
{
    JSTraceMonitor* tm = &JS_TRACE_MONITOR(cx);
    if (tm->needFlush) {
        FlushJITCache(cx);
        return false;
    }

    VMFragment* from = (VMFragment*)exit->from->root;
    TreeInfo* from_ti = (TreeInfo*)from->vmprivate;

    JS_ASSERT(exit->from->root->code());

    /*
     * The loop edge exit might not know about all types since the tree could have
     * been further specialized since it was recorded. Fill in the missing types
     * from the entry type map.
     */
    uint8* m = getFullTypeMap(exit);
    unsigned ngslots = exit->numGlobalSlots;
    if (ngslots < from_ti->nGlobalTypes()) {
        uint32 partial = exit->numStackSlots + exit->numGlobalSlots;
        m = (uint8*)alloca(from_ti->typeMap.length());
        memcpy(m, getFullTypeMap(exit), partial);
        memcpy(m + partial, from_ti->globalTypeMap() + exit->numGlobalSlots,
               from_ti->nGlobalTypes() - exit->numGlobalSlots);
        ngslots = from_ti->nGlobalTypes();
    }
    JS_ASSERT(exit->numStackSlots + ngslots == from_ti->typeMap.length());

    /*
     * If we see any doubles along the loop edge, mark those slots undemotable
     * since we know now for a fact that they can contain doubles.
     */
    for (unsigned i = 0; i < from_ti->typeMap.length(); i++) {
        if (m[i] == JSVAL_DOUBLE)
            markSlotUndemotable(cx, from_ti, i);
    }

    bool bound = false;
    for (Fragment* f = from->first; f != NULL; f = f->peer) {
        if (!f->code())
            continue;
        TreeInfo* ti = (TreeInfo*)f->vmprivate;
        JS_ASSERT(exit->numStackSlots == ti->nStackTypes);
        /* Check the minimum number of slots that need to be compared. */
        unsigned checkSlots = JS_MIN(from_ti->typeMap.length(), ti->typeMap.length());
        uint8* m2 = ti->typeMap.data();
        /* Analyze the exit typemap against the peer typemap.
         * Two conditions are important:
         * 1) Typemaps are identical: these peers can be attached.
         * 2) Typemaps do not match, but only contain I->D mismatches.
         *    In this case, the original tree must be trashed because it
         *    will never connect to any peer.
         */
        bool matched = true;
        bool undemote = false;
        for (uint32 i = 0; i < checkSlots; i++) {
            /* If the types are equal we're okay. */
            if (m[i] == m2[i])
                continue;
            matched = false;
            /* If there's an I->D that cannot be resolved, flag it.
             * Otherwise, break and go to the next peer.
             */
            if (m[i] == JSVAL_INT && m2[i] == JSVAL_DOUBLE && isSlotUndemotable(cx, ti, i)) {
                undemote = true;
            } else {
                undemote = false;
                break;
            }
        }
        if (matched) {
            JS_ASSERT(from_ti->globalSlots == ti->globalSlots);
            JS_ASSERT(from_ti->nStackTypes == ti->nStackTypes);
            /* Capture missing globals on both trees and link the fragments together. */
            if (from != f) {
                ti->dependentTrees.addUnique(from);
                from_ti->linkedTrees.addUnique(f);
            }
            if (ti->nGlobalTypes() < ti->globalSlots->length())
                specializeTreesToMissingGlobals(cx, globalObj, ti);
            exit->target = f;
            tm->fragmento->assm()->patch(exit);
            /* Now erase this exit from the unstable exit list. */
            UnstableExit** tail = &from_ti->unstableExits;
            for (UnstableExit* uexit = from_ti->unstableExits; uexit != NULL; uexit = uexit->next) {
                if (uexit->exit == exit) {
                    *tail = uexit->next;
                    delete uexit;
                    bound = true;
                    break;
                }
                tail = &uexit->next;
            }
            JS_ASSERT(bound);
            debug_only_v(js_DumpPeerStability(tm, f->ip, from->globalObj, from->globalShape, from->argc);)
            break;
        } else if (undemote) {
            /* The original tree is unconnectable, so trash it. */
            js_TrashTree(cx, f);
            /* We shouldn't attempt to record now, since we'll hit a duplicate. */
            return false;
        }
    }
    if (bound)
        return false;

    VMFragment* root = (VMFragment*)from->root;
    return js_RecordTree(cx, tm, from->first, outer, outerArgc, root->globalObj,
                         root->globalShape, from_ti->globalSlots, cx->fp->argc);
}

static JS_REQUIRES_STACK bool
js_AttemptToExtendTree(JSContext* cx, VMSideExit* anchor, VMSideExit* exitedFrom, jsbytecode* outer
#ifdef MOZ_TRACEVIS
    , TraceVisStateObj* tvso = NULL
#endif
    )
{
    JSTraceMonitor* tm = &JS_TRACE_MONITOR(cx);
    if (tm->needFlush) {
        FlushJITCache(cx);
#ifdef MOZ_TRACEVIS
        if (tvso) tvso->r = R_FAIL_EXTEND_FLUSH;
#endif
        return false;
    }

    Fragment* f = anchor->from->root;
    JS_ASSERT(f->vmprivate);
    TreeInfo* ti = (TreeInfo*)f->vmprivate;

    /* Don't grow trees above a certain size to avoid code explosion due to tail duplication. */
    if (ti->branchCount >= MAX_BRANCHES) {
#ifdef MOZ_TRACEVIS
        if (tvso) tvso->r = R_FAIL_EXTEND_MAX_BRANCHES;
#endif
        return false;
    }

    Fragment* c;
    if (!(c = anchor->target)) {
        c = JS_TRACE_MONITOR(cx).fragmento->createBranch(anchor, cx->fp->regs->pc);
        c->spawnedFrom = anchor;
        c->parent = f;
        anchor->target = c;
        c->root = f;
    }

    /*
     * If we are recycling a fragment, it might have a different ip so reset it here. This
     * can happen when attaching a branch to a NESTED_EXIT, which might extend along separate paths
     * (i.e. after the loop edge, and after a return statement).
     */
    c->ip = cx->fp->regs->pc;

    debug_only_v(nj_dprintf("trying to attach another branch to the tree (hits = %d)\n", c->hits());)

    int32_t& hits = c->hits();
    if (outer || (hits++ >= HOTEXIT && hits <= HOTEXIT+MAXEXIT)) {
        /* start tracing secondary trace from this point */
        c->lirbuf = f->lirbuf;
        unsigned stackSlots;
        unsigned ngslots;
        uint8* typeMap;
        TypeMap fullMap;
        if (exitedFrom == NULL) {
            /* If we are coming straight from a simple side exit, just use that exit's type map
               as starting point. */
            ngslots = anchor->numGlobalSlots;
            stackSlots = anchor->numStackSlots;
            typeMap = getFullTypeMap(anchor);
        } else {
            /* If we side-exited on a loop exit and continue on a nesting guard, the nesting
               guard (anchor) has the type information for everything below the current scope,
               and the actual guard we exited from has the types for everything in the current
               scope (and whatever it inlined). We have to merge those maps here. */
            VMSideExit* e1 = anchor;
            VMSideExit* e2 = exitedFrom;
            fullMap.add(getStackTypeMap(e1), e1->numStackSlotsBelowCurrentFrame);
            fullMap.add(getStackTypeMap(e2), e2->numStackSlots);
            stackSlots = fullMap.length();
            fullMap.add(getGlobalTypeMap(e2), e2->numGlobalSlots);
            if (e1->numGlobalSlots >= e2->numGlobalSlots) {
                fullMap.add(getGlobalTypeMap(e1) + e2->numGlobalSlots,
                            e1->numGlobalSlots - e2->numGlobalSlots);
            }
            ngslots = e1->numGlobalSlots;
            typeMap = fullMap.data();
        }
        JS_ASSERT(ngslots >= anchor->numGlobalSlots);
        bool rv = js_StartRecorder(cx, anchor, c, (TreeInfo*)f->vmprivate, stackSlots,
                                   ngslots, typeMap, exitedFrom, outer, cx->fp->argc);
#ifdef MOZ_TRACEVIS
        if (!rv && tvso)
            tvso->r = R_FAIL_EXTEND_START;
#endif
        return rv;
    }
#ifdef MOZ_TRACEVIS
    if (tvso) tvso->r = R_FAIL_EXTEND_COLD;
#endif
    return false;
}

static JS_REQUIRES_STACK VMSideExit*
js_ExecuteTree(JSContext* cx, Fragment* f, uintN& inlineCallCount,
               VMSideExit** innermostNestedGuardp);

JS_REQUIRES_STACK bool
js_RecordLoopEdge(JSContext* cx, TraceRecorder* r, uintN& inlineCallCount)
{
#ifdef JS_THREADSAFE
    if (OBJ_SCOPE(JS_GetGlobalForObject(cx, cx->fp->scopeChain))->title.ownercx != cx) {
        js_AbortRecording(cx, "Global object not owned by this context");
        return false; /* we stay away from shared global objects */
    }
#endif

    JSTraceMonitor* tm = &JS_TRACE_MONITOR(cx);

    /* Process needFlush and deep abort requests. */
    if (tm->needFlush) {
        FlushJITCache(cx);
        return false;
    }
    if (r->wasDeepAborted()) {
        js_AbortRecording(cx, "deep abort requested");
        return false;
    }

    JS_ASSERT(r->getFragment() && !r->getFragment()->lastIns);
    VMFragment* root = (VMFragment*)r->getFragment()->root;

    /* Does this branch go to an inner loop? */
    Fragment* first = getLoop(&JS_TRACE_MONITOR(cx), cx->fp->regs->pc,
                              root->globalObj, root->globalShape, cx->fp->argc);
    if (!first) {
        /* Not an inner loop we can call, abort trace. */
        AUDIT(returnToDifferentLoopHeader);
        JS_ASSERT(!cx->fp->imacpc);
        debug_only_v(nj_dprintf("loop edge to %d, header %d\n",
                                cx->fp->regs->pc - cx->fp->script->code,
                                (jsbytecode*)r->getFragment()->root->ip - cx->fp->script->code));
        js_AbortRecording(cx, "Loop edge does not return to header");
        return false;
    }

    /* Make sure inner tree call will not run into an out-of-memory condition. */
    if (tm->reservedDoublePoolPtr < (tm->reservedDoublePool + MAX_NATIVE_STACK_SLOTS) &&
        !js_ReplenishReservedPool(cx, tm)) {
        js_AbortRecording(cx, "Couldn't call inner tree (out of memory)");
        return false;
    }

    /* Make sure the shape of the global object still matches (this might flush
       the JIT cache). */
    JSObject* globalObj = JS_GetGlobalForObject(cx, cx->fp->scopeChain);
    uint32 globalShape = -1;
    SlotList* globalSlots = NULL;
    if (!CheckGlobalObjectShape(cx, tm, globalObj, &globalShape, &globalSlots))
        return false;

    debug_only_v(nj_dprintf("Looking for type-compatible peer (%s:%d@%d)\n",
                            cx->fp->script->filename,
                            js_FramePCToLineNumber(cx, cx->fp),
                            FramePCOffset(cx->fp));)

    // Find a matching inner tree. If none can be found, compile one.
    Fragment* f = r->findNestedCompatiblePeer(first);
    if (!f || !f->code()) {
        AUDIT(noCompatInnerTrees);

        VMFragment* outerFragment = (VMFragment*) tm->recorder->getFragment()->root;
        jsbytecode* outer = (jsbytecode*) outerFragment->ip;
        uint32 outerArgc = outerFragment->argc;
        uint32 argc = cx->fp->argc;
        js_AbortRecording(cx, "No compatible inner tree");

        // Find an empty fragment we can recycle, or allocate a new one.
        for (f = first; f != NULL; f = f->peer) {
            if (!f->code())
                break;
        }
        if (!f || f->code()) {
            f = getAnchor(tm, cx->fp->regs->pc, globalObj, globalShape, argc);
            if (!f) {
                FlushJITCache(cx);
                return false;
            }
        }
        return js_RecordTree(cx, tm, f, outer, outerArgc, globalObj, globalShape, globalSlots, argc);
    }

    r->adjustCallerTypes(f);
    r->prepareTreeCall(f);
    VMSideExit* innermostNestedGuard = NULL;
    VMSideExit* lr = js_ExecuteTree(cx, f, inlineCallCount, &innermostNestedGuard);
    if (!lr || r->wasDeepAborted()) {
        if (!lr)
            js_AbortRecording(cx, "Couldn't call inner tree");
        return false;
    }

    VMFragment* outerFragment = (VMFragment*) tm->recorder->getFragment()->root;
    jsbytecode* outer = (jsbytecode*) outerFragment->ip;
    switch (lr->exitType) {
      case LOOP_EXIT:
        /* If the inner tree exited on an unknown loop exit, grow the tree around it. */
        if (innermostNestedGuard) {
            js_AbortRecording(cx, "Inner tree took different side exit, abort current "
                              "recording and grow nesting tree");
            return js_AttemptToExtendTree(cx, innermostNestedGuard, lr, outer);
        }
        /* emit a call to the inner tree and continue recording the outer tree trace */
        r->emitTreeCall(f, lr);
        return true;
      case UNSTABLE_LOOP_EXIT:
        /* abort recording so the inner loop can become type stable. */
        js_AbortRecording(cx, "Inner tree is trying to stabilize, abort outer recording");
        return js_AttemptToStabilizeTree(cx, globalObj, lr, outer, outerFragment->argc);
      case OVERFLOW_EXIT:
        oracle.markInstructionUndemotable(cx->fp->regs->pc);
        /* fall through */
      case BRANCH_EXIT:
      case CASE_EXIT:
        /* abort recording the outer tree, extend the inner tree */
        js_AbortRecording(cx, "Inner tree is trying to grow, abort outer recording");
        return js_AttemptToExtendTree(cx, lr, NULL, outer);
      default:
        debug_only_v(nj_dprintf("exit_type=%d\n", lr->exitType);)
            js_AbortRecording(cx, "Inner tree not suitable for calling");
        return false;
    }
}

static bool
js_IsEntryTypeCompatible(jsval* vp, uint8* m)
{
    unsigned tag = JSVAL_TAG(*vp);

    debug_only_v(nj_dprintf("%c/%c ", tagChar[tag], typeChar[*m]);)

    switch (*m) {
      case JSVAL_OBJECT:
        if (tag == JSVAL_OBJECT && !JSVAL_IS_NULL(*vp) &&
            !HAS_FUNCTION_CLASS(JSVAL_TO_OBJECT(*vp))) {
            return true;
        }
        debug_only_v(nj_dprintf("object != tag%u ", tag);)
        return false;
      case JSVAL_INT:
        jsint i;
        if (JSVAL_IS_INT(*vp))
            return true;
        if ((tag == JSVAL_DOUBLE) && JSDOUBLE_IS_INT(*JSVAL_TO_DOUBLE(*vp), i))
            return true;
        debug_only_v(nj_dprintf("int != tag%u(value=%lu) ", tag, (unsigned long)*vp);)
        return false;
      case JSVAL_DOUBLE:
        if (JSVAL_IS_INT(*vp) || tag == JSVAL_DOUBLE)
            return true;
        debug_only_v(nj_dprintf("double != tag%u ", tag);)
        return false;
      case JSVAL_BOXED:
        JS_NOT_REACHED("shouldn't see boxed type in entry");
        return false;
      case JSVAL_STRING:
        if (tag == JSVAL_STRING)
            return true;
        debug_only_v(nj_dprintf("string != tag%u ", tag);)
        return false;
      case JSVAL_TNULL:
        if (JSVAL_IS_NULL(*vp))
            return true;
        debug_only_v(nj_dprintf("null != tag%u ", tag);)
        return false;
      case JSVAL_BOOLEAN:
        if (tag == JSVAL_BOOLEAN)
            return true;
        debug_only_v(nj_dprintf("bool != tag%u ", tag);)
        return false;
      default:
        JS_ASSERT(*m == JSVAL_TFUN);
        if (tag == JSVAL_OBJECT && !JSVAL_IS_NULL(*vp) &&
            HAS_FUNCTION_CLASS(JSVAL_TO_OBJECT(*vp))) {
            return true;
        }
        debug_only_v(nj_dprintf("fun != tag%u ", tag);)
        return false;
    }
}

class TypeCompatibilityVisitor :
    public SlotVisitorBase {
    TraceRecorder &mRecorder;
    JSContext *mCx;
    uint8 *mTypeMap;
    unsigned mStackSlotNum;
    bool mOk;
public:
    TypeCompatibilityVisitor (TraceRecorder &recorder,
                              uint8 *typeMap) :
        mRecorder(recorder),
        mCx(mRecorder.cx),
        mTypeMap(typeMap),
        mStackSlotNum(0),
        mOk(true)
    {}

    JS_REQUIRES_STACK JS_ALWAYS_INLINE void
    visitGlobalSlot(jsval *vp, unsigned n, unsigned slot) {
        debug_only_v(nj_dprintf("global%d=", n);)
        if (!js_IsEntryTypeCompatible(vp, mTypeMap)) {
            mOk = false;
        } else if (!isPromoteInt(mRecorder.get(vp)) && 
                   *mTypeMap == JSVAL_INT) {
            oracle.markGlobalSlotUndemotable(mCx, slot);
            mOk = false;
        } else if (JSVAL_IS_INT(*vp) && *mTypeMap == JSVAL_DOUBLE) {
            oracle.markGlobalSlotUndemotable(mCx, slot);
        }
        mTypeMap++;
    }

    JS_REQUIRES_STACK JS_ALWAYS_INLINE bool
    visitStackSlots(jsval *vp, size_t count, JSStackFrame* fp) {
        for (size_t i = 0; i < count; ++i) {
            debug_only_v(nj_dprintf("%s%d=", mStackSlotKind, i);)
            if (!js_IsEntryTypeCompatible(vp, mTypeMap)) {
                mOk = false;
            } else if (!isPromoteInt(mRecorder.get(vp)) &&
                       *mTypeMap == JSVAL_INT) {
                oracle.markStackSlotUndemotable(mCx, mStackSlotNum);
                mOk = false;
            } else if (JSVAL_IS_INT(*vp) && *mTypeMap == JSVAL_DOUBLE) {
                oracle.markStackSlotUndemotable(mCx, mStackSlotNum);
            }
            vp++;
            mTypeMap++;
            mStackSlotNum++;
        }
        return true;
    }

    bool isOk() {
        return mOk;
    }
};

JS_REQUIRES_STACK Fragment*
TraceRecorder::findNestedCompatiblePeer(Fragment* f)
{
    JSTraceMonitor* tm;

    tm = &JS_TRACE_MONITOR(cx);
    unsigned int ngslots = treeInfo->globalSlots->length();

    TreeInfo* ti;
    for (; f != NULL; f = f->peer) {
        if (!f->code())
            continue;

        ti = (TreeInfo*)f->vmprivate;

        debug_only_v(nj_dprintf("checking nested types %p: ", (void*)f);)

        if (ngslots > ti->nGlobalTypes())
            specializeTreesToMissingGlobals(cx, globalObj, ti);

        /*
         * Determine whether the typemap of the inner tree matches the outer tree's
         * current state. If the inner tree expects an integer, but the outer tree
         * doesn't guarantee an integer for that slot, we mark the slot undemotable
         * and mismatch here. This will force a new tree to be compiled that accepts
         * a double for the slot. If the inner tree expects a double, but the outer
         * tree has an integer, we can proceed, but we mark the location undemotable.
         */

        TypeCompatibilityVisitor visitor(*this, ti->typeMap.data());
        visitSlots(visitor, cx, 0, *treeInfo->globalSlots);

        debug_only_v(nj_dprintf(" %s\n", visitor.isOk() ? "match" : "");)
        if (visitor.isOk())
            return f;
    }

    return NULL;
}

class CheckEntryTypeVisitor :
    public SlotVisitorBase {
    bool mOk;
    uint8 *mTypeMap;
public:
    CheckEntryTypeVisitor(uint8 *typeMap) :
        mOk(true),
        mTypeMap(typeMap)
    {}

    JS_ALWAYS_INLINE void checkSlot(jsval *vp, char const *name, int i) {
        debug_only_v(nj_dprintf("%s%d=", name, i);)
        JS_ASSERT(*mTypeMap != 0xCD);
        mOk = js_IsEntryTypeCompatible(vp, mTypeMap++);
    }

    JS_REQUIRES_STACK JS_ALWAYS_INLINE void
    visitGlobalSlot(jsval *vp, unsigned n, unsigned slot) {
        if (mOk)
            checkSlot(vp, "global", n);
    }

    JS_REQUIRES_STACK JS_ALWAYS_INLINE bool
    visitStackSlots(jsval *vp, size_t count, JSStackFrame* fp) {
        for (size_t i = 0; i < count; ++i) {
            if (!mOk)
                break;
            checkSlot(vp++, mStackSlotKind, i);
        }
        return mOk;
    }

    bool isOk() {
        return mOk;
    }
};


/**
 * Check if types are usable for trace execution.
 *
 * @param cx            Context.
 * @param ti            Tree info of peer we're testing.
 * @return              True if compatible (with or without demotions), false otherwise.
 */
static JS_REQUIRES_STACK bool
js_CheckEntryTypes(JSContext* cx, JSObject* globalObj, TreeInfo* ti)
{
    unsigned int ngslots = ti->globalSlots->length();

    JS_ASSERT(ti->nStackTypes == js_NativeStackSlots(cx, 0));

    if (ngslots > ti->nGlobalTypes())
        specializeTreesToMissingGlobals(cx, globalObj, ti);

    JS_ASSERT(ti->typeMap.length() == js_NativeStackSlots(cx, 0) + ngslots);
    JS_ASSERT(ti->typeMap.length() == ti->nStackTypes + ngslots);
    JS_ASSERT(ti->nGlobalTypes() == ngslots);

    CheckEntryTypeVisitor visitor(ti->typeMap.data());
    visitSlots(visitor, cx, 0, *ti->globalSlots);

    debug_only_v(nj_dprintf("\n");)
    return visitor.isOk();
}

/**
 * Find an acceptable entry tree given a PC.
 *
 * @param cx            Context.
 * @param globalObj     Global object.
 * @param f             First peer fragment.
 * @param nodemote      If true, will try to find a peer that does not require demotion.
 * @out   count         Number of fragments consulted.
 */
static JS_REQUIRES_STACK Fragment*
js_FindVMCompatiblePeer(JSContext* cx, JSObject* globalObj, Fragment* f, uintN& count)
{
    count = 0;
    for (; f != NULL; f = f->peer) {
        if (f->vmprivate == NULL)
            continue;
        debug_only_v(nj_dprintf("checking vm types %p (ip: %p): ", (void*)f, f->ip);)
        if (js_CheckEntryTypes(cx, globalObj, (TreeInfo*)f->vmprivate))
            return f;
        ++count;
    }
    return NULL;
}

static void
LeaveTree(InterpState&, VMSideExit* lr);

/**
 * Executes a tree.
 */
static JS_REQUIRES_STACK VMSideExit*
js_ExecuteTree(JSContext* cx, Fragment* f, uintN& inlineCallCount,
               VMSideExit** innermostNestedGuardp)
{
#ifdef MOZ_TRACEVIS
    TraceVisStateObj tvso(S_EXECUTE);
#endif

    JS_ASSERT(f->root == f && f->code() && f->vmprivate);

    JSTraceMonitor* tm = &JS_TRACE_MONITOR(cx);
    JSObject* globalObj = JS_GetGlobalForObject(cx, cx->fp->scopeChain);
    TreeInfo* ti = (TreeInfo*)f->vmprivate;
    unsigned ngslots = ti->globalSlots->length();
    uint16* gslots = ti->globalSlots->data();
    unsigned globalFrameSize = STOBJ_NSLOTS(globalObj);

    /* Make sure the global object is sane. */
    JS_ASSERT(!ngslots || (OBJ_SHAPE(JS_GetGlobalForObject(cx, cx->fp->scopeChain)) ==
              ((VMFragment*)f)->globalShape));
    /* Make sure our caller replenished the double pool. */
    JS_ASSERT(tm->reservedDoublePoolPtr >= tm->reservedDoublePool + MAX_NATIVE_STACK_SLOTS);

    /* Reserve objects and stack space now, to make leaving the tree infallible. */
    if (!js_ReserveObjects(cx, MAX_CALL_STACK_ENTRIES))
        return NULL;

#ifdef DEBUG
    uintN savedProhibitFlush = JS_TRACE_MONITOR(cx).prohibitFlush;
#endif

    /* Setup the interpreter state block, which is followed by the native global frame. */
    InterpState* state = (InterpState*)alloca(sizeof(InterpState) + (globalFrameSize+1)*sizeof(double));
    state->cx = cx;
    state->inlineCallCountp = &inlineCallCount;
    state->innermostNestedGuardp = innermostNestedGuardp;
    state->outermostTree = ti;
    state->lastTreeExitGuard = NULL;
    state->lastTreeCallGuard = NULL;
    state->rpAtLastTreeCall = NULL;
    state->builtinStatus = 0;

    /* Setup the native global frame. */
    double* global = (double*)(state+1);

    /* Setup the native stack frame. */
    double stack_buffer[MAX_NATIVE_STACK_SLOTS];
    state->stackBase = stack_buffer;
    state->sp = stack_buffer + (ti->nativeStackBase/sizeof(double));
    state->eos = stack_buffer + MAX_NATIVE_STACK_SLOTS;

    /* Setup the native call stack frame. */
    FrameInfo* callstack_buffer[MAX_CALL_STACK_ENTRIES];
    state->callstackBase = callstack_buffer;
    state->rp = callstack_buffer;
    state->eor = callstack_buffer + MAX_CALL_STACK_ENTRIES;

    void *reserve;
    state->stackMark = JS_ARENA_MARK(&cx->stackPool);
    JS_ARENA_ALLOCATE(reserve, &cx->stackPool, MAX_INTERP_STACK_BYTES);
    if (!reserve)
        return NULL;

#ifdef DEBUG
    memset(stack_buffer, 0xCD, sizeof(stack_buffer));
    memset(global, 0xCD, (globalFrameSize+1)*sizeof(double));
    JS_ASSERT(globalFrameSize <= MAX_GLOBAL_SLOTS);
#endif

    debug_only(*(uint64*)&global[globalFrameSize] = 0xdeadbeefdeadbeefLL;)
    debug_only_v(nj_dprintf("entering trace at %s:%u@%u, native stack slots: %u code: %p\n",
                            cx->fp->script->filename,
                            js_FramePCToLineNumber(cx, cx->fp),
                            FramePCOffset(cx->fp),
                            ti->maxNativeStackSlots,
                            f->code());)

    JS_ASSERT(ti->nGlobalTypes() == ngslots);
    BuildNativeFrame(cx, globalObj, 0/*callDepth*/, ngslots, gslots,
                     ti->typeMap.data(), global, stack_buffer);

    union { NIns *code; GuardRecord* (FASTCALL *func)(InterpState*, Fragment*); } u;
    u.code = f->code();

#ifdef EXECUTE_TREE_TIMER
    state->startTime = rdtsc();
#endif

    JS_ASSERT(!tm->tracecx);
    tm->tracecx = cx;
    state->prev = cx->interpState;
    cx->interpState = state;

    debug_only(fflush(NULL);)
    GuardRecord* rec;
    // Note that the block scoping is crucial here for TraceVis;  the
    // TraceVisStateObj constructors and destructors must run at the right times.
    {
#ifdef MOZ_TRACEVIS
        TraceVisStateObj tvso_n(S_NATIVE);
#endif
#if defined(JS_NO_FASTCALL) && defined(NANOJIT_IA32)
        SIMULATE_FASTCALL(rec, state, NULL, u.func);
#else
        rec = u.func(state, NULL);
#endif
    }
    VMSideExit* lr = (VMSideExit*)rec->exit;

    AUDIT(traceTriggered);

    cx->interpState = state->prev;

    JS_ASSERT(lr->exitType != LOOP_EXIT || !lr->calldepth);
    tm->tracecx = NULL;
    LeaveTree(*state, lr);
    JS_ASSERT(JS_TRACE_MONITOR(cx).prohibitFlush == savedProhibitFlush);
    return state->innermost;
}

static JS_FORCES_STACK void
LeaveTree(InterpState& state, VMSideExit* lr)
{
    VOUCH_DOES_NOT_REQUIRE_STACK();

    JSContext* cx = state.cx;
    FrameInfo** callstack = state.callstackBase;
    double* stack = state.stackBase;

    /* Except if we find that this is a nested bailout, the guard the call returned is the
       one we have to use to adjust pc and sp. */
    VMSideExit* innermost = lr;

    /* While executing a tree we do not update state.sp and state.rp even if they grow. Instead,
       guards tell us by how much sp and rp should be incremented in case of a side exit. When
       calling a nested tree, however, we actively adjust sp and rp. If we have such frames
       from outer trees on the stack, then rp will have been adjusted. Before we can process
       the stack of the frames of the tree we directly exited from, we have to first work our
       way through the outer frames and generate interpreter frames for them. Once the call
       stack (rp) is empty, we can process the final frames (which again are not directly
       visible and only the guard we exited on will tells us about). */
    FrameInfo** rp = (FrameInfo**)state.rp;
    if (lr->exitType == NESTED_EXIT) {
        VMSideExit* nested = state.lastTreeCallGuard;
        if (!nested) {
            /* If lastTreeCallGuard is not set in state, we only have a single level of
               nesting in this exit, so lr itself is the innermost and outermost nested
               guard, and hence we set nested to lr. The calldepth of the innermost guard
               is not added to state.rp, so we do it here manually. For a nesting depth
               greater than 1 the CallTree builtin already added the innermost guard's
               calldepth to state.rpAtLastTreeCall. */
            nested = lr;
            rp += lr->calldepth;
        } else {
            /* During unwinding state.rp gets overwritten at every step and we restore
               it here to its state at the innermost nested guard. The builtin already
               added the calldepth of that innermost guard to rpAtLastTreeCall. */
            rp = (FrameInfo**)state.rpAtLastTreeCall;
        }
        innermost = state.lastTreeExitGuard;
        if (state.innermostNestedGuardp)
            *state.innermostNestedGuardp = nested;
        JS_ASSERT(nested);
        JS_ASSERT(nested->exitType == NESTED_EXIT);
        JS_ASSERT(state.lastTreeExitGuard);
        JS_ASSERT(state.lastTreeExitGuard->exitType != NESTED_EXIT);
    }

    int32_t bs = state.builtinStatus;
    bool bailed = innermost->exitType == STATUS_EXIT && (bs & JSBUILTIN_BAILED);
    if (bailed) {
        /*
         * Deep-bail case.
         *
         * A _FAIL native already called LeaveTree. We already reconstructed
         * the interpreter stack, in pre-call state, with pc pointing to the
         * CALL/APPLY op, for correctness. Then we continued in native code.
         *
         * First, if we just returned from a slow native, pop its stack frame.
         */
        if (!cx->fp->script) {
            JSStackFrame *fp = cx->fp;
            JS_ASSERT(FUN_SLOW_NATIVE(GET_FUNCTION_PRIVATE(cx, fp->callee)));
            JS_ASSERT(fp->regs == NULL);
            JS_ASSERT(fp->down->regs != &((JSInlineFrame *) fp)->callerRegs);
            cx->fp = fp->down;
            JS_ARENA_RELEASE(&cx->stackPool, ((JSInlineFrame *) fp)->mark);
        }
        JS_ASSERT(cx->fp->script);

        if (!(bs & JSBUILTIN_ERROR)) {
            /*
             * The native succeeded (no exception or error). After it returned, the
             * trace stored the return value (at the top of the native stack) and
             * then immediately flunked the guard on state->builtinStatus.
             *
             * Now LeaveTree has been called again from the tail of
             * js_ExecuteTree. We are about to return to the interpreter. Adjust
             * the top stack frame to resume on the next op.
             */
            JS_ASSERT(*cx->fp->regs->pc == JSOP_CALL ||
                      *cx->fp->regs->pc == JSOP_APPLY ||
                      *cx->fp->regs->pc == JSOP_NEW);
            uintN argc = GET_ARGC(cx->fp->regs->pc);
            cx->fp->regs->pc += JSOP_CALL_LENGTH;
            cx->fp->regs->sp -= argc + 1;
            JS_ASSERT_IF(!cx->fp->imacpc,
                         cx->fp->slots + cx->fp->script->nfixed +
                         js_ReconstructStackDepth(cx, cx->fp->script, cx->fp->regs->pc) ==
                         cx->fp->regs->sp);

            /*
             * The return value was not available when we reconstructed the stack,
             * but we have it now. Box it.
             */
            uint8* typeMap = getStackTypeMap(innermost);
            NativeToValue(cx,
                          cx->fp->regs->sp[-1],
                          typeMap[innermost->numStackSlots - 1],
                          (jsdouble *) state.sp + innermost->sp_adj / sizeof(jsdouble) - 1);
        }
        JSTraceMonitor* tm = &JS_TRACE_MONITOR(cx);
        if (tm->prohibitFlush && --tm->prohibitFlush == 0 && tm->needFlush)
            FlushJITCache(cx);
        return;
    }

    JS_ARENA_RELEASE(&cx->stackPool, state.stackMark);
    while (callstack < rp) {
        /* Synthesize a stack frame and write out the values in it using the type map pointer
           on the native call stack. */
        js_SynthesizeFrame(cx, **callstack);
        int slots = FlushNativeStackFrame(cx, 1/*callDepth*/, (uint8*)(*callstack+1), stack, cx->fp);
#ifdef DEBUG
        JSStackFrame* fp = cx->fp;
        debug_only_v(nj_dprintf("synthesized deep frame for %s:%u@%u, slots=%d\n",
                                fp->script->filename,
                                js_FramePCToLineNumber(cx, fp),
                                FramePCOffset(fp),
                                slots);)
#endif
        /* Keep track of the additional frames we put on the interpreter stack and the native
           stack slots we consumed. */
        ++*state.inlineCallCountp;
        ++callstack;
        stack += slots;
    }

    /* We already synthesized the frames around the innermost guard. Here we just deal
       with additional frames inside the tree we are bailing out from. */
    JS_ASSERT(rp == callstack);
    unsigned calldepth = innermost->calldepth;
    unsigned calldepth_slots = 0;
    for (unsigned n = 0; n < calldepth; ++n) {
        calldepth_slots += js_SynthesizeFrame(cx, *callstack[n]);
        ++*state.inlineCallCountp;
#ifdef DEBUG
        JSStackFrame* fp = cx->fp;
        debug_only_v(nj_dprintf("synthesized shallow frame for %s:%u@%u\n",
                                fp->script->filename, js_FramePCToLineNumber(cx, fp),
                                FramePCOffset(fp));)
#endif
    }

    /* Adjust sp and pc relative to the tree we exited from (not the tree we entered into).
       These are our final values for sp and pc since js_SynthesizeFrame has already taken
       care of all frames in between. But first we recover fp->blockChain, which comes from
       the side exit struct. */
    JSStackFrame* fp = cx->fp;

    fp->blockChain = innermost->block;

    /* If we are not exiting from an inlined frame the state->sp is spbase, otherwise spbase
       is whatever slots frames around us consume. */
    fp->regs->pc = innermost->pc;
    fp->imacpc = innermost->imacpc;
    fp->regs->sp = StackBase(fp) + (innermost->sp_adj / sizeof(double)) - calldepth_slots;
    JS_ASSERT_IF(!fp->imacpc,
                 fp->slots + fp->script->nfixed +
                 js_ReconstructStackDepth(cx, fp->script, fp->regs->pc) == fp->regs->sp);

#ifdef EXECUTE_TREE_TIMER
    uint64 cycles = rdtsc() - state.startTime;
#elif defined(JS_JIT_SPEW)
    uint64 cycles = 0;
#endif

    debug_only_v(nj_dprintf("leaving trace at %s:%u@%u, op=%s, lr=%p, exitType=%d, sp=%d, "
                            "calldepth=%d, cycles=%llu\n",
                            fp->script->filename,
                            js_FramePCToLineNumber(cx, fp),
                            FramePCOffset(fp),
                            js_CodeName[fp->imacpc ? *fp->imacpc : *fp->regs->pc],
                            (void*)lr,
                            lr->exitType,
                            fp->regs->sp - StackBase(fp),
                            calldepth,
                            cycles));

    /* If this trace is part of a tree, later branches might have added additional globals for
       which we don't have any type information available in the side exit. We merge in this
       information from the entry type-map. See also comment in the constructor of TraceRecorder
       why this is always safe to do. */
    TreeInfo* outermostTree = state.outermostTree;
    uint16* gslots = outermostTree->globalSlots->data();
    unsigned ngslots = outermostTree->globalSlots->length();
    JS_ASSERT(ngslots == outermostTree->nGlobalTypes());
    uint8* globalTypeMap;

    /* Are there enough globals? This is the ideal fast path. */
    if (innermost->numGlobalSlots == ngslots) {
        globalTypeMap = getGlobalTypeMap(innermost);
    /* Otherwise, merge the typemap of the innermost entry and exit together.  This should always
       work because it is invalid for nested trees or linked trees to have incompatible types.
       Thus, whenever a new global type is lazily added into a tree, all dependent and linked
       trees are immediately specialized (see bug 476653). */
    } else {
        TreeInfo* ti = (TreeInfo*)innermost->from->root->vmprivate;
        JS_ASSERT(ti->nGlobalTypes() == ngslots);
        JS_ASSERT(ti->nGlobalTypes() > innermost->numGlobalSlots);
        globalTypeMap = (uint8*)alloca(ngslots * sizeof(uint8));
        memcpy(globalTypeMap, getGlobalTypeMap(innermost), innermost->numGlobalSlots);
        memcpy(globalTypeMap + innermost->numGlobalSlots,
               ti->globalTypeMap() + innermost->numGlobalSlots,
               ti->nGlobalTypes() - innermost->numGlobalSlots);
    }

    /* write back native stack frame */
#ifdef DEBUG
    int slots =
#endif
        FlushNativeStackFrame(cx, innermost->calldepth,
                              getStackTypeMap(innermost),
                              stack, NULL);
    JS_ASSERT(unsigned(slots) == innermost->numStackSlots);

    if (innermost->nativeCalleeWord)
        SynthesizeSlowNativeFrame(cx, innermost);

    /* write back interned globals */
    double* global = (double*)(&state + 1);
    FlushNativeGlobalFrame(cx, global,
                           ngslots, gslots, globalTypeMap);
    JS_ASSERT(*(uint64*)&global[STOBJ_NSLOTS(JS_GetGlobalForObject(cx, cx->fp->scopeChain))] ==
              0xdeadbeefdeadbeefLL);

    cx->nativeVp = NULL;

#ifdef DEBUG
    // Verify that our state restoration worked.
    for (JSStackFrame* fp = cx->fp; fp; fp = fp->down) {
        JS_ASSERT_IF(fp->callee, JSVAL_IS_OBJECT(fp->argv[-1]));
    }
#endif
#ifdef JS_JIT_SPEW
    if (innermost->exitType != TIMEOUT_EXIT)
        AUDIT(sideExitIntoInterpreter);
    else
        AUDIT(timeoutIntoInterpreter);
#endif

    state.innermost = innermost;
}

JS_REQUIRES_STACK bool
js_MonitorLoopEdge(JSContext* cx, uintN& inlineCallCount)
{
#ifdef MOZ_TRACEVIS
    TraceVisStateObj tvso(S_MONITOR);
#endif

    JSTraceMonitor* tm = &JS_TRACE_MONITOR(cx);

    /* Is the recorder currently active? */
    if (tm->recorder) {
        jsbytecode* innerLoopHeaderPC = cx->fp->regs->pc;

        if (js_RecordLoopEdge(cx, tm->recorder, inlineCallCount))
            return true;

        /*
         * js_RecordLoopEdge will invoke an inner tree if we have a matching one. If we
         * arrive here, that tree didn't run to completion and instead we mis-matched
         * or the inner tree took a side exit other than the loop exit. We are thus
         * no longer guaranteed to be parked on the same loop header js_MonitorLoopEdge
         * was called for. In fact, this might not even be a loop header at all. Hence
         * if the program counter no longer hovers over the inner loop header, return to
         * the interpreter and do not attempt to trigger or record a new tree at this
         * location.
         */
         if (innerLoopHeaderPC != cx->fp->regs->pc) {
#ifdef MOZ_TRACEVIS
             tvso.r = R_INNER_SIDE_EXIT;
#endif
             return false;
         }
    }
    JS_ASSERT(!tm->recorder);

    /* Check the pool of reserved doubles (this might trigger a GC). */
    if (tm->reservedDoublePoolPtr < (tm->reservedDoublePool + MAX_NATIVE_STACK_SLOTS) &&
        !js_ReplenishReservedPool(cx, tm)) {
#ifdef MOZ_TRACEVIS
        tvso.r = R_DOUBLES;
#endif
        return false; /* Out of memory, don't try to record now. */
    }

    /* Make sure the shape of the global object still matches (this might flush the JIT cache). */
    JSObject* globalObj = JS_GetGlobalForObject(cx, cx->fp->scopeChain);
    uint32 globalShape = -1;
    SlotList* globalSlots = NULL;

    if (!CheckGlobalObjectShape(cx, tm, globalObj, &globalShape, &globalSlots)) {
        js_Backoff(cx, cx->fp->regs->pc);
        return false;
    }

    /* Do not enter the JIT code with a pending operation callback. */
    if (cx->operationCallbackFlag) {
#ifdef MOZ_TRACEVIS
        tvso.r = R_CALLBACK_PENDING;
#endif
        return false;
    }
    
    jsbytecode* pc = cx->fp->regs->pc;
    uint32 argc = cx->fp->argc;

    Fragment* f = getLoop(tm, pc, globalObj, globalShape, argc);
    if (!f)
        f = getAnchor(tm, pc, globalObj, globalShape, argc);

    if (!f) {
        FlushJITCache(cx);
#ifdef MOZ_TRACEVIS
        tvso.r = R_OOM_GETANCHOR;
#endif
        return false;
    }

    /* If we have no code in the anchor and no peers, we definitively won't be able to
       activate any trees so, start compiling. */
    if (!f->code() && !f->peer) {
    record:
        if (++f->hits() < HOTLOOP) {
#ifdef MOZ_TRACEVIS
            tvso.r = f->hits() < 1 ? R_BACKED_OFF : R_COLD;
#endif
            return false;
        }
        /* We can give RecordTree the root peer. If that peer is already taken, it will
           walk the peer list and find us a free slot or allocate a new tree if needed. */
        bool rv = js_RecordTree(cx, tm, f->first, NULL, 0, globalObj, globalShape,
                                globalSlots, argc);
#ifdef MOZ_TRACEVIS
        if (!rv)
            tvso.r = R_FAIL_RECORD_TREE;
#endif
        return rv;
    }

    debug_only_v(nj_dprintf("Looking for compat peer %d@%d, from %p (ip: %p)\n",
                            js_FramePCToLineNumber(cx, cx->fp),
                            FramePCOffset(cx->fp), (void*)f, f->ip);)

    uintN count;
    Fragment* match = js_FindVMCompatiblePeer(cx, globalObj, f, count);
    if (!match) {
        if (count < MAXPEERS)
            goto record;
        /* If we hit the max peers ceiling, don't try to lookup fragments all the time. Thats
           expensive. This must be a rather type-unstable loop. */
        debug_only_v(nj_dprintf("Blacklisted: too many peer trees.\n");)
        js_Blacklist((jsbytecode*) f->root->ip);
#ifdef MOZ_TRACEVIS
        tvso.r = R_MAX_PEERS;
#endif
        return false;
    }

    VMSideExit* lr = NULL;
    VMSideExit* innermostNestedGuard = NULL;

    lr = js_ExecuteTree(cx, match, inlineCallCount, &innermostNestedGuard);
    if (!lr) {
#ifdef MOZ_TRACEVIS
        tvso.r = R_FAIL_EXECUTE_TREE;
#endif
        return false;
    }

    /* If we exit on a branch, or on a tree call guard, try to grow the inner tree (in case
       of a branch exit), or the tree nested around the tree we exited from (in case of the
       tree call guard). */
    bool rv;
    switch (lr->exitType) {
      case UNSTABLE_LOOP_EXIT:
          rv = js_AttemptToStabilizeTree(cx, globalObj, lr, NULL, NULL);
#ifdef MOZ_TRACEVIS
          if (!rv)
              tvso.r = R_FAIL_STABILIZE;
#endif
          return rv;
      case OVERFLOW_EXIT:
        oracle.markInstructionUndemotable(cx->fp->regs->pc);
        /* fall through */
      case BRANCH_EXIT:
      case CASE_EXIT:
          return js_AttemptToExtendTree(cx, lr, NULL, NULL
#ifdef MOZ_TRACEVIS
                                          , &tvso
#endif
                 );
      case LOOP_EXIT:
        if (innermostNestedGuard)
            return js_AttemptToExtendTree(cx, innermostNestedGuard, lr, NULL
#ifdef MOZ_TRACEVIS
                                            , &tvso
#endif
                   );
#ifdef MOZ_TRACEVIS
        tvso.r = R_NO_EXTEND_OUTER;
#endif
        return false;
#ifdef MOZ_TRACEVIS
      case MISMATCH_EXIT:  tvso.r = R_MISMATCH_EXIT;  return false;
      case OOM_EXIT:       tvso.r = R_OOM_EXIT;       return false;
      case TIMEOUT_EXIT:   tvso.r = R_TIMEOUT_EXIT;   return false;
      case DEEP_BAIL_EXIT: tvso.r = R_DEEP_BAIL_EXIT; return false;
      case STATUS_EXIT:    tvso.r = R_STATUS_EXIT;    return false;
#endif
      default:
        /* No, this was an unusual exit (i.e. out of memory/GC), so just resume interpretation. */
#ifdef MOZ_TRACEVIS
        tvso.r = R_OTHER_EXIT;
#endif
        return false;
    }
}

JS_REQUIRES_STACK JSRecordingStatus
TraceRecorder::monitorRecording(JSContext* cx, TraceRecorder* tr, JSOp op)
{
    /* Process needFlush and deepAbort() requests now. */
    if (JS_TRACE_MONITOR(cx).needFlush) {
        FlushJITCache(cx);
        return JSRS_STOP;
    }
    if (tr->wasDeepAborted()) {
        js_AbortRecording(cx, "deep abort requested");
        return JSRS_STOP;
    }
    JS_ASSERT(!tr->fragment->lastIns);

    /*
     * Clear one-shot state used to communicate between record_JSOP_CALL and post-
     * opcode-case-guts record hook (record_NativeCallComplete).
     */
    tr->pendingTraceableNative = NULL;
    tr->newobj_ins = NULL;

    debug_only_v(js_Disassemble1(cx, cx->fp->script, cx->fp->regs->pc,
                                 cx->fp->imacpc ? 0 : cx->fp->regs->pc - cx->fp->script->code,
                                 !cx->fp->imacpc, stdout);)

    /* If op is not a break or a return from a loop, continue recording and follow the
       trace. We check for imacro-calling bytecodes inside each switch case to resolve
       the if (JSOP_IS_IMACOP(x)) conditions at compile time. */

    JSRecordingStatus status;
#ifdef DEBUG
    bool wasInImacro = (cx->fp->imacpc != NULL);
#endif
    switch (op) {
      default:
          status = JSRS_ERROR;
          goto stop_recording;
# define OPDEF(x,val,name,token,length,nuses,ndefs,prec,format)               \
      case x:                                                                 \
        status = tr->record_##x();                                            \
        if (JSOP_IS_IMACOP(x))                                                \
            goto imacro;                                                      \
        break;
# include "jsopcode.tbl"
# undef OPDEF
    }

    JS_ASSERT(status != JSRS_IMACRO);
    JS_ASSERT_IF(!wasInImacro, cx->fp->imacpc == NULL);

    /* Process deepAbort() requests now. */
    if (tr->wasDeepAborted()) {
        js_AbortRecording(cx, "deep abort requested");
        return JSRS_STOP;
    }

    if (JS_TRACE_MONITOR(cx).fragmento->assm()->error()) {
        js_AbortRecording(cx, "error during recording");
        return JSRS_STOP;
    }

    if (tr->lirbuf->outOMem() ||
        js_OverfullFragmento(&JS_TRACE_MONITOR(cx), JS_TRACE_MONITOR(cx).fragmento)) {
        js_AbortRecording(cx, "no more LIR memory");
        FlushJITCache(cx);
        return JSRS_STOP;
    }

  imacro:
    if (!STATUS_ABORTS_RECORDING(status))
        return status;

  stop_recording:
    /* If we recorded the end of the trace, destroy the recorder now. */
    if (tr->fragment->lastIns) {
        js_DeleteRecorder(cx);
        return status;
    }

    /* Looks like we encountered an error condition. Abort recording. */
    js_AbortRecording(cx, js_CodeName[op]);
    return status;
}

JS_REQUIRES_STACK void
js_AbortRecording(JSContext* cx, const char* reason)
{
    JSTraceMonitor* tm = &JS_TRACE_MONITOR(cx);
    JS_ASSERT(tm->recorder != NULL);
    AUDIT(recorderAborted);

    /* Abort the trace and blacklist its starting point. */
    Fragment* f = tm->recorder->getFragment();

    /*
     * If the recorder already had its fragment disposed, or we actually finished
     * recording and this recorder merely is passing through the deep abort state
     * to the next recorder on the stack, just destroy the recorder. There is
     * nothing to abort.
     */
    if (!f || f->lastIns) {
        js_DeleteRecorder(cx);
        return;
    }

    JS_ASSERT(!f->vmprivate);
#ifdef DEBUG
    TreeInfo* ti = tm->recorder->getTreeInfo();
    debug_only_a(nj_dprintf("Abort recording of tree %s:%d@%d at %s:%d@%d: %s.\n",
                            ti->treeFileName,
                            ti->treeLineNumber,
                            ti->treePCOffset,
                            cx->fp->script->filename,
                            js_FramePCToLineNumber(cx, cx->fp),
                            FramePCOffset(cx->fp),
                            reason);)
#endif

    js_Backoff(cx, (jsbytecode*) f->root->ip, f->root);

    /*
     * If js_DeleteRecorder flushed the code cache, we can't rely on f any more.
     */
    if (!js_DeleteRecorder(cx))
        return;

    /*
     * If this is the primary trace and we didn't succeed compiling, trash the
     * TreeInfo object.
     */
    if (!f->code() && (f->root == f))
        js_TrashTree(cx, f);
}

#if defined NANOJIT_IA32
static bool
js_CheckForSSE2()
{
    int features = 0;
#if defined _MSC_VER
    __asm
    {
        pushad
        mov eax, 1
        cpuid
        mov features, edx
        popad
    }
#elif defined __GNUC__
    asm("xchg %%esi, %%ebx\n" /* we can't clobber ebx on gcc (PIC register) */
        "mov $0x01, %%eax\n"
        "cpuid\n"
        "mov %%edx, %0\n"
        "xchg %%esi, %%ebx\n"
        : "=m" (features)
        : /* We have no inputs */
        : "%eax", "%esi", "%ecx", "%edx"
       );
#elif defined __SUNPRO_C || defined __SUNPRO_CC
    asm("push %%ebx\n"
        "mov $0x01, %%eax\n"
        "cpuid\n"
        "pop %%ebx\n"
        : "=d" (features)
        : /* We have no inputs */
        : "%eax", "%ecx"
       );
#endif
    return (features & (1<<26)) != 0;
}
#endif

#if defined(NANOJIT_ARM)

#if defined(_MSC_VER) && defined(WINCE)

// these come in from jswince.asm
extern "C" int js_arm_try_thumb_op();
extern "C" int js_arm_try_armv6t2_op();
extern "C" int js_arm_try_armv5_op();
extern "C" int js_arm_try_armv6_op();
extern "C" int js_arm_try_armv7_op();
extern "C" int js_arm_try_vfp_op();

static bool
js_arm_check_thumb() {
    bool ret = false;
    __try {
        js_arm_try_thumb_op();
        ret = true;
    } __except(GetExceptionCode() == EXCEPTION_ILLEGAL_INSTRUCTION) {
        ret = false;
    }
    return ret;
}

static bool
js_arm_check_thumb2() {
    bool ret = false;
    __try {
        js_arm_try_armv6t2_op();
        ret = true;
    } __except(GetExceptionCode() == EXCEPTION_ILLEGAL_INSTRUCTION) {
        ret = false;
    }
    return ret;
}

static unsigned int
js_arm_check_arch() {
    unsigned int arch = 4;
    __try {
        js_arm_try_armv5_op();
        arch = 5;
        js_arm_try_armv6_op();
        arch = 6;
        js_arm_try_armv7_op();
        arch = 7;
    } __except(GetExceptionCode() == EXCEPTION_ILLEGAL_INSTRUCTION) {
    }
    return arch;
}

static bool
js_arm_check_vfp() {
    bool ret = false;
    __try {
        js_arm_try_vfp_op();
        ret = true;
    } __except(GetExceptionCode() == EXCEPTION_ILLEGAL_INSTRUCTION) {
        ret = false;
    }
    return ret;
}

#elif defined(__GNUC__) && defined(AVMPLUS_LINUX)

#include <stdlib.h>
#include <unistd.h>
#include <sys/types.h>
#include <sys/stat.h>
#include <sys/mman.h>
#include <fcntl.h>
#include <string.h>
#include <elf.h>

// Assume ARMv4 by default.
static unsigned int arm_arch = 4;
static bool arm_has_thumb = false;
static bool arm_has_vfp = false;
static bool arm_has_neon = false;
static bool arm_has_iwmmxt = false;
static bool arm_tests_initialized = false;

static void
arm_read_auxv() {
    int fd;
    Elf32_auxv_t aux;

    fd = open("/proc/self/auxv", O_RDONLY);
    if (fd > 0) {
        while (read(fd, &aux, sizeof(Elf32_auxv_t))) {
            if (aux.a_type == AT_HWCAP) {
                uint32_t hwcap = aux.a_un.a_val;
                if (getenv("ARM_FORCE_HWCAP"))
                    hwcap = strtoul(getenv("ARM_FORCE_HWCAP"), NULL, 0);
                // hardcode these values to avoid depending on specific versions
                // of the hwcap header, e.g. HWCAP_NEON
                arm_has_thumb = (hwcap & 4) != 0;
                arm_has_vfp = (hwcap & 64) != 0;
                arm_has_iwmmxt = (hwcap & 512) != 0;
                // this flag is only present on kernel 2.6.29
                arm_has_neon = (hwcap & 4096) != 0;
            } else if (aux.a_type == AT_PLATFORM) {
                const char *plat = (const char*) aux.a_un.a_val;
                if (getenv("ARM_FORCE_PLATFORM"))
                    plat = getenv("ARM_FORCE_PLATFORM");
                // The platform string has the form "v[0-9][lb]". The "l" or "b" indicate little-
                // or big-endian variants and the digit indicates the version of the platform.
                // We can only accept ARMv4 and above, but allow anything up to ARMv9 for future
                // processors. Architectures newer than ARMv7 are assumed to be
                // backwards-compatible with ARMv7.
                if ((plat[0] == 'v') &&
                    (plat[1] >= '4') && (plat[1] <= '9') &&
                    ((plat[2] == 'l') || (plat[2] == 'b')))
                {
                    arm_arch = plat[1] - '0';
                }
                else
                {
                    // For production code, ignore invalid (or unexpected) platform strings and
                    // fall back to the default. For debug code, use an assertion to catch this.
                    JS_ASSERT(false);
                }
            }
        }
        close (fd);

        // if we don't have 2.6.29, we have to do this hack; set
        // the env var to trust HWCAP.
        if (!getenv("ARM_TRUST_HWCAP") && (arm_arch >= 7))
            arm_has_neon = true;
    }

    arm_tests_initialized = true;
}

static bool
js_arm_check_thumb() {
    if (!arm_tests_initialized)
        arm_read_auxv();

    return arm_has_thumb;
}

static bool
js_arm_check_thumb2() {
    if (!arm_tests_initialized)
        arm_read_auxv();

    // ARMv6T2 also supports Thumb2, but Linux doesn't provide an easy way to test for this as
    // there is no associated bit in auxv. ARMv7 always supports Thumb2, and future architectures
    // are assumed to be backwards-compatible.
    return (arm_arch >= 7);
}

static unsigned int
js_arm_check_arch() {
    if (!arm_tests_initialized)
        arm_read_auxv();

    return arm_arch;
}

static bool
js_arm_check_vfp() {
    if (!arm_tests_initialized)
        arm_read_auxv();

    return arm_has_vfp;
}

#else
#warning Not sure how to check for architecture variant on your platform. Assuming ARMv4.
static bool
js_arm_check_thumb() { return false; }
static bool
js_arm_check_thumb2() { return false; }
static unsigned int
js_arm_check_arch() { return 4; }
static bool
js_arm_check_vfp() { return false; }
#endif

#endif /* NANOJIT_ARM */

#define K *1024
#define M K K
#define G K M

void
js_SetMaxCodeCacheBytes(JSContext* cx, uint32 bytes)
{
    JSTraceMonitor* tm = &JS_THREAD_DATA(cx)->traceMonitor;
    JS_ASSERT(tm->fragmento && tm->reFragmento);
    if (bytes > 1 G)
        bytes = 1 G;
    if (bytes < 128 K)
        bytes = 128 K;
    tm->maxCodeCacheBytes = bytes;
}

void
js_InitJIT(JSTraceMonitor *tm)
{
    if (!did_we_check_processor_features) {
#if defined NANOJIT_IA32
        avmplus::AvmCore::config.use_cmov =
        avmplus::AvmCore::config.sse2 = js_CheckForSSE2();
#endif
#if defined NANOJIT_ARM
        bool            arm_vfp     = js_arm_check_vfp();
        bool            arm_thumb   = js_arm_check_thumb();
        bool            arm_thumb2  = js_arm_check_thumb2();
        unsigned int    arm_arch    = js_arm_check_arch();

        avmplus::AvmCore::config.vfp        = arm_vfp;
        avmplus::AvmCore::config.soft_float = !arm_vfp;
        avmplus::AvmCore::config.thumb      = arm_thumb;
        avmplus::AvmCore::config.thumb2     = arm_thumb2;
        avmplus::AvmCore::config.arch       = arm_arch;

        // Sanity-check the configuration detection.
        //  * We don't understand architectures prior to ARMv4.
        JS_ASSERT(arm_arch >= 4);
        //  * All architectures support Thumb with the possible exception of ARMv4.
        JS_ASSERT((arm_thumb) || (arm_arch == 4));
        //  * Only ARMv6T2 and ARMv7(+) support Thumb2, but ARMv6 does not.
        JS_ASSERT((arm_thumb2) || (arm_arch <= 6));
        //  * All architectures that support Thumb2 also support Thumb.
        JS_ASSERT((arm_thumb2 && arm_thumb) || (!arm_thumb2));
#endif
        did_we_check_processor_features = true;
    }

    /*
     * Set the default size for the code cache to 16MB.
     */
    tm->maxCodeCacheBytes = 16 M;

    if (!tm->recordAttempts.ops) {
        JS_DHashTableInit(&tm->recordAttempts, JS_DHashGetStubOps(),
                          NULL, sizeof(PCHashEntry),
                          JS_DHASH_DEFAULT_CAPACITY(PC_HASH_COUNT));
    }

    if (!tm->fragmento) {
        JS_ASSERT(!tm->reservedDoublePool);
        Fragmento* fragmento = new (&gc) Fragmento(core, 32);
        verbose_only(fragmento->labels = new (&gc) LabelMap(core);)
        tm->fragmento = fragmento;
        tm->lirbuf = new (&gc) LirBuffer(fragmento);
#ifdef DEBUG
        tm->lirbuf->names = new (&gc) LirNameMap(&gc, tm->fragmento->labels);
#endif
        for (size_t i = 0; i < MONITOR_N_GLOBAL_STATES; ++i) {
            tm->globalStates[i].globalShape = -1;
            JS_ASSERT(!tm->globalStates[i].globalSlots);
            tm->globalStates[i].globalSlots = new (&gc) SlotList();
        }
        tm->reservedDoublePoolPtr = tm->reservedDoublePool = new jsval[MAX_NATIVE_STACK_SLOTS];
        memset(tm->vmfragments, 0, sizeof(tm->vmfragments));
    }
    if (!tm->reFragmento) {
        Fragmento* fragmento = new (&gc) Fragmento(core, 32);
        verbose_only(fragmento->labels = new (&gc) LabelMap(core);)
        tm->reFragmento = fragmento;
        tm->reLirBuf = new (&gc) LirBuffer(fragmento);
    }
#if !defined XP_WIN
    debug_only(memset(&jitstats, 0, sizeof(jitstats)));
#endif
}

void
js_FinishJIT(JSTraceMonitor *tm)
{
#ifdef JS_JIT_SPEW
    if (js_verboseStats && jitstats.recorderStarted) {
        nj_dprintf("recorder: started(%llu), aborted(%llu), completed(%llu), different header(%llu), "
                   "trees trashed(%llu), slot promoted(%llu), unstable loop variable(%llu), "
                   "breaks(%llu), returns(%llu), unstableInnerCalls(%llu), blacklisted(%llu)\n",
                   jitstats.recorderStarted, jitstats.recorderAborted, jitstats.traceCompleted,
                   jitstats.returnToDifferentLoopHeader, jitstats.treesTrashed, jitstats.slotPromoted,
                   jitstats.unstableLoopVariable, jitstats.breakLoopExits, jitstats.returnLoopExits,
                   jitstats.noCompatInnerTrees, jitstats.blacklisted);
        nj_dprintf("monitor: triggered(%llu), exits(%llu), type mismatch(%llu), "
                   "global mismatch(%llu)\n", jitstats.traceTriggered, jitstats.sideExitIntoInterpreter,
                   jitstats.typeMapMismatchAtEntry, jitstats.globalShapeMismatchAtEntry);
    }
#endif
    if (tm->fragmento != NULL) {
        JS_ASSERT(tm->reservedDoublePool);
        verbose_only(delete tm->fragmento->labels;)
#ifdef DEBUG
        delete tm->lirbuf->names;
        tm->lirbuf->names = NULL;
#endif
        delete tm->lirbuf;
        tm->lirbuf = NULL;

        if (tm->recordAttempts.ops)
            JS_DHashTableFinish(&tm->recordAttempts);

        for (size_t i = 0; i < FRAGMENT_TABLE_SIZE; ++i) {
            VMFragment* f = tm->vmfragments[i];
            while(f) {
                VMFragment* next = f->next;
                tm->fragmento->clearFragment(f);
                f = next;
            }
            tm->vmfragments[i] = NULL;
        }
        delete tm->fragmento;
        tm->fragmento = NULL;
        for (size_t i = 0; i < MONITOR_N_GLOBAL_STATES; ++i) {
            JS_ASSERT(tm->globalStates[i].globalSlots);
            delete tm->globalStates[i].globalSlots;
        }
        delete[] tm->reservedDoublePool;
        tm->reservedDoublePool = tm->reservedDoublePoolPtr = NULL;
    }
    if (tm->reFragmento != NULL) {
        delete tm->reLirBuf;
        verbose_only(delete tm->reFragmento->labels;)
        delete tm->reFragmento;
    }
}

void
TraceRecorder::pushAbortStack()
{
    JSTraceMonitor* tm = &JS_TRACE_MONITOR(cx);

    JS_ASSERT(tm->abortStack != this);

    nextRecorderToAbort = tm->abortStack;
    tm->abortStack = this;
}

void
TraceRecorder::popAbortStack()
{
    JSTraceMonitor* tm = &JS_TRACE_MONITOR(cx);

    JS_ASSERT(tm->abortStack == this);

    tm->abortStack = nextRecorderToAbort;
    nextRecorderToAbort = NULL;
}

void
js_PurgeJITOracle()
{
    oracle.clear();
}

static JSDHashOperator
js_PurgeScriptRecordingAttempts(JSDHashTable *table,
                                JSDHashEntryHdr *hdr,
                                uint32 number, void *arg)
{
    PCHashEntry *e = (PCHashEntry *)hdr;
    JSScript *script = (JSScript *)arg;
    jsbytecode *pc = (jsbytecode *)e->key;

    if (JS_UPTRDIFF(pc, script->code) < script->length)
        return JS_DHASH_REMOVE;
    return JS_DHASH_NEXT;
}

/*
 * Call 'action' for each root fragment created for 'script'.
 */
template<typename FragmentAction>
static void
js_IterateScriptFragments(JSContext* cx, JSScript* script, FragmentAction action)
{
    JSTraceMonitor* tm = &JS_TRACE_MONITOR(cx);
    for (size_t i = 0; i < FRAGMENT_TABLE_SIZE; ++i) {
        for (VMFragment **f = &(tm->vmfragments[i]); *f; ) {
            VMFragment* frag = *f;
            /* Disable future use of any script-associated VMFragment.*/
            if (JS_UPTRDIFF(frag->ip, script->code) < script->length) {
                JS_ASSERT(frag->root == frag);
                VMFragment* next = frag->next;
                if (action(cx, tm, frag)) {
                    debug_only_v(nj_dprintf("Disconnecting VMFragment %p "
                                            "with ip %p, in range [%p,%p).\n",
                                            (void*)frag, frag->ip, script->code,
                                            script->code + script->length));
                    *f = next;
                } else {
                    f = &((*f)->next);
                }
            } else {
                f = &((*f)->next);
            }
        }
    }
}

static bool
trashTreeAction(JSContext* cx, JSTraceMonitor* tm, Fragment* frag)
{
    for (Fragment *p = frag; p; p = p->peer)
        js_TrashTree(cx, p);
    return false;
}

static bool
clearFragmentAction(JSContext* cx, JSTraceMonitor* tm, Fragment* frag)
{
    tm->fragmento->clearFragment(frag);
    return true;
}

JS_REQUIRES_STACK void
js_PurgeScriptFragments(JSContext* cx, JSScript* script)
{
    if (!TRACING_ENABLED(cx))
        return;
    debug_only_v(nj_dprintf("Purging fragments for JSScript %p.\n", (void*)script);)
    /*
     * js_TrashTree trashes dependent trees recursively, so we must do all the trashing
     * before clearing in order to avoid calling js_TrashTree with a deleted fragment.
     */
    js_IterateScriptFragments(cx, script, trashTreeAction);
    js_IterateScriptFragments(cx, script, clearFragmentAction);
    JSTraceMonitor* tm = &JS_TRACE_MONITOR(cx);
    JS_DHashTableEnumerate(&(tm->recordAttempts),
                           js_PurgeScriptRecordingAttempts, script);

}

bool
js_OverfullFragmento(JSTraceMonitor* tm, Fragmento *fragmento)
{
    /* 
     * You might imagine the outOMem flag on the lirbuf is sufficient
     * to model the notion of "running out of memory", but there are actually
     * two separate issues involved:
     *
     *  1. The process truly running out of memory: malloc() or mmap()
     *     failed.
     *
     *  2. The limit we put on the "intended size" of the tracemonkey code
     *     cache, in pages, has been exceeded.
     *
     * Condition 1 doesn't happen very often, but we're obliged to try to
     * safely shut down and signal the rest of spidermonkey when it
     * does. Condition 2 happens quite regularly.
     *
     * Presently, the code in this file doesn't check the outOMem condition
     * often enough, and frequently misuses the unchecked results of
     * lirbuffer insertions on the asssumption that it will notice the
     * outOMem flag "soon enough" when it returns to the monitorRecording
     * function. This turns out to be a false assumption if we use outOMem
     * to signal condition 2: we regularly provoke "passing our intended
     * size" and regularly fail to notice it in time to prevent writing
     * over the end of an artificially self-limited LIR buffer.
     *
     * To mitigate, though not completely solve, this problem, we're
     * modeling the two forms of memory exhaustion *separately* for the
     * time being: condition 1 is handled by the outOMem flag inside
     * nanojit, and condition 2 is being handled independently *here*. So
     * we construct our fragmentos to use all available memory they like,
     * and only report outOMem to us when there is literally no OS memory
     * left. Merely purging our cache when we hit our highwater mark is
     * handled by the (few) callers of this function.
     *
     */
    jsuint maxsz = tm->maxCodeCacheBytes;
    if (fragmento == tm->fragmento) {
        if (tm->prohibitFlush)
            return false;
    } else {
        /*
         * At the time of making the code cache size configurable, we were using
         * 16 MB for the main code cache and 1 MB for the regular expression code
         * cache. We will stick to this 16:1 ratio here until we unify the two
         * code caches.
         */
        maxsz /= 16;
    }
    return (fragmento->cacheUsed() > maxsz);
}

JS_FORCES_STACK JS_FRIEND_API(void)
js_DeepBail(JSContext *cx)
{
    JS_ASSERT(JS_ON_TRACE(cx));

    /*
     * Exactly one context on the current thread is on trace. Find out which
     * one. (Most callers cannot guarantee that it's cx.)
     */
    JSTraceMonitor *tm = &JS_TRACE_MONITOR(cx);
    JSContext *tracecx = tm->tracecx;

    /* It's a bug if a non-FAIL_STATUS builtin gets here. */
    JS_ASSERT(tracecx->bailExit);

    tm->tracecx = NULL;
    tm->prohibitFlush++;
    debug_only_v(nj_dprintf("Deep bail.\n");)
    LeaveTree(*tracecx->interpState, tracecx->bailExit);
    tracecx->bailExit = NULL;
    tracecx->interpState->builtinStatus |= JSBUILTIN_BAILED;
}

JS_REQUIRES_STACK jsval&
TraceRecorder::argval(unsigned n) const
{
    JS_ASSERT(n < cx->fp->fun->nargs);
    return cx->fp->argv[n];
}

JS_REQUIRES_STACK jsval&
TraceRecorder::varval(unsigned n) const
{
    JS_ASSERT(n < cx->fp->script->nslots);
    return cx->fp->slots[n];
}

JS_REQUIRES_STACK jsval&
TraceRecorder::stackval(int n) const
{
    jsval* sp = cx->fp->regs->sp;
    return sp[n];
}

JS_REQUIRES_STACK LIns*
TraceRecorder::scopeChain() const
{
    return lir->insLoad(LIR_ldp,
                        lir->insLoad(LIR_ldp, cx_ins, offsetof(JSContext, fp)),
                        offsetof(JSStackFrame, scopeChain));
}

static inline bool
FrameInRange(JSStackFrame* fp, JSStackFrame *target, unsigned callDepth)
{
    while (fp != target) {
        if (callDepth-- == 0)
            return false;
        if (!(fp = fp->down))
            return false;
    }
    return true;
}

JS_REQUIRES_STACK JSRecordingStatus
TraceRecorder::activeCallOrGlobalSlot(JSObject* obj, jsval*& vp)
{
    // Lookup a name in the scope chain, arriving at a property either in the
    // global object or some call object's fp->slots, and import that property
    // into the trace's native stack frame. This could theoretically do *lookup*
    // through the property cache, but there is little performance to be gained
    // by doing so since at trace-execution time the underlying object (call
    // object or global object) will not be consulted at all: the jsval*
    // returned from this function will map (in the tracker) to a LIns* directly
    // defining a slot in the trace's native stack.

    JS_ASSERT(obj != globalObj);

    JSAtom* atom = atoms[GET_INDEX(cx->fp->regs->pc)];
    JSObject* obj2;
    JSProperty* prop;
    if (!js_FindProperty(cx, ATOM_TO_JSID(atom), &obj, &obj2, &prop))
        ABORT_TRACE_ERROR("error in js_FindProperty");
    if (!prop)
        ABORT_TRACE("failed to find name in non-global scope chain");

    if (obj == globalObj) {
        JSScopeProperty* sprop = (JSScopeProperty*) prop;

        if (obj2 != obj) {
            OBJ_DROP_PROPERTY(cx, obj2, prop);
            ABORT_TRACE("prototype property");
        }
        if (!isValidSlot(OBJ_SCOPE(obj), sprop)) {
            OBJ_DROP_PROPERTY(cx, obj2, prop);
            return JSRS_STOP;
        }
        if (!lazilyImportGlobalSlot(sprop->slot)) {
            OBJ_DROP_PROPERTY(cx, obj2, prop);
            ABORT_TRACE("lazy import of global slot failed");
        }
        vp = &STOBJ_GET_SLOT(obj, sprop->slot);
        OBJ_DROP_PROPERTY(cx, obj2, prop);
        return JSRS_CONTINUE;
    }

    if (wasDeepAborted())
        ABORT_TRACE("deep abort from property lookup");

    if (obj == obj2 && OBJ_GET_CLASS(cx, obj) == &js_CallClass) {
        JSStackFrame* cfp = (JSStackFrame*) JS_GetPrivate(cx, obj);
        if (cfp && FrameInRange(cx->fp, cfp, callDepth)) {
            JSScopeProperty* sprop = (JSScopeProperty*) prop;

            uint32 setflags = (js_CodeSpec[*cx->fp->regs->pc].format & (JOF_SET | JOF_INCDEC | JOF_FOR));
            if (setflags && (sprop->attrs & JSPROP_READONLY))
                ABORT_TRACE("writing to a read-only property");

            uintN slot = sprop->shortid;

            vp = NULL;
            if (sprop->getter == js_GetCallArg) {
                JS_ASSERT(slot < cfp->fun->nargs);
                vp = &cfp->argv[slot];
            } else if (sprop->getter == js_GetCallVar) {
                JS_ASSERT(slot < cfp->script->nslots);
                vp = &cfp->slots[slot];
            }
            OBJ_DROP_PROPERTY(cx, obj2, prop);
            if (!vp)
                ABORT_TRACE("dynamic property of Call object");
            return JSRS_CONTINUE;
        }
    }

    OBJ_DROP_PROPERTY(cx, obj2, prop);
    ABORT_TRACE("fp->scopeChain is not global or active call object");
}

JS_REQUIRES_STACK LIns*
TraceRecorder::arg(unsigned n)
{
    return get(&argval(n));
}

JS_REQUIRES_STACK void
TraceRecorder::arg(unsigned n, LIns* i)
{
    set(&argval(n), i);
}

JS_REQUIRES_STACK LIns*
TraceRecorder::var(unsigned n)
{
    return get(&varval(n));
}

JS_REQUIRES_STACK void
TraceRecorder::var(unsigned n, LIns* i)
{
    set(&varval(n), i);
}

JS_REQUIRES_STACK LIns*
TraceRecorder::stack(int n)
{
    return get(&stackval(n));
}

JS_REQUIRES_STACK void
TraceRecorder::stack(int n, LIns* i)
{
    set(&stackval(n), i, n >= 0);
}

extern jsdouble FASTCALL js_dmod(jsdouble a, jsdouble b);

JS_REQUIRES_STACK LIns*
TraceRecorder::alu(LOpcode v, jsdouble v0, jsdouble v1, LIns* s0, LIns* s1)
{
    /*
     * To even consider this operation for demotion, both operands have to be
     * integers and the oracle must not give us a negative hint for the
     * instruction.
     */
    if (oracle.isInstructionUndemotable(cx->fp->regs->pc) || !isPromoteInt(s0) || !isPromoteInt(s1)) {
    out:
        if (v == LIR_fmod) {
            LIns* args[] = { s1, s0 };
            return lir->insCall(&js_dmod_ci, args);
        }
        LIns* result = lir->ins2(v, s0, s1);
        JS_ASSERT_IF(s0->isconstq() && s1->isconstq(), result->isconstq());
        return result;
    }

    jsdouble r;
    switch (v) {
    case LIR_fadd:
        r = v0 + v1;
        break;
    case LIR_fsub:
        r = v0 - v1;
        break;
    case LIR_fmul:
        r = v0 * v1;
        if (r == 0.0)
            goto out;
        break;
#ifdef NANOJIT_IA32
    case LIR_fdiv:
        if (v1 == 0)
            goto out;
        r = v0 / v1;
        break;
    case LIR_fmod:
        if (v1 == 0)
            goto out;
        r = js_dmod(v0, v1);
        break;
#endif
    default:
        goto out;
    }

    /*
     * The result must be an integer at record time, otherwise there is no
     * point in trying to demote it.
     */
    if (jsint(r) != r || JSDOUBLE_IS_NEGZERO(r))
        goto out;

    LIns* d0 = ::demote(lir, s0);
    LIns* d1 = ::demote(lir, s1);

    /*
     * Speculatively emit an integer operation, betting that at runtime we
     * will get integer results again.
     */
    VMSideExit* exit;
    LIns* result;
    switch (v) {
#ifdef NANOJIT_IA32
      case LIR_fdiv:
        if (d0->isconst() && d1->isconst())
            return lir->ins1(LIR_i2f, lir->insImm(jsint(r)));

        exit = snapshot(OVERFLOW_EXIT);

        /*
         * Make sure we don't trigger division by zero at runtime.
         */
        if (!d1->isconst())
            guard(false, lir->ins_eq0(d1), exit);
        result = lir->ins2(v = LIR_div, d0, d1);

        /*
         * As long the modulus is zero, the result is an integer.
         */
        guard(true, lir->ins_eq0(lir->ins1(LIR_mod, result)), exit);
        break;
      case LIR_fmod: {
        if (d0->isconst() && d1->isconst())
            return lir->ins1(LIR_i2f, lir->insImm(jsint(r)));

        exit = snapshot(OVERFLOW_EXIT);

        /*
         * Make sure we don't trigger division by zero at runtime.
         */
        if (!d1->isconst())
            guard(false, lir->ins_eq0(d1), exit);
        result = lir->ins1(v = LIR_mod, lir->ins2(LIR_div, d0, d1));

        /*
         * If the result is not 0, it is always within the integer domain.
         */
        LIns* branch = lir->insBranch(LIR_jf, lir->ins_eq0(result), NULL);

        /*
         * If the result is zero, we must exit if the lhs is negative since
         * the result is -0 in this case, which is not in the integer domain.
         */
        guard(false, lir->ins2i(LIR_lt, result, 0), exit);
        branch->setTarget(lir->ins0(LIR_label));
        break;
      }
#endif
      default:
        v = (LOpcode)((int)v & ~LIR64);
        result = lir->ins2(v, d0, d1);

        /*
         * If the operands guarantee that the result will be an integer (i.e.
         * z = x + y with 0 <= (x|y) <= 0xffff guarantees z <= fffe0001), we
         * don't have to guard against an overflow. Otherwise we emit a guard
         * that will inform the oracle and cause a non-demoted trace to be
         * attached that uses floating-point math for this operation.
         */
        if (!result->isconst() && (!overflowSafe(v, d0) || !overflowSafe(v, d1))) {
            exit = snapshot(OVERFLOW_EXIT);
            guard(false, lir->ins1(LIR_ov, result), exit);
            if (v == LIR_mul) // make sure we don't lose a -0
                guard(false, lir->ins_eq0(result), exit);
        }
        break;
    }
    JS_ASSERT_IF(d0->isconst() && d1->isconst(),
                 result->isconst() && result->imm32() == jsint(r));
    return lir->ins1(LIR_i2f, result);
}

LIns*
TraceRecorder::f2i(LIns* f)
{
    return lir->insCall(&js_DoubleToInt32_ci, &f);
}

JS_REQUIRES_STACK LIns*
TraceRecorder::makeNumberInt32(LIns* f)
{
    JS_ASSERT(f->isQuad());
    LIns* x;
    if (!isPromote(f)) {
        x = f2i(f);
        guard(true, lir->ins2(LIR_feq, f, lir->ins1(LIR_i2f, x)), MISMATCH_EXIT);
    } else {
        x = ::demote(lir, f);
    }
    return x;
}

JS_REQUIRES_STACK LIns*
TraceRecorder::stringify(jsval& v)
{
    LIns* v_ins = get(&v);
    if (JSVAL_IS_STRING(v))
        return v_ins;

    LIns* args[] = { v_ins, cx_ins };
    const CallInfo* ci;
    if (JSVAL_IS_NUMBER(v)) {
        ci = &js_NumberToString_ci;
    } else if (JSVAL_TAG(v) == JSVAL_BOOLEAN) {
        ci = &js_BooleanOrUndefinedToString_ci;
    } else {
        /*
         * Callers must deal with non-primitive (non-null object) values by
         * calling an imacro. We don't try to guess about which imacro, with
         * what valueOf hint, here.
         */
        JS_ASSERT(JSVAL_IS_NULL(v));
        return INS_CONSTPTR(ATOM_TO_STRING(cx->runtime->atomState.nullAtom));
    }

    v_ins = lir->insCall(ci, args);
    guard(false, lir->ins_eq0(v_ins), OOM_EXIT);
    return v_ins;
}

JS_REQUIRES_STACK JSRecordingStatus
TraceRecorder::call_imacro(jsbytecode* imacro)
{
    JSStackFrame* fp = cx->fp;
    JSFrameRegs* regs = fp->regs;

    // We can't nest imacros.
    if (fp->imacpc)
        return JSRS_STOP;

    fp->imacpc = regs->pc;
    regs->pc = imacro;
    atoms = COMMON_ATOMS_START(&cx->runtime->atomState);
    return JSRS_IMACRO;
}

JS_REQUIRES_STACK JSRecordingStatus
TraceRecorder::ifop()
{
    jsval& v = stackval(-1);
    LIns* v_ins = get(&v);
    bool cond;
    LIns* x;

    if (JSVAL_IS_NULL(v)) {
        cond = false;
        x = lir->insImm(0);
    } else if (!JSVAL_IS_PRIMITIVE(v)) {
        cond = true;
        x = lir->insImm(1);
    } else if (JSVAL_TAG(v) == JSVAL_BOOLEAN) {
        /* Test for boolean is true, negate later if we are testing for false. */
        cond = JSVAL_TO_PSEUDO_BOOLEAN(v) == JS_TRUE;
        x = lir->ins2i(LIR_eq, v_ins, 1);
    } else if (isNumber(v)) {
        jsdouble d = asNumber(v);
        cond = !JSDOUBLE_IS_NaN(d) && d;
        x = lir->ins2(LIR_and,
                      lir->ins2(LIR_feq, v_ins, v_ins),
                      lir->ins_eq0(lir->ins2(LIR_feq, v_ins, lir->insImmq(0))));
    } else if (JSVAL_IS_STRING(v)) {
        cond = JSVAL_TO_STRING(v)->length() != 0;
        x = lir->ins2(LIR_piand,
                      lir->insLoad(LIR_ldp,
                                   v_ins,
                                   (int)offsetof(JSString, mLength)),
                      INS_CONSTWORD(JSString::LENGTH_MASK));
    } else {
        JS_NOT_REACHED("ifop");
        return JSRS_STOP;
    }

    jsbytecode* pc = cx->fp->regs->pc;
    emitIf(pc, cond, x);
    return checkTraceEnd(pc);
}

#ifdef NANOJIT_IA32
/* Record LIR for a tableswitch or tableswitchx op. We record LIR only the
   "first" time we hit the op. Later, when we start traces after exiting that
   trace, we just patch. */
JS_REQUIRES_STACK LIns*
TraceRecorder::tableswitch()
{
    jsval& v = stackval(-1);
    if (!isNumber(v))
        return NULL;

    /* no need to guard if condition is constant */
    LIns* v_ins = f2i(get(&v));
    if (v_ins->isconst() || v_ins->isconstq())
        return NULL;

    jsbytecode* pc = cx->fp->regs->pc;
    /* Starting a new trace after exiting a trace via switch. */
    if (anchor &&
        (anchor->exitType == CASE_EXIT || anchor->exitType == DEFAULT_EXIT) &&
        fragment->ip == pc) {
        return NULL;
    }

    /* Decode jsop. */
    jsint low, high;
    if (*pc == JSOP_TABLESWITCH) {
        pc += JUMP_OFFSET_LEN;
        low = GET_JUMP_OFFSET(pc);
        pc += JUMP_OFFSET_LEN;
        high = GET_JUMP_OFFSET(pc);
    } else {
        pc += JUMPX_OFFSET_LEN;
        low = GET_JUMPX_OFFSET(pc);
        pc += JUMPX_OFFSET_LEN;
        high = GET_JUMPX_OFFSET(pc);
    }

    /* Really large tables won't fit in a page. This is a conservative check.
       If it matters in practice we need to go off-page. */
    if ((high + 1 - low) * sizeof(intptr_t*) + 128 > (unsigned) LARGEST_UNDERRUN_PROT) {
        // This throws away the return value of switchop but it seems
        // ok because switchop always returns true.
        (void) switchop();
        return NULL;
    }

    /* Generate switch LIR. */
    LIns* si_ins = lir_buf_writer->insSkip(sizeof(SwitchInfo));
    SwitchInfo* si = (SwitchInfo*) si_ins->payload();
    si->count = high + 1 - low;
    si->table = 0;
    si->index = (uint32) -1;
    LIns* diff = lir->ins2(LIR_sub, v_ins, lir->insImm(low));
    LIns* cmp = lir->ins2(LIR_ult, diff, lir->insImm(si->count));
    lir->insGuard(LIR_xf, cmp, createGuardRecord(snapshot(DEFAULT_EXIT)));
    lir->insStorei(diff, lir->insImmPtr(&si->index), 0);
    VMSideExit* exit = snapshot(CASE_EXIT);
    exit->switchInfo = si;
    return lir->insGuard(LIR_xtbl, diff, createGuardRecord(exit));
}
#endif

JS_REQUIRES_STACK JSRecordingStatus
TraceRecorder::switchop()
{
    jsval& v = stackval(-1);
    LIns* v_ins = get(&v);
    /* no need to guard if condition is constant */
    if (v_ins->isconst() || v_ins->isconstq())
        return JSRS_CONTINUE;
    if (isNumber(v)) {
        jsdouble d = asNumber(v);
        guard(true,
              addName(lir->ins2(LIR_feq, v_ins, lir->insImmf(d)),
                      "guard(switch on numeric)"),
              BRANCH_EXIT);
    } else if (JSVAL_IS_STRING(v)) {
        LIns* args[] = { v_ins, INS_CONSTPTR(JSVAL_TO_STRING(v)) };
        guard(true,
              addName(lir->ins_eq0(lir->ins_eq0(lir->insCall(&js_EqualStrings_ci, args))),
                      "guard(switch on string)"),
              BRANCH_EXIT);
    } else if (JSVAL_TAG(v) == JSVAL_BOOLEAN) {
        guard(true,
              addName(lir->ins2(LIR_eq, v_ins, lir->insImm(JSVAL_TO_PUBLIC_PSEUDO_BOOLEAN(v))),
                      "guard(switch on boolean)"),
              BRANCH_EXIT);
    } else {
        ABORT_TRACE("switch on object or null");
    }
    return JSRS_CONTINUE;
}

JS_REQUIRES_STACK JSRecordingStatus
TraceRecorder::inc(jsval& v, jsint incr, bool pre)
{
    LIns* v_ins = get(&v);
    CHECK_STATUS(inc(v, v_ins, incr, pre));
    set(&v, v_ins);
    return JSRS_CONTINUE;
}

/*
 * On exit, v_ins is the incremented unboxed value, and the appropriate
 * value (pre- or post-increment as described by pre) is stacked.
 */
JS_REQUIRES_STACK JSRecordingStatus
TraceRecorder::inc(jsval& v, LIns*& v_ins, jsint incr, bool pre)
{
    if (!isNumber(v))
        ABORT_TRACE("can only inc numbers");

    LIns* v_after = alu(LIR_fadd, asNumber(v), incr, v_ins, lir->insImmf(incr));

    const JSCodeSpec& cs = js_CodeSpec[*cx->fp->regs->pc];
    JS_ASSERT(cs.ndefs == 1);
    stack(-cs.nuses, pre ? v_after : v_ins);
    v_ins = v_after;
    return JSRS_CONTINUE;
}

JS_REQUIRES_STACK JSRecordingStatus
TraceRecorder::incProp(jsint incr, bool pre)
{
    jsval& l = stackval(-1);
    if (JSVAL_IS_PRIMITIVE(l))
        ABORT_TRACE("incProp on primitive");

    JSObject* obj = JSVAL_TO_OBJECT(l);
    LIns* obj_ins = get(&l);

    uint32 slot;
    LIns* v_ins;
    CHECK_STATUS(prop(obj, obj_ins, slot, v_ins));

    if (slot == SPROP_INVALID_SLOT)
        ABORT_TRACE("incProp on invalid slot");

    jsval& v = STOBJ_GET_SLOT(obj, slot);
    CHECK_STATUS(inc(v, v_ins, incr, pre));

    box_jsval(v, v_ins);

    LIns* dslots_ins = NULL;
    stobj_set_slot(obj_ins, slot, dslots_ins, v_ins);
    return JSRS_CONTINUE;
}

JS_REQUIRES_STACK JSRecordingStatus
TraceRecorder::incElem(jsint incr, bool pre)
{
    jsval& r = stackval(-1);
    jsval& l = stackval(-2);
    jsval* vp;
    LIns* v_ins;
    LIns* addr_ins;

    if (!JSVAL_IS_OBJECT(l) || !JSVAL_IS_INT(r) ||
        !guardDenseArray(JSVAL_TO_OBJECT(l), get(&l))) {
        return JSRS_STOP;
    }

    CHECK_STATUS(denseArrayElement(l, r, vp, v_ins, addr_ins));
    if (!addr_ins) // if we read a hole, abort
        return JSRS_STOP;
    CHECK_STATUS(inc(*vp, v_ins, incr, pre));
    box_jsval(*vp, v_ins);
    lir->insStorei(v_ins, addr_ins, 0);
    return JSRS_CONTINUE;
}

static bool
evalCmp(LOpcode op, double result)
{
    bool cond;
    switch (op) {
      case LIR_feq:
        cond = (result == 0);
        break;
      case LIR_flt:
        cond = result < 0;
        break;
      case LIR_fgt:
        cond = result > 0;
        break;
      case LIR_fle:
        cond = result <= 0;
        break;
      case LIR_fge:
        cond = result >= 0;
        break;
      default:
        JS_NOT_REACHED("unexpected comparison op");
        return false;
    }
    return cond;
}

static bool
evalCmp(LOpcode op, double l, double r)
{
    return evalCmp(op, l - r);
}

static bool
evalCmp(LOpcode op, JSString* l, JSString* r)
{
    if (op == LIR_feq)
        return js_EqualStrings(l, r);
    return evalCmp(op, js_CompareStrings(l, r));
}

JS_REQUIRES_STACK void
TraceRecorder::strictEquality(bool equal, bool cmpCase)
{
    jsval& r = stackval(-1);
    jsval& l = stackval(-2);
    LIns* l_ins = get(&l);
    LIns* r_ins = get(&r);
    LIns* x;
    bool cond;

    uint8 ltag = getPromotedType(l);
    if (ltag != getPromotedType(r)) {
        cond = !equal;
        x = lir->insImm(cond);
    } else if (ltag == JSVAL_STRING) {
        LIns* args[] = { r_ins, l_ins };
        x = lir->ins2i(LIR_eq, lir->insCall(&js_EqualStrings_ci, args), equal);
        cond = js_EqualStrings(JSVAL_TO_STRING(l), JSVAL_TO_STRING(r));
    } else {
        LOpcode op = (ltag != JSVAL_DOUBLE) ? LIR_eq : LIR_feq;
        x = lir->ins2(op, l_ins, r_ins);
        if (!equal)
            x = lir->ins_eq0(x);
        cond = (ltag == JSVAL_DOUBLE)
               ? asNumber(l) == asNumber(r)
               : l == r;
    }
    cond = (cond == equal);

    if (cmpCase) {
        /* Only guard if the same path may not always be taken. */
        if (!x->isconst())
            guard(cond, x, BRANCH_EXIT);
        return;
    }

    set(&l, x);
}

JS_REQUIRES_STACK JSRecordingStatus
TraceRecorder::equality(bool negate, bool tryBranchAfterCond)
{
    jsval& rval = stackval(-1);
    jsval& lval = stackval(-2);
    LIns* l_ins = get(&lval);
    LIns* r_ins = get(&rval);

    return equalityHelper(lval, rval, l_ins, r_ins, negate, tryBranchAfterCond, lval);
}

JS_REQUIRES_STACK JSRecordingStatus
TraceRecorder::equalityHelper(jsval l, jsval r, LIns* l_ins, LIns* r_ins,
                              bool negate, bool tryBranchAfterCond,
                              jsval& rval)
{
    bool fp = false;
    bool cond;
    LIns* args[] = { NULL, NULL };

    /*
     * The if chain below closely mirrors that found in 11.9.3, in general
     * deviating from that ordering of ifs only to account for SpiderMonkey's
     * conflation of booleans and undefined and for the possibility of
     * confusing objects and null.  Note carefully the spec-mandated recursion
     * in the final else clause, which terminates because Number == T recurs
     * only if T is Object, but that must recur again to convert Object to
     * primitive, and ToPrimitive throws if the object cannot be converted to
     * a primitive value (which would terminate recursion).
     */

    if (getPromotedType(l) == getPromotedType(r)) {
        if (JSVAL_TAG(l) == JSVAL_OBJECT || JSVAL_TAG(l) == JSVAL_BOOLEAN) {
            cond = (l == r);
        } else if (JSVAL_IS_STRING(l)) {
            args[0] = r_ins, args[1] = l_ins;
            l_ins = lir->insCall(&js_EqualStrings_ci, args);
            r_ins = lir->insImm(1);
            cond = js_EqualStrings(JSVAL_TO_STRING(l), JSVAL_TO_STRING(r));
        } else {
            JS_ASSERT(isNumber(l) && isNumber(r));
            cond = (asNumber(l) == asNumber(r));
            fp = true;
        }
    } else if (JSVAL_IS_NULL(l) && JSVAL_TAG(r) == JSVAL_BOOLEAN) {
        l_ins = lir->insImm(JSVAL_TO_PSEUDO_BOOLEAN(JSVAL_VOID));
        cond = (r == JSVAL_VOID);
    } else if (JSVAL_TAG(l) == JSVAL_BOOLEAN && JSVAL_IS_NULL(r)) {
        r_ins = lir->insImm(JSVAL_TO_PSEUDO_BOOLEAN(JSVAL_VOID));
        cond = (l == JSVAL_VOID);
    } else if (isNumber(l) && JSVAL_IS_STRING(r)) {
        args[0] = r_ins, args[1] = cx_ins;
        r_ins = lir->insCall(&js_StringToNumber_ci, args);
        cond = (asNumber(l) == js_StringToNumber(cx, JSVAL_TO_STRING(r)));
        fp = true;
    } else if (JSVAL_IS_STRING(l) && isNumber(r)) {
        args[0] = l_ins, args[1] = cx_ins;
        l_ins = lir->insCall(&js_StringToNumber_ci, args);
        cond = (js_StringToNumber(cx, JSVAL_TO_STRING(l)) == asNumber(r));
        fp = true;
    } else {
        if (JSVAL_TAG(l) == JSVAL_BOOLEAN) {
            bool isVoid = JSVAL_IS_VOID(l);
            guard(isVoid,
                  lir->ins2(LIR_eq, l_ins, INS_CONST(JSVAL_TO_PSEUDO_BOOLEAN(JSVAL_VOID))),
                  BRANCH_EXIT);
            if (!isVoid) {
                args[0] = l_ins, args[1] = cx_ins;
                l_ins = lir->insCall(&js_BooleanOrUndefinedToNumber_ci, args);
                l = (l == JSVAL_VOID)
                    ? DOUBLE_TO_JSVAL(cx->runtime->jsNaN)
                    : INT_TO_JSVAL(l == JSVAL_TRUE);
                return equalityHelper(l, r, l_ins, r_ins, negate,
                                      tryBranchAfterCond, rval);
            }
        } else if (JSVAL_TAG(r) == JSVAL_BOOLEAN) {
            bool isVoid = JSVAL_IS_VOID(r);
            guard(isVoid,
                  lir->ins2(LIR_eq, r_ins, INS_CONST(JSVAL_TO_PSEUDO_BOOLEAN(JSVAL_VOID))),
                  BRANCH_EXIT);
            if (!isVoid) {
                args[0] = r_ins, args[1] = cx_ins;
                r_ins = lir->insCall(&js_BooleanOrUndefinedToNumber_ci, args);
                r = (r == JSVAL_VOID)
                    ? DOUBLE_TO_JSVAL(cx->runtime->jsNaN)
                    : INT_TO_JSVAL(r == JSVAL_TRUE);
                return equalityHelper(l, r, l_ins, r_ins, negate,
                                      tryBranchAfterCond, rval);
            }
        } else {
            if ((JSVAL_IS_STRING(l) || isNumber(l)) && !JSVAL_IS_PRIMITIVE(r)) {
                ABORT_IF_XML(r);
                return call_imacro(equality_imacros.any_obj);
            }
            if (!JSVAL_IS_PRIMITIVE(l) && (JSVAL_IS_STRING(r) || isNumber(r))) {
                ABORT_IF_XML(l);
                return call_imacro(equality_imacros.obj_any);
            }
        }

        l_ins = lir->insImm(0);
        r_ins = lir->insImm(1);
        cond = false;
    }

    /* If the operands aren't numbers, compare them as integers. */
    LOpcode op = fp ? LIR_feq : LIR_eq;
    LIns* x = lir->ins2(op, l_ins, r_ins);
    if (negate) {
        x = lir->ins_eq0(x);
        cond = !cond;
    }

    jsbytecode* pc = cx->fp->regs->pc;

    /*
     * Don't guard if the same path is always taken.  If it isn't, we have to
     * fuse comparisons and the following branch, because the interpreter does
     * that.
     */
    if (tryBranchAfterCond)
        fuseIf(pc + 1, cond, x);

    /*
     * There is no need to write out the result of this comparison if the trace
     * ends on this operation.
     */
    if (pc[1] == JSOP_IFNE || pc[1] == JSOP_IFEQ)
        CHECK_STATUS(checkTraceEnd(pc + 1));

    /*
     * We update the stack after the guard. This is safe since the guard bails
     * out at the comparison and the interpreter will therefore re-execute the
     * comparison. This way the value of the condition doesn't have to be
     * calculated and saved on the stack in most cases.
     */
    set(&rval, x);

    return JSRS_CONTINUE;
}

JS_REQUIRES_STACK JSRecordingStatus
TraceRecorder::relational(LOpcode op, bool tryBranchAfterCond)
{
    jsval& r = stackval(-1);
    jsval& l = stackval(-2);
    LIns* x = NULL;
    bool cond;
    LIns* l_ins = get(&l);
    LIns* r_ins = get(&r);
    bool fp = false;
    jsdouble lnum, rnum;

    /*
     * 11.8.5 if either argument is an object with a function-valued valueOf
     * property; if both arguments are objects with non-function-valued valueOf
     * properties, abort.
     */
    if (!JSVAL_IS_PRIMITIVE(l)) {
        ABORT_IF_XML(l);
        if (!JSVAL_IS_PRIMITIVE(r)) {
            ABORT_IF_XML(r);
            return call_imacro(binary_imacros.obj_obj);
        }
        return call_imacro(binary_imacros.obj_any);
    }
    if (!JSVAL_IS_PRIMITIVE(r)) {
        ABORT_IF_XML(r);
        return call_imacro(binary_imacros.any_obj);
    }

    /* 11.8.5 steps 3, 16-21. */
    if (JSVAL_IS_STRING(l) && JSVAL_IS_STRING(r)) {
        LIns* args[] = { r_ins, l_ins };
        l_ins = lir->insCall(&js_CompareStrings_ci, args);
        r_ins = lir->insImm(0);
        cond = evalCmp(op, JSVAL_TO_STRING(l), JSVAL_TO_STRING(r));
        goto do_comparison;
    }

    /* 11.8.5 steps 4-5. */
    if (!JSVAL_IS_NUMBER(l)) {
        LIns* args[] = { l_ins, cx_ins };
        switch (JSVAL_TAG(l)) {
          case JSVAL_BOOLEAN:
            l_ins = lir->insCall(&js_BooleanOrUndefinedToNumber_ci, args);
            break;
          case JSVAL_STRING:
            l_ins = lir->insCall(&js_StringToNumber_ci, args);
            break;
          case JSVAL_OBJECT:
            if (JSVAL_IS_NULL(l)) {
                l_ins = lir->insImmf(0.0);
                break;
            }
            // FALL THROUGH
          case JSVAL_INT:
          case JSVAL_DOUBLE:
          default:
            JS_NOT_REACHED("JSVAL_IS_NUMBER if int/double, objects should "
                           "have been handled at start of method");
            ABORT_TRACE("safety belt");
        }
    }
    if (!JSVAL_IS_NUMBER(r)) {
        LIns* args[] = { r_ins, cx_ins };
        switch (JSVAL_TAG(r)) {
          case JSVAL_BOOLEAN:
            r_ins = lir->insCall(&js_BooleanOrUndefinedToNumber_ci, args);
            break;
          case JSVAL_STRING:
            r_ins = lir->insCall(&js_StringToNumber_ci, args);
            break;
          case JSVAL_OBJECT:
            if (JSVAL_IS_NULL(r)) {
                r_ins = lir->insImmf(0.0);
                break;
            }
            // FALL THROUGH
          case JSVAL_INT:
          case JSVAL_DOUBLE:
          default:
            JS_NOT_REACHED("JSVAL_IS_NUMBER if int/double, objects should "
                           "have been handled at start of method");
            ABORT_TRACE("safety belt");
        }
    }
    {
        jsval tmp = JSVAL_NULL;
        JSAutoTempValueRooter tvr(cx, 1, &tmp);

        tmp = l;
        lnum = js_ValueToNumber(cx, &tmp);
        tmp = r;
        rnum = js_ValueToNumber(cx, &tmp);
    }
    cond = evalCmp(op, lnum, rnum);
    fp = true;

    /* 11.8.5 steps 6-15. */
  do_comparison:
    /* If the result is not a number or it's not a quad, we must use an integer compare. */
    if (!fp) {
        JS_ASSERT(op >= LIR_feq && op <= LIR_fge);
        op = LOpcode(op + (LIR_eq - LIR_feq));
    }
    x = lir->ins2(op, l_ins, r_ins);

    jsbytecode* pc = cx->fp->regs->pc;

    /*
     * Don't guard if the same path is always taken.  If it isn't, we have to
     * fuse comparisons and the following branch, because the interpreter does
     * that.
     */
    if (tryBranchAfterCond)
        fuseIf(pc + 1, cond, x);

    /*
     * There is no need to write out the result of this comparison if the trace
     * ends on this operation.
     */
    if (pc[1] == JSOP_IFNE || pc[1] == JSOP_IFEQ)
        CHECK_STATUS(checkTraceEnd(pc + 1));

    /*
     * We update the stack after the guard. This is safe since the guard bails
     * out at the comparison and the interpreter will therefore re-execute the
     * comparison. This way the value of the condition doesn't have to be
     * calculated and saved on the stack in most cases.
     */
    set(&l, x);

    return JSRS_CONTINUE;
}

JS_REQUIRES_STACK JSRecordingStatus
TraceRecorder::unary(LOpcode op)
{
    jsval& v = stackval(-1);
    bool intop = !(op & LIR64);
    if (isNumber(v)) {
        LIns* a = get(&v);
        if (intop)
            a = f2i(a);
        a = lir->ins1(op, a);
        if (intop)
            a = lir->ins1(LIR_i2f, a);
        set(&v, a);
        return JSRS_CONTINUE;
    }
    return JSRS_STOP;
}

JS_REQUIRES_STACK JSRecordingStatus
TraceRecorder::binary(LOpcode op)
{
    jsval& r = stackval(-1);
    jsval& l = stackval(-2);

    if (!JSVAL_IS_PRIMITIVE(l)) {
        ABORT_IF_XML(l);
        if (!JSVAL_IS_PRIMITIVE(r)) {
            ABORT_IF_XML(r);
            return call_imacro(binary_imacros.obj_obj);
        }
        return call_imacro(binary_imacros.obj_any);
    }
    if (!JSVAL_IS_PRIMITIVE(r)) {
        ABORT_IF_XML(r);
        return call_imacro(binary_imacros.any_obj);
    }

    bool intop = !(op & LIR64);
    LIns* a = get(&l);
    LIns* b = get(&r);

    bool leftIsNumber = isNumber(l);
    jsdouble lnum = leftIsNumber ? asNumber(l) : 0;

    bool rightIsNumber = isNumber(r);
    jsdouble rnum = rightIsNumber ? asNumber(r) : 0;

    if ((op >= LIR_sub && op <= LIR_ush) ||  // sub, mul, (callh), or, xor, (not,) lsh, rsh, ush
        (op >= LIR_fsub && op <= LIR_fmod)) { // fsub, fmul, fdiv, fmod
        LIns* args[2];
        if (JSVAL_IS_STRING(l)) {
            args[0] = a;
            args[1] = cx_ins;
            a = lir->insCall(&js_StringToNumber_ci, args);
            lnum = js_StringToNumber(cx, JSVAL_TO_STRING(l));
            leftIsNumber = true;
        }
        if (JSVAL_IS_STRING(r)) {
            args[0] = b;
            args[1] = cx_ins;
            b = lir->insCall(&js_StringToNumber_ci, args);
            rnum = js_StringToNumber(cx, JSVAL_TO_STRING(r));
            rightIsNumber = true;
        }
    }
    if (JSVAL_TAG(l) == JSVAL_BOOLEAN) {
        LIns* args[] = { a, cx_ins };
        a = lir->insCall(&js_BooleanOrUndefinedToNumber_ci, args);
        lnum = js_BooleanOrUndefinedToNumber(cx, JSVAL_TO_PSEUDO_BOOLEAN(l));
        leftIsNumber = true;
    }
    if (JSVAL_TAG(r) == JSVAL_BOOLEAN) {
        LIns* args[] = { b, cx_ins };
        b = lir->insCall(&js_BooleanOrUndefinedToNumber_ci, args);
        rnum = js_BooleanOrUndefinedToNumber(cx, JSVAL_TO_PSEUDO_BOOLEAN(r));
        rightIsNumber = true;
    }
    if (leftIsNumber && rightIsNumber) {
        if (intop) {
            LIns *args[] = { a };
            a = lir->insCall(op == LIR_ush ? &js_DoubleToUint32_ci : &js_DoubleToInt32_ci, args);
            b = f2i(b);
        }
        a = alu(op, lnum, rnum, a, b);
        if (intop)
            a = lir->ins1(op == LIR_ush ? LIR_u2f : LIR_i2f, a);
        set(&l, a);
        return JSRS_CONTINUE;
    }
    return JSRS_STOP;
}

JS_STATIC_ASSERT(offsetof(JSObjectOps, objectMap) == 0);

bool
TraceRecorder::map_is_native(JSObjectMap* map, LIns* map_ins, LIns*& ops_ins, size_t op_offset)
{
    JS_ASSERT(op_offset < sizeof(JSObjectOps));
    JS_ASSERT(op_offset % sizeof(void *) == 0);

#define OP(ops) (*(void **) ((uint8 *) (ops) + op_offset))
    void* ptr = OP(map->ops);
    if (ptr != OP(&js_ObjectOps))
        return false;
#undef OP

    ops_ins = addName(lir->insLoad(LIR_ldp, map_ins, int(offsetof(JSObjectMap, ops))), "ops");
    LIns* n = lir->insLoad(LIR_ldp, ops_ins, op_offset);
    guard(true,
          addName(lir->ins2(LIR_eq, n, INS_CONSTPTR(ptr)), "guard(native-map)"),
          BRANCH_EXIT);

    return true;
}

JS_REQUIRES_STACK JSRecordingStatus
TraceRecorder::test_property_cache(JSObject* obj, LIns* obj_ins, JSObject*& obj2, jsuword& pcval)
{
    jsbytecode* pc = cx->fp->regs->pc;
    JS_ASSERT(*pc != JSOP_INITPROP && *pc != JSOP_SETNAME && *pc != JSOP_SETPROP);

    // Mimic the interpreter's special case for dense arrays by skipping up one
    // hop along the proto chain when accessing a named (not indexed) property,
    // typically to find Array.prototype methods.
    JSObject* aobj = obj;
    if (OBJ_IS_DENSE_ARRAY(cx, obj)) {
        guardDenseArray(obj, obj_ins, BRANCH_EXIT);
        aobj = OBJ_GET_PROTO(cx, obj);
        obj_ins = stobj_get_fslot(obj_ins, JSSLOT_PROTO);
    }

    LIns* map_ins = lir->insLoad(LIR_ldp, obj_ins, (int)offsetof(JSObject, map));
    LIns* ops_ins;

    // Interpreter calls to PROPERTY_CACHE_TEST guard on native object ops
    // which is required to use native objects (those whose maps are scopes),
    // or even more narrow conditions required because the cache miss case
    // will call a particular object-op (js_GetProperty, js_SetProperty).
    //
    // We parameterize using offsetof and guard on match against the hook at
    // the given offset in js_ObjectOps. TraceRecorder::record_JSOP_SETPROP
    // guards the js_SetProperty case.
    uint32 format = js_CodeSpec[*pc].format;
    uint32 mode = JOF_MODE(format);

    // No need to guard native-ness of global object.
    JS_ASSERT(OBJ_IS_NATIVE(globalObj));
    if (aobj != globalObj) {
        size_t op_offset = offsetof(JSObjectOps, objectMap);
        if (mode == JOF_PROP || mode == JOF_VARPROP) {
            JS_ASSERT(!(format & JOF_SET));
            op_offset = offsetof(JSObjectOps, getProperty);
        } else {
            JS_ASSERT(mode == JOF_NAME);
        }

        if (!map_is_native(aobj->map, map_ins, ops_ins, op_offset))
            ABORT_TRACE("non-native map");
    }

    JSAtom* atom;
    JSPropCacheEntry* entry;
    PROPERTY_CACHE_TEST(cx, pc, aobj, obj2, entry, atom);
    if (!atom) {
        // Null atom means that obj2 is locked and must now be unlocked.
        JS_UNLOCK_OBJ(cx, obj2);
    } else {
        // Miss: pre-fill the cache for the interpreter, as well as for our needs.
        jsid id = ATOM_TO_JSID(atom);
        JSProperty* prop;
        if (JOF_OPMODE(*pc) == JOF_NAME) {
            JS_ASSERT(aobj == obj);
            entry = js_FindPropertyHelper(cx, id, true, &obj, &obj2, &prop);

            if (!entry)
                ABORT_TRACE_ERROR("error in js_FindPropertyHelper");
            if (entry == JS_NO_PROP_CACHE_FILL)
                ABORT_TRACE("cannot cache name");
        } else {
            int protoIndex = js_LookupPropertyWithFlags(cx, aobj, id,
                                                        cx->resolveFlags,
                                                        &obj2, &prop);

            if (protoIndex < 0)
                ABORT_TRACE_ERROR("error in js_LookupPropertyWithFlags");

            if (prop) {
                if (!OBJ_IS_NATIVE(obj2)) {
                    OBJ_DROP_PROPERTY(cx, obj2, prop);
                    ABORT_TRACE("property found on non-native object");
                }
                entry = js_FillPropertyCache(cx, aobj, 0, protoIndex, obj2,
                                             (JSScopeProperty*) prop, false);
                JS_ASSERT(entry);
                if (entry == JS_NO_PROP_CACHE_FILL)
                    entry = NULL;
            }
        }

        if (!prop) {
            // Propagate obj from js_FindPropertyHelper to record_JSOP_BINDNAME
            // via our obj2 out-parameter. If we are recording JSOP_SETNAME and
            // the global it's assigning does not yet exist, create it.
            obj2 = obj;

            // Use PCVAL_NULL to return "no such property" to our caller.
            pcval = PCVAL_NULL;
            return JSRS_CONTINUE;
        }

        OBJ_DROP_PROPERTY(cx, obj2, prop);
        if (!entry)
            ABORT_TRACE("failed to fill property cache");
    }

    if (wasDeepAborted())
        ABORT_TRACE("deep abort from property lookup");

#ifdef JS_THREADSAFE
    // There's a potential race in any JS_THREADSAFE embedding that's nuts
    // enough to share mutable objects on the scope or proto chain, but we
    // don't care about such insane embeddings. Anyway, the (scope, proto)
    // entry->vcap coordinates must reach obj2 from aobj at this point.
    JS_ASSERT(cx->requestDepth);
#endif

    // Emit guard(s), common code for both hit and miss cases.
    // Check for first-level cache hit and guard on kshape if possible.
    // Otherwise guard on key object exact match.
    if (PCVCAP_TAG(entry->vcap) <= 1) {
        if (aobj != globalObj) {
            LIns* shape_ins = addName(lir->insLoad(LIR_ld, map_ins, offsetof(JSScope, shape)),
                                      "shape");
            guard(true, addName(lir->ins2i(LIR_eq, shape_ins, entry->kshape), "guard(kshape)(test_property_cache)"),
                  BRANCH_EXIT);
        }
    } else {
#ifdef DEBUG
        JSOp op = js_GetOpcode(cx, cx->fp->script, pc);
        JSAtom *pcatom;
        if (op == JSOP_LENGTH) {
            pcatom = cx->runtime->atomState.lengthAtom;
        } else {
            ptrdiff_t pcoff = (JOF_TYPE(js_CodeSpec[op].format) == JOF_SLOTATOM) ? SLOTNO_LEN : 0;
            GET_ATOM_FROM_BYTECODE(cx->fp->script, pc, pcoff, pcatom);
        }
        JS_ASSERT(entry->kpc == (jsbytecode *) pcatom);
        JS_ASSERT(entry->kshape == jsuword(aobj));
#endif
        if (aobj != globalObj && !obj_ins->isconstp()) {
            guard(true, addName(lir->ins2i(LIR_eq, obj_ins, entry->kshape), "guard(kobj)"),
                  BRANCH_EXIT);
        }
    }

    // For any hit that goes up the scope and/or proto chains, we will need to
    // guard on the shape of the object containing the property.
    if (PCVCAP_TAG(entry->vcap) >= 1) {
        jsuword vcap = entry->vcap;
        uint32 vshape = PCVCAP_SHAPE(vcap);
        JS_ASSERT(OBJ_SHAPE(obj2) == vshape);

        LIns* obj2_ins;
        if (PCVCAP_TAG(entry->vcap) == 1) {
            // Duplicate the special case in PROPERTY_CACHE_TEST.
            obj2_ins = stobj_get_fslot(obj_ins, JSSLOT_PROTO);
            guard(false, lir->ins_eq0(obj2_ins), BRANCH_EXIT);
        } else {
            obj2_ins = INS_CONSTPTR(obj2);
        }
        map_ins = lir->insLoad(LIR_ldp, obj2_ins, (int)offsetof(JSObject, map));
        if (!map_is_native(obj2->map, map_ins, ops_ins))
            ABORT_TRACE("non-native map");

        LIns* shape_ins = addName(lir->insLoad(LIR_ld, map_ins, offsetof(JSScope, shape)),
                                  "shape");
        guard(true,
              addName(lir->ins2i(LIR_eq, shape_ins, vshape), "guard(vshape)(test_property_cache)"),
              BRANCH_EXIT);
    }

    pcval = entry->vword;
    return JSRS_CONTINUE;
}

void
TraceRecorder::stobj_set_fslot(LIns *obj_ins, unsigned slot, LIns* v_ins, const char *name)
{
    addName(lir->insStorei(v_ins, obj_ins, offsetof(JSObject, fslots) + slot * sizeof(jsval)),
            name);
}

void
TraceRecorder::stobj_set_dslot(LIns *obj_ins, unsigned slot, LIns*& dslots_ins, LIns* v_ins,
                               const char *name)
{
    if (!dslots_ins)
        dslots_ins = lir->insLoad(LIR_ldp, obj_ins, offsetof(JSObject, dslots));
    addName(lir->insStorei(v_ins, dslots_ins, slot * sizeof(jsval)), name);
}

void
TraceRecorder::stobj_set_slot(LIns* obj_ins, unsigned slot, LIns*& dslots_ins, LIns* v_ins)
{
    if (slot < JS_INITIAL_NSLOTS) {
        stobj_set_fslot(obj_ins, slot, v_ins, "set_slot(fslots)");
    } else {
        stobj_set_dslot(obj_ins, slot - JS_INITIAL_NSLOTS, dslots_ins, v_ins,
                        "set_slot(dslots)");
    }
}

LIns*
TraceRecorder::stobj_get_fslot(LIns* obj_ins, unsigned slot)
{
    JS_ASSERT(slot < JS_INITIAL_NSLOTS);
    return lir->insLoad(LIR_ldp, obj_ins, offsetof(JSObject, fslots) + slot * sizeof(jsval));
}

LIns*
TraceRecorder::stobj_get_dslot(LIns* obj_ins, unsigned index, LIns*& dslots_ins)
{
    if (!dslots_ins)
        dslots_ins = lir->insLoad(LIR_ldp, obj_ins, offsetof(JSObject, dslots));
    return lir->insLoad(LIR_ldp, dslots_ins, index * sizeof(jsval));
}

LIns*
TraceRecorder::stobj_get_slot(LIns* obj_ins, unsigned slot, LIns*& dslots_ins)
{
    if (slot < JS_INITIAL_NSLOTS)
        return stobj_get_fslot(obj_ins, slot);
    return stobj_get_dslot(obj_ins, slot - JS_INITIAL_NSLOTS, dslots_ins);
}

JSRecordingStatus
TraceRecorder::native_set(LIns* obj_ins, JSScopeProperty* sprop, LIns*& dslots_ins, LIns* v_ins)
{
    if (SPROP_HAS_STUB_SETTER(sprop) && sprop->slot != SPROP_INVALID_SLOT) {
        stobj_set_slot(obj_ins, sprop->slot, dslots_ins, v_ins);
        return JSRS_CONTINUE;
    }
    ABORT_TRACE("unallocated or non-stub sprop");
}

JSRecordingStatus
TraceRecorder::native_get(LIns* obj_ins, LIns* pobj_ins, JSScopeProperty* sprop,
                          LIns*& dslots_ins, LIns*& v_ins)
{
    if (!SPROP_HAS_STUB_GETTER(sprop))
        return JSRS_STOP;

    if (sprop->slot != SPROP_INVALID_SLOT)
        v_ins = stobj_get_slot(pobj_ins, sprop->slot, dslots_ins);
    else
        v_ins = INS_CONST(JSVAL_TO_PSEUDO_BOOLEAN(JSVAL_VOID));
    return JSRS_CONTINUE;
}

JS_REQUIRES_STACK void
TraceRecorder::box_jsval(jsval v, LIns*& v_ins)
{
    if (isNumber(v)) {
        LIns* args[] = { v_ins, cx_ins };
        v_ins = lir->insCall(&js_BoxDouble_ci, args);
        guard(false, lir->ins2(LIR_eq, v_ins, INS_CONST(JSVAL_ERROR_COOKIE)),
              OOM_EXIT);
        return;
    }
    switch (JSVAL_TAG(v)) {
      case JSVAL_BOOLEAN:
        v_ins = lir->ins2i(LIR_pior, lir->ins2i(LIR_pilsh, v_ins, JSVAL_TAGBITS), JSVAL_BOOLEAN);
        return;
      case JSVAL_OBJECT:
        return;
      default:
        JS_ASSERT(JSVAL_TAG(v) == JSVAL_STRING);
        v_ins = lir->ins2(LIR_pior, v_ins, INS_CONST(JSVAL_STRING));
        return;
    }
}

JS_REQUIRES_STACK void
TraceRecorder::unbox_jsval(jsval v, LIns*& v_ins, VMSideExit* exit)
{
    if (isNumber(v)) {
        // JSVAL_IS_NUMBER(v)
        guard(false,
              lir->ins_eq0(lir->ins2(LIR_pior,
                                     lir->ins2(LIR_piand, v_ins, INS_CONST(JSVAL_INT)),
                                     lir->ins2i(LIR_eq,
                                                lir->ins2(LIR_piand, v_ins,
                                                          INS_CONST(JSVAL_TAGMASK)),
                                                JSVAL_DOUBLE))),
              exit);
        LIns* args[] = { v_ins };
        v_ins = lir->insCall(&js_UnboxDouble_ci, args);
        return;
    }
    switch (JSVAL_TAG(v)) {
      case JSVAL_BOOLEAN:
        guard(true,
              lir->ins2i(LIR_eq,
                         lir->ins2(LIR_piand, v_ins, INS_CONST(JSVAL_TAGMASK)),
                         JSVAL_BOOLEAN),
              exit);
        v_ins = lir->ins2i(LIR_ush, v_ins, JSVAL_TAGBITS);
        return;
      case JSVAL_OBJECT:
        if (JSVAL_IS_NULL(v)) {
            // JSVAL_NULL maps to type JSVAL_TNULL, so insist that v_ins == 0 here.
            guard(true, lir->ins_eq0(v_ins), exit);
        } else {
            guard(false, lir->ins_eq0(v_ins), exit);
            guard(true,
                  lir->ins2i(LIR_eq,
                             lir->ins2(LIR_piand, v_ins, INS_CONSTWORD(JSVAL_TAGMASK)),
                             JSVAL_OBJECT),
                  exit);
            guard(HAS_FUNCTION_CLASS(JSVAL_TO_OBJECT(v)),
                  lir->ins2(LIR_eq,
                            lir->ins2(LIR_piand,
                                      lir->insLoad(LIR_ldp, v_ins, offsetof(JSObject, classword)),
                                      INS_CONSTWORD(~JSSLOT_CLASS_MASK_BITS)),
                            INS_CONSTPTR(&js_FunctionClass)),
                  exit);
        }
        return;
      default:
        JS_ASSERT(JSVAL_TAG(v) == JSVAL_STRING);
        guard(true,
              lir->ins2i(LIR_eq,
                        lir->ins2(LIR_piand, v_ins, INS_CONST(JSVAL_TAGMASK)),
                        JSVAL_STRING),
              exit);
        v_ins = lir->ins2(LIR_piand, v_ins, INS_CONST(~JSVAL_TAGMASK));
        return;
    }
}

JS_REQUIRES_STACK JSRecordingStatus
TraceRecorder::getThis(LIns*& this_ins)
{
    /*
     * js_ComputeThisForFrame updates cx->fp->argv[-1], so sample it into 'original' first.
     */
    jsval original = JSVAL_NULL;
    if (cx->fp->callee) {
        original = cx->fp->argv[-1];
        if (!JSVAL_IS_PRIMITIVE(original) &&
            guardClass(JSVAL_TO_OBJECT(original), get(&cx->fp->argv[-1]), &js_WithClass, snapshot(MISMATCH_EXIT))) {
            ABORT_TRACE("can't trace getThis on With object");
        }
    }

    JSObject* thisObj = js_ComputeThisForFrame(cx, cx->fp);
    if (!thisObj)
        ABORT_TRACE_ERROR("js_ComputeThisForName failed");

    /*
     * In global code, bake in the global object as 'this' object.
     */
    if (!cx->fp->callee) {
        JS_ASSERT(callDepth == 0);
        this_ins = INS_CONSTPTR(thisObj);

        /*
         * We don't have argv[-1] in global code, so we don't update the tracker here.
         */
        return JSRS_CONTINUE;
    }

    jsval& thisv = cx->fp->argv[-1];
    JS_ASSERT(JSVAL_IS_OBJECT(thisv));

    /*
     * Traces type-specialize between null and objects, so if we currently see a null
     * value in argv[-1], this trace will only match if we see null at runtime as well.
     * Bake in the global object as 'this' object, updating the tracker as well. We
     * can only detect this condition prior to calling js_ComputeThisForFrame, since it
     * updates the interpreter's copy of argv[-1].
     */
    JSClass* clasp = NULL;;
    if (JSVAL_IS_NULL(original) ||
        (((clasp = STOBJ_GET_CLASS(JSVAL_TO_OBJECT(original))) == &js_CallClass) ||
         (clasp == &js_BlockClass))) {
        if (clasp)
            guardClass(JSVAL_TO_OBJECT(original), get(&thisv), clasp, snapshot(BRANCH_EXIT));
        JS_ASSERT(!JSVAL_IS_PRIMITIVE(thisv));
        if (thisObj != globalObj)
            ABORT_TRACE("global object was wrapped while recording");
        this_ins = INS_CONSTPTR(thisObj);
        set(&thisv, this_ins);
        return JSRS_CONTINUE;
    }
    this_ins = get(&thisv);

    /*
     * The only unwrapped object that needs to be wrapped that we can get here is the
     * global object obtained throught the scope chain.
     */
    JSObject* obj = js_GetWrappedObject(cx, JSVAL_TO_OBJECT(thisv));
    OBJ_TO_INNER_OBJECT(cx, obj);
    if (!obj)
        return JSRS_ERROR;

    JS_ASSERT(original == thisv || original == OBJECT_TO_JSVAL(obj));
    this_ins = lir->ins_choose(lir->ins2(LIR_eq,
                                         this_ins,
                                         INS_CONSTPTR(obj)),
                               INS_CONSTPTR(JSVAL_TO_OBJECT(thisv)),
                               this_ins);

    return JSRS_CONTINUE;
}


LIns*
TraceRecorder::getStringLength(LIns* str_ins)
{
    LIns* len_ins = lir->insLoad(LIR_ldp, str_ins, (int)offsetof(JSString, mLength));

    LIns* masked_len_ins = lir->ins2(LIR_piand,
                                     len_ins,
                                     INS_CONSTWORD(JSString::LENGTH_MASK));

    return
        lir->ins_choose(lir->ins_eq0(lir->ins2(LIR_piand,
                                               len_ins,
                                               INS_CONSTWORD(JSString::DEPENDENT))),
                        masked_len_ins,
                        lir->ins_choose(lir->ins_eq0(lir->ins2(LIR_piand,
                                                               len_ins,
                                                               INS_CONSTWORD(JSString::PREFIX))),
                                        lir->ins2(LIR_piand,
                                                  len_ins,
                                                  INS_CONSTWORD(JSString::DEPENDENT_LENGTH_MASK)),
                                        masked_len_ins));
}

JS_REQUIRES_STACK bool
TraceRecorder::guardClass(JSObject* obj, LIns* obj_ins, JSClass* clasp, VMSideExit* exit)
{
    bool cond = STOBJ_GET_CLASS(obj) == clasp;

    LIns* class_ins = lir->insLoad(LIR_ldp, obj_ins, offsetof(JSObject, classword));
    class_ins = lir->ins2(LIR_piand, class_ins, lir->insImm(~JSSLOT_CLASS_MASK_BITS));

    char namebuf[32];
    JS_snprintf(namebuf, sizeof namebuf, "guard(class is %s)", clasp->name);
    guard(cond, addName(lir->ins2(LIR_eq, class_ins, INS_CONSTPTR(clasp)), namebuf), exit);
    return cond;
}

JS_REQUIRES_STACK bool
TraceRecorder::guardDenseArray(JSObject* obj, LIns* obj_ins, ExitType exitType)
{
    return guardClass(obj, obj_ins, &js_ArrayClass, snapshot(exitType));
}

JS_REQUIRES_STACK bool
TraceRecorder::guardHasPrototype(JSObject* obj, LIns* obj_ins,
                                 JSObject** pobj, LIns** pobj_ins,
                                 VMSideExit* exit)
{
    *pobj = JSVAL_TO_OBJECT(obj->fslots[JSSLOT_PROTO]);
    *pobj_ins = stobj_get_fslot(obj_ins, JSSLOT_PROTO);

    bool cond = *pobj == NULL;
    guard(cond, addName(lir->ins_eq0(*pobj_ins), "guard(proto-not-null)"), exit);
    return !cond;
}

JS_REQUIRES_STACK JSRecordingStatus
TraceRecorder::guardPrototypeHasNoIndexedProperties(JSObject* obj, LIns* obj_ins, ExitType exitType)
{
    /*
     * Guard that no object along the prototype chain has any indexed properties which
     * might become visible through holes in the array.
     */
    VMSideExit* exit = snapshot(exitType);

    if (js_PrototypeHasIndexedProperties(cx, obj))
        return JSRS_STOP;

<<<<<<< HEAD
    // FIXME: this loop can become a single shape test once bug 497789 has been fixed
=======
>>>>>>> 9a7640a7
    while (guardHasPrototype(obj, obj_ins, &obj, &obj_ins, exit)) {
        LIns* map_ins = lir->insLoad(LIR_ldp, obj_ins, (int)offsetof(JSObject, map));
        LIns* ops_ins;
        if (!map_is_native(obj->map, map_ins, ops_ins))
            ABORT_TRACE("non-native object involved along prototype chain");

        LIns* shape_ins = addName(lir->insLoad(LIR_ld, map_ins, offsetof(JSScope, shape)),
                                  "shape");
        guard(true,
              addName(lir->ins2i(LIR_eq, shape_ins, OBJ_SHAPE(obj)), "guard(shape)"),
              exit);
    }
    return JSRS_CONTINUE;
}

JSRecordingStatus
TraceRecorder::guardNotGlobalObject(JSObject* obj, LIns* obj_ins)
{
    if (obj == globalObj)
        ABORT_TRACE("reference aliases global object");
    guard(false, lir->ins2(LIR_eq, obj_ins, INS_CONSTPTR(globalObj)), MISMATCH_EXIT);
    return JSRS_CONTINUE;
}

JS_REQUIRES_STACK void
TraceRecorder::clearFrameSlotsFromCache()
{
    /* Clear out all slots of this frame in the nativeFrameTracker. Different locations on the
       VM stack might map to different locations on the native stack depending on the
       number of arguments (i.e.) of the next call, so we have to make sure we map
       those in to the cache with the right offsets. */
    JSStackFrame* fp = cx->fp;
    jsval* vp;
    jsval* vpstop;
    if (fp->callee) {
        vp = &fp->argv[-2];
        vpstop = &fp->argv[argSlots(fp)];
        while (vp < vpstop)
            nativeFrameTracker.set(vp++, (LIns*)0);
    }
    vp = &fp->slots[0];
    vpstop = &fp->slots[fp->script->nslots];
    while (vp < vpstop)
        nativeFrameTracker.set(vp++, (LIns*)0);
}

JS_REQUIRES_STACK JSRecordingStatus
TraceRecorder::record_EnterFrame()
{
    JSStackFrame* fp = cx->fp;

    if (++callDepth >= MAX_CALLDEPTH)
        ABORT_TRACE("exceeded maximum call depth");
    // FIXME: Allow and attempt to inline a single level of recursion until we compile
    //        recursive calls as independent trees (459301).
    if (fp->script == fp->down->script && fp->down->down && fp->down->down->script == fp->script)
        ABORT_TRACE("recursive call");

    debug_only_v(nj_dprintf("EnterFrame %s, callDepth=%d\n",
                            js_AtomToPrintableString(cx, cx->fp->fun->atom),
                            callDepth);)
    debug_only_v(
        js_Disassemble(cx, cx->fp->script, JS_TRUE, stdout);
        nj_dprintf("----\n");)
    LIns* void_ins = INS_CONST(JSVAL_TO_PSEUDO_BOOLEAN(JSVAL_VOID));

    jsval* vp = &fp->argv[fp->argc];
    jsval* vpstop = vp + ptrdiff_t(fp->fun->nargs) - ptrdiff_t(fp->argc);
    while (vp < vpstop) {
        if (vp >= fp->down->regs->sp)
            nativeFrameTracker.set(vp, (LIns*)0);
        set(vp++, void_ins, true);
    }

    vp = &fp->slots[0];
    vpstop = vp + fp->script->nfixed;
    while (vp < vpstop)
        set(vp++, void_ins, true);
    return JSRS_CONTINUE;
}

JS_REQUIRES_STACK JSRecordingStatus
TraceRecorder::record_LeaveFrame()
{
    debug_only_v(
        if (cx->fp->fun)
            nj_dprintf("LeaveFrame (back to %s), callDepth=%d\n",
                       js_AtomToPrintableString(cx, cx->fp->fun->atom),
                       callDepth);
        );
    if (callDepth-- <= 0)
        ABORT_TRACE("returned out of a loop we started tracing");

    // LeaveFrame gets called after the interpreter popped the frame and
    // stored rval, so cx->fp not cx->fp->down, and -1 not 0.
    atoms = FrameAtomBase(cx, cx->fp);
    set(&stackval(-1), rval_ins, true);
    return JSRS_CONTINUE;
}

JS_REQUIRES_STACK JSRecordingStatus
TraceRecorder::record_JSOP_PUSH()
{
    stack(0, INS_CONST(JSVAL_TO_PSEUDO_BOOLEAN(JSVAL_VOID)));
    return JSRS_CONTINUE;
}

JS_REQUIRES_STACK JSRecordingStatus
TraceRecorder::record_JSOP_POPV()
{
    jsval& rval = stackval(-1);
    LIns *rval_ins = get(&rval);
    box_jsval(rval, rval_ins);

    // Store it in cx->fp->rval. NB: Tricky dependencies. cx->fp is the right
    // frame because POPV appears only in global and eval code and we don't
    // trace JSOP_EVAL or leaving the frame where tracing started.
    LIns *fp_ins = lir->insLoad(LIR_ldp, cx_ins, offsetof(JSContext, fp));
    lir->insStorei(rval_ins, fp_ins, offsetof(JSStackFrame, rval));
    return JSRS_CONTINUE;
}

JS_REQUIRES_STACK JSRecordingStatus
TraceRecorder::record_JSOP_ENTERWITH()
{
    return JSRS_STOP;
}

JS_REQUIRES_STACK JSRecordingStatus
TraceRecorder::record_JSOP_LEAVEWITH()
{
    return JSRS_STOP;
}

JS_REQUIRES_STACK JSRecordingStatus
TraceRecorder::record_JSOP_RETURN()
{
    /* A return from callDepth 0 terminates the current loop. */
    if (callDepth == 0) {
        AUDIT(returnLoopExits);
        endLoop(traceMonitor);
        return JSRS_STOP;
    }

    /* If we inlined this function call, make the return value available to the caller code. */
    jsval& rval = stackval(-1);
    JSStackFrame *fp = cx->fp;
    if ((cx->fp->flags & JSFRAME_CONSTRUCTING) && JSVAL_IS_PRIMITIVE(rval)) {
        JS_ASSERT(OBJECT_TO_JSVAL(fp->thisp) == fp->argv[-1]);
        rval_ins = get(&fp->argv[-1]);
    } else {
        rval_ins = get(&rval);
    }
    debug_only_v(nj_dprintf("returning from %s\n", js_AtomToPrintableString(cx, cx->fp->fun->atom));)
    clearFrameSlotsFromCache();

    return JSRS_CONTINUE;
}

JS_REQUIRES_STACK JSRecordingStatus
TraceRecorder::record_JSOP_GOTO()
{
    /*
     * If we hit a break, end the loop and generate an always taken loop exit guard.
     * For other downward gotos (like if/else) continue recording.
     */
    jssrcnote* sn = js_GetSrcNote(cx->fp->script, cx->fp->regs->pc);

    if (sn && SN_TYPE(sn) == SRC_BREAK) {
        AUDIT(breakLoopExits);
        endLoop(traceMonitor);
        return JSRS_STOP;
    }
    return JSRS_CONTINUE;
}

JS_REQUIRES_STACK JSRecordingStatus
TraceRecorder::record_JSOP_IFEQ()
{
    trackCfgMerges(cx->fp->regs->pc);
    return ifop();
}

JS_REQUIRES_STACK JSRecordingStatus
TraceRecorder::record_JSOP_IFNE()
{
    return ifop();
}

JS_REQUIRES_STACK JSRecordingStatus
TraceRecorder::record_JSOP_ARGUMENTS()
{
#if 1
    ABORT_TRACE("can't trace arguments yet");
#else
    LIns* args[] = { cx_ins };
    LIns* a_ins = lir->insCall(&js_Arguments_ci, args);
    guard(false, lir->ins_eq0(a_ins), OOM_EXIT);
    stack(0, a_ins);
    return JSRS_CONTINUE;
#endif
}

JS_REQUIRES_STACK JSRecordingStatus
TraceRecorder::record_JSOP_DUP()
{
    stack(0, get(&stackval(-1)));
    return JSRS_CONTINUE;
}

JS_REQUIRES_STACK JSRecordingStatus
TraceRecorder::record_JSOP_DUP2()
{
    stack(0, get(&stackval(-2)));
    stack(1, get(&stackval(-1)));
    return JSRS_CONTINUE;
}

JS_REQUIRES_STACK JSRecordingStatus
TraceRecorder::record_JSOP_SWAP()
{
    jsval& l = stackval(-2);
    jsval& r = stackval(-1);
    LIns* l_ins = get(&l);
    LIns* r_ins = get(&r);
    set(&r, l_ins);
    set(&l, r_ins);
    return JSRS_CONTINUE;
}

JS_REQUIRES_STACK JSRecordingStatus
TraceRecorder::record_JSOP_PICK()
{
    jsval* sp = cx->fp->regs->sp;
    jsint n = cx->fp->regs->pc[1];
    JS_ASSERT(sp - (n+1) >= StackBase(cx->fp));
    LIns* top = get(sp - (n+1));
    for (jsint i = 0; i < n; ++i)
        set(sp - (n+1) + i, get(sp - n + i));
    set(&sp[-1], top);
    return JSRS_CONTINUE;
}

JS_REQUIRES_STACK JSRecordingStatus
TraceRecorder::record_JSOP_SETCONST()
{
    return JSRS_STOP;
}

JS_REQUIRES_STACK JSRecordingStatus
TraceRecorder::record_JSOP_BITOR()
{
    return binary(LIR_or);
}

JS_REQUIRES_STACK JSRecordingStatus
TraceRecorder::record_JSOP_BITXOR()
{
    return binary(LIR_xor);
}

JS_REQUIRES_STACK JSRecordingStatus
TraceRecorder::record_JSOP_BITAND()
{
    return binary(LIR_and);
}

JS_REQUIRES_STACK JSRecordingStatus
TraceRecorder::record_JSOP_EQ()
{
    return equality(false, true);
}

JS_REQUIRES_STACK JSRecordingStatus
TraceRecorder::record_JSOP_NE()
{
    return equality(true, true);
}

JS_REQUIRES_STACK JSRecordingStatus
TraceRecorder::record_JSOP_LT()
{
    return relational(LIR_flt, true);
}

JS_REQUIRES_STACK JSRecordingStatus
TraceRecorder::record_JSOP_LE()
{
    return relational(LIR_fle, true);
}

JS_REQUIRES_STACK JSRecordingStatus
TraceRecorder::record_JSOP_GT()
{
    return relational(LIR_fgt, true);
}

JS_REQUIRES_STACK JSRecordingStatus
TraceRecorder::record_JSOP_GE()
{
    return relational(LIR_fge, true);
}

JS_REQUIRES_STACK JSRecordingStatus
TraceRecorder::record_JSOP_LSH()
{
    return binary(LIR_lsh);
}

JS_REQUIRES_STACK JSRecordingStatus
TraceRecorder::record_JSOP_RSH()
{
    return binary(LIR_rsh);
}

JS_REQUIRES_STACK JSRecordingStatus
TraceRecorder::record_JSOP_URSH()
{
    return binary(LIR_ush);
}

JS_REQUIRES_STACK JSRecordingStatus
TraceRecorder::record_JSOP_ADD()
{
    jsval& r = stackval(-1);
    jsval& l = stackval(-2);

    if (!JSVAL_IS_PRIMITIVE(l)) {
        ABORT_IF_XML(l);
        if (!JSVAL_IS_PRIMITIVE(r)) {
            ABORT_IF_XML(r);
            return call_imacro(add_imacros.obj_obj);
        }
        return call_imacro(add_imacros.obj_any);
    }
    if (!JSVAL_IS_PRIMITIVE(r)) {
        ABORT_IF_XML(r);
        return call_imacro(add_imacros.any_obj);
    }

    if (JSVAL_IS_STRING(l) || JSVAL_IS_STRING(r)) {
        LIns* args[] = { stringify(r), stringify(l), cx_ins };
        LIns* concat = lir->insCall(&js_ConcatStrings_ci, args);
        guard(false, lir->ins_eq0(concat), OOM_EXIT);
        set(&l, concat);
        return JSRS_CONTINUE;
    }

    return binary(LIR_fadd);
}

JS_REQUIRES_STACK JSRecordingStatus
TraceRecorder::record_JSOP_SUB()
{
    return binary(LIR_fsub);
}

JS_REQUIRES_STACK JSRecordingStatus
TraceRecorder::record_JSOP_MUL()
{
    return binary(LIR_fmul);
}

JS_REQUIRES_STACK JSRecordingStatus
TraceRecorder::record_JSOP_DIV()
{
    return binary(LIR_fdiv);
}

JS_REQUIRES_STACK JSRecordingStatus
TraceRecorder::record_JSOP_MOD()
{
    return binary(LIR_fmod);
}

JS_REQUIRES_STACK JSRecordingStatus
TraceRecorder::record_JSOP_NOT()
{
    jsval& v = stackval(-1);
    if (JSVAL_TAG(v) == JSVAL_BOOLEAN) {
        set(&v, lir->ins_eq0(lir->ins2i(LIR_eq, get(&v), 1)));
        return JSRS_CONTINUE;
    }
    if (isNumber(v)) {
        LIns* v_ins = get(&v);
        set(&v, lir->ins2(LIR_or, lir->ins2(LIR_feq, v_ins, lir->insImmq(0)),
                                  lir->ins_eq0(lir->ins2(LIR_feq, v_ins, v_ins))));
        return JSRS_CONTINUE;
    }
    if (JSVAL_TAG(v) == JSVAL_OBJECT) {
        set(&v, lir->ins_eq0(get(&v)));
        return JSRS_CONTINUE;
    }
    JS_ASSERT(JSVAL_IS_STRING(v));
    set(&v, lir->ins_eq0(lir->ins2(LIR_piand,
                                   lir->insLoad(LIR_ldp, get(&v), (int)offsetof(JSString, mLength)),
                                   INS_CONSTWORD(JSString::LENGTH_MASK))));
    return JSRS_CONTINUE;
}

JS_REQUIRES_STACK JSRecordingStatus
TraceRecorder::record_JSOP_BITNOT()
{
    return unary(LIR_not);
}

JS_REQUIRES_STACK JSRecordingStatus
TraceRecorder::record_JSOP_NEG()
{
    jsval& v = stackval(-1);

    if (!JSVAL_IS_PRIMITIVE(v)) {
        ABORT_IF_XML(v);
        return call_imacro(unary_imacros.sign);
    }

    if (isNumber(v)) {
        LIns* a = get(&v);

        /* If we're a promoted integer, we have to watch out for 0s since -0 is a double.
           Only follow this path if we're not an integer that's 0 and we're not a double
           that's zero.
         */
        if (!oracle.isInstructionUndemotable(cx->fp->regs->pc) &&
            isPromoteInt(a) &&
            (!JSVAL_IS_INT(v) || JSVAL_TO_INT(v) != 0) &&
            (!JSVAL_IS_DOUBLE(v) || !JSDOUBLE_IS_NEGZERO(*JSVAL_TO_DOUBLE(v))) &&
            -asNumber(v) == (int)-asNumber(v)) {
            a = lir->ins1(LIR_neg, ::demote(lir, a));
            if (!a->isconst()) {
                VMSideExit* exit = snapshot(OVERFLOW_EXIT);
                guard(false, lir->ins1(LIR_ov, a), exit);
                guard(false, lir->ins2i(LIR_eq, a, 0), exit);
            }
            a = lir->ins1(LIR_i2f, a);
        } else {
            a = lir->ins1(LIR_fneg, a);
        }

        set(&v, a);
        return JSRS_CONTINUE;
    }

    if (JSVAL_IS_NULL(v)) {
        set(&v, lir->insImmf(-0.0));
        return JSRS_CONTINUE;
    }

    JS_ASSERT(JSVAL_TAG(v) == JSVAL_STRING || JSVAL_TAG(v) == JSVAL_BOOLEAN);

    LIns* args[] = { get(&v), cx_ins };
    set(&v, lir->ins1(LIR_fneg,
                      lir->insCall(JSVAL_IS_STRING(v)
                                   ? &js_StringToNumber_ci
                                   : &js_BooleanOrUndefinedToNumber_ci,
                                   args)));
    return JSRS_CONTINUE;
}

JS_REQUIRES_STACK JSRecordingStatus
TraceRecorder::record_JSOP_POS()
{
    jsval& v = stackval(-1);

    if (!JSVAL_IS_PRIMITIVE(v)) {
        ABORT_IF_XML(v);
        return call_imacro(unary_imacros.sign);
    }

    if (isNumber(v))
        return JSRS_CONTINUE;

    if (JSVAL_IS_NULL(v)) {
        set(&v, lir->insImmq(0));
        return JSRS_CONTINUE;
    }

    JS_ASSERT(JSVAL_TAG(v) == JSVAL_STRING || JSVAL_TAG(v) == JSVAL_BOOLEAN);

    LIns* args[] = { get(&v), cx_ins };
    set(&v, lir->insCall(JSVAL_IS_STRING(v)
                         ? &js_StringToNumber_ci
                         : &js_BooleanOrUndefinedToNumber_ci,
                         args));
    return JSRS_CONTINUE;
}

JS_REQUIRES_STACK JSRecordingStatus
TraceRecorder::record_JSOP_PRIMTOP()
{
    // Either this opcode does nothing or we couldn't have traced here, because
    // we'd have thrown an exception -- so do nothing if we actually hit this.
    return JSRS_CONTINUE;
}

JS_REQUIRES_STACK JSRecordingStatus
TraceRecorder::record_JSOP_OBJTOP()
{
    jsval& v = stackval(-1);
    ABORT_IF_XML(v);
    return JSRS_CONTINUE;
}

JSBool
js_Array(JSContext* cx, JSObject* obj, uintN argc, jsval* argv, jsval* rval);

JSBool
js_Object(JSContext *cx, JSObject *obj, uintN argc, jsval *argv, jsval *rval);

JSBool
js_Date(JSContext *cx, JSObject *obj, uintN argc, jsval *argv, jsval *rval);

JSRecordingStatus
TraceRecorder::getClassPrototype(JSObject* ctor, LIns*& proto_ins)
{
    jsval pval;

    if (!OBJ_GET_PROPERTY(cx, ctor,
                          ATOM_TO_JSID(cx->runtime->atomState.classPrototypeAtom),
                          &pval)) {
        ABORT_TRACE_ERROR("error getting prototype from constructor");
    }
    if (JSVAL_TAG(pval) != JSVAL_OBJECT)
        ABORT_TRACE("got primitive prototype from constructor");
#ifdef DEBUG
    JSBool ok, found;
    uintN attrs;
    ok = JS_GetPropertyAttributes(cx, ctor, js_class_prototype_str, &attrs, &found);
    JS_ASSERT(ok);
    JS_ASSERT(found);
    JS_ASSERT((~attrs & (JSPROP_READONLY | JSPROP_PERMANENT)) == 0);
#endif
    proto_ins = INS_CONSTPTR(JSVAL_TO_OBJECT(pval));
    return JSRS_CONTINUE;
}

JSRecordingStatus
TraceRecorder::getClassPrototype(JSProtoKey key, LIns*& proto_ins)
{
    JSObject* proto;
    if (!js_GetClassPrototype(cx, globalObj, INT_TO_JSID(key), &proto))
        ABORT_TRACE_ERROR("error in js_GetClassPrototype");
    proto_ins = INS_CONSTPTR(proto);
    return JSRS_CONTINUE;
}

#define IGNORE_NATIVE_CALL_COMPLETE_CALLBACK ((JSTraceableNative*)1)

JSRecordingStatus
TraceRecorder::newString(JSObject* ctor, uint32 argc, jsval* argv, jsval* rval)
{
    JS_ASSERT(argc == 1);

    if (!JSVAL_IS_PRIMITIVE(argv[0])) {
        ABORT_IF_XML(argv[0]);
        return call_imacro(new_imacros.String);
    }

    LIns* proto_ins;
    CHECK_STATUS(getClassPrototype(ctor, proto_ins));

    LIns* args[] = { stringify(argv[0]), proto_ins, cx_ins };
    LIns* obj_ins = lir->insCall(&js_String_tn_ci, args);
    guard(false, lir->ins_eq0(obj_ins), OOM_EXIT);

    set(rval, obj_ins);
    pendingTraceableNative = IGNORE_NATIVE_CALL_COMPLETE_CALLBACK;
    return JSRS_CONTINUE;
}

JSRecordingStatus
TraceRecorder::newArray(JSObject* ctor, uint32 argc, jsval* argv, jsval* rval)
{
    LIns *proto_ins;
    CHECK_STATUS(getClassPrototype(ctor, proto_ins));

    LIns *arr_ins;
    if (argc == 0 || (argc == 1 && JSVAL_IS_NUMBER(argv[0]))) {
        // arr_ins = js_NewEmptyArray(cx, Array.prototype)
        LIns *args[] = { proto_ins, cx_ins };
        arr_ins = lir->insCall(&js_NewEmptyArray_ci, args);
        guard(false, lir->ins_eq0(arr_ins), OOM_EXIT);
        if (argc == 1) {
            // array_ins.fslots[JSSLOT_ARRAY_LENGTH] = length
            lir->insStorei(f2i(get(argv)), // FIXME: is this 64-bit safe?
                           arr_ins,
                           offsetof(JSObject, fslots) + JSSLOT_ARRAY_LENGTH * sizeof(jsval));
        }
    } else {
        // arr_ins = js_NewUninitializedArray(cx, Array.prototype, argc)
        LIns *args[] = { INS_CONST(argc), proto_ins, cx_ins };
        arr_ins = lir->insCall(&js_NewUninitializedArray_ci, args);
        guard(false, lir->ins_eq0(arr_ins), OOM_EXIT);

        // arr->dslots[i] = box_jsval(vp[i]);  for i in 0..argc
        LIns *dslots_ins = NULL;
        for (uint32 i = 0; i < argc && !lirbuf->outOMem(); i++) {
            LIns *elt_ins = get(argv + i);
            box_jsval(argv[i], elt_ins);
            stobj_set_dslot(arr_ins, i, dslots_ins, elt_ins, "set_array_elt");
        }

        if (argc > 0)
            stobj_set_fslot(arr_ins, JSSLOT_ARRAY_COUNT, INS_CONST(argc), "set_array_count");
    }

    set(rval, arr_ins);
    pendingTraceableNative = IGNORE_NATIVE_CALL_COMPLETE_CALLBACK;
    return JSRS_CONTINUE;
}

JS_REQUIRES_STACK JSRecordingStatus
TraceRecorder::emitNativeCall(JSTraceableNative* known, uintN argc, LIns* args[])
{
    bool constructing = known->flags & JSTN_CONSTRUCTOR;

    if (JSTN_ERRTYPE(known) == FAIL_STATUS) {
        // This needs to capture the pre-call state of the stack. So do not set
        // pendingTraceableNative before taking this snapshot.
        JS_ASSERT(!pendingTraceableNative);

        // Take snapshot for deep LeaveTree and store it in cx->bailExit.
        // If we are calling a slow native, add information to the side exit
        // for SynthesizeSlowNativeFrame.
        VMSideExit* exit = snapshot(DEEP_BAIL_EXIT);
        JSObject* funobj = JSVAL_TO_OBJECT(stackval(0 - (2 + argc)));
        if (FUN_SLOW_NATIVE(GET_FUNCTION_PRIVATE(cx, funobj)))
            exit->setNativeCallee(funobj, constructing);
        lir->insStorei(INS_CONSTPTR(exit), cx_ins, offsetof(JSContext, bailExit));

        // Tell nanojit not to discard or defer stack writes before this call.
        LIns* guardRec = createGuardRecord(exit);
        lir->insGuard(LIR_xbarrier, guardRec, guardRec);
    }

    LIns* res_ins = lir->insCall(known->builtin, args);
    rval_ins = res_ins;
    switch (JSTN_ERRTYPE(known)) {
      case FAIL_NULL:
        guard(false, lir->ins_eq0(res_ins), OOM_EXIT);
        break;
      case FAIL_NEG:
        res_ins = lir->ins1(LIR_i2f, res_ins);
        guard(false, lir->ins2(LIR_flt, res_ins, lir->insImmq(0)), OOM_EXIT);
        break;
      case FAIL_VOID:
        guard(false, lir->ins2i(LIR_eq, res_ins, JSVAL_TO_PSEUDO_BOOLEAN(JSVAL_VOID)), OOM_EXIT);
        break;
      case FAIL_COOKIE:
        guard(false, lir->ins2(LIR_eq, res_ins, INS_CONST(JSVAL_ERROR_COOKIE)), OOM_EXIT);
        break;
      default:;
    }

    set(&stackval(0 - (2 + argc)), res_ins);

    /*
     * The return value will be processed by NativeCallComplete since
     * we have to know the actual return value type for calls that return
     * jsval (like Array_p_pop).
     */
    pendingTraceableNative = known;

    return JSRS_CONTINUE;
}

/*
 * Check whether we have a specialized implementation for this native invocation.
 */
JS_REQUIRES_STACK JSRecordingStatus
TraceRecorder::callTraceableNative(JSFunction* fun, uintN argc, bool constructing)
{
    JSTraceableNative* known = FUN_TRCINFO(fun);
    JS_ASSERT(known && (JSFastNative)fun->u.n.native == known->native);

    JSStackFrame* fp = cx->fp;
    jsbytecode *pc = fp->regs->pc;

    jsval& fval = stackval(0 - (2 + argc));
    jsval& tval = stackval(0 - (1 + argc));

    LIns* this_ins = get(&tval);

    LIns* args[nanojit::MAXARGS];
    do {
        if (((known->flags & JSTN_CONSTRUCTOR) != 0) != constructing)
            continue;

        uintN knownargc = strlen(known->argtypes);
        if (argc != knownargc)
            continue;

        intN prefixc = strlen(known->prefix);
        JS_ASSERT(prefixc <= 3);
        LIns** argp = &args[argc + prefixc - 1];
        char argtype;

#if defined DEBUG
        memset(args, 0xCD, sizeof(args));
#endif

        uintN i;
        for (i = prefixc; i--; ) {
            argtype = known->prefix[i];
            if (argtype == 'C') {
                *argp = cx_ins;
            } else if (argtype == 'T') {   /* this, as an object */
                if (JSVAL_IS_PRIMITIVE(tval))
                    goto next_specialization;
                *argp = this_ins;
            } else if (argtype == 'S') {   /* this, as a string */
                if (!JSVAL_IS_STRING(tval))
                    goto next_specialization;
                *argp = this_ins;
            } else if (argtype == 'f') {
                *argp = INS_CONSTPTR(JSVAL_TO_OBJECT(fval));
            } else if (argtype == 'p') {
                CHECK_STATUS(getClassPrototype(JSVAL_TO_OBJECT(fval), *argp));
            } else if (argtype == 'R') {
                *argp = INS_CONSTPTR(cx->runtime);
            } else if (argtype == 'P') {
                // FIXME: Set pc to imacpc when recording JSOP_CALL inside the
                //        JSOP_GETELEM imacro (bug 476559).
                if (*pc == JSOP_CALL && fp->imacpc && *fp->imacpc == JSOP_GETELEM)
                    *argp = INS_CONSTPTR(fp->imacpc);
                else
                    *argp = INS_CONSTPTR(pc);
            } else if (argtype == 'D') {  /* this, as a number */
                if (!isNumber(tval))
                    goto next_specialization;
                *argp = this_ins;
            } else {
                JS_NOT_REACHED("unknown prefix arg type");
            }
            argp--;
        }

        for (i = knownargc; i--; ) {
            jsval& arg = stackval(0 - (i + 1));
            *argp = get(&arg);

            argtype = known->argtypes[i];
            if (argtype == 'd' || argtype == 'i') {
                if (!isNumber(arg))
                    goto next_specialization;
                if (argtype == 'i')
                    *argp = f2i(*argp);
            } else if (argtype == 'o') {
                if (JSVAL_IS_PRIMITIVE(arg))
                    goto next_specialization;
            } else if (argtype == 's') {
                if (!JSVAL_IS_STRING(arg))
                    goto next_specialization;
            } else if (argtype == 'r') {
                if (!VALUE_IS_REGEXP(cx, arg))
                    goto next_specialization;
            } else if (argtype == 'f') {
                if (!VALUE_IS_FUNCTION(cx, arg))
                    goto next_specialization;
            } else if (argtype == 'v') {
                box_jsval(arg, *argp);
            } else {
                goto next_specialization;
            }
            argp--;
        }
#if defined DEBUG
        JS_ASSERT(args[0] != (LIns *)0xcdcdcdcd);
#endif
        return emitNativeCall(known, argc, args);

next_specialization:;
    } while ((known++)->flags & JSTN_MORE);

    return JSRS_STOP;
}

JS_REQUIRES_STACK JSRecordingStatus
TraceRecorder::callNative(uintN argc, JSOp mode)
{
    LIns* args[5];

    JS_ASSERT(mode == JSOP_CALL || mode == JSOP_NEW || mode == JSOP_APPLY);

    jsval* vp = &stackval(0 - (2 + argc));
    JSObject* funobj = JSVAL_TO_OBJECT(vp[0]);
    JSFunction* fun = GET_FUNCTION_PRIVATE(cx, funobj);

    if (fun->flags & JSFUN_TRACEABLE) {
        JSRecordingStatus status;
        if ((status = callTraceableNative(fun, argc, mode == JSOP_NEW)) != JSRS_STOP)
            return status;
    }

    JSFastNative native = (JSFastNative)fun->u.n.native;
    if (native == js_fun_apply || native == js_fun_call)
        ABORT_TRACE("trying to call native apply or call");

    // Allocate the vp vector and emit code to root it.
    uintN vplen = 2 + JS_MAX(argc, FUN_MINARGS(fun)) + fun->u.n.extra;
    if (!(fun->flags & JSFUN_FAST_NATIVE))
        vplen++;  // slow native return value slot
    lir->insStorei(INS_CONST(vplen), cx_ins, offsetof(JSContext, nativeVpLen));
    LIns* invokevp_ins = lir->insAlloc(vplen * sizeof(jsval));
    lir->insStorei(invokevp_ins, cx_ins, offsetof(JSContext, nativeVp));

    // vp[0] is the callee.
    lir->insStorei(INS_CONSTWORD(OBJECT_TO_JSVAL(funobj)), invokevp_ins, 0);

    // Calculate |this|.
    LIns* this_ins;
    if (mode == JSOP_NEW) {
        JSClass* clasp = fun->u.n.clasp;
        JS_ASSERT(clasp != &js_SlowArrayClass);
        if (!clasp)
            clasp = &js_ObjectClass;
        JS_ASSERT(((jsuword) clasp & 3) == 0);

        // Abort on |new Function|. js_NewInstance would allocate a regular-
        // sized JSObject, not a Function-sized one. (The Function ctor would
        // deep-bail anyway but let's not go there.)
        if (clasp == &js_FunctionClass)
            ABORT_TRACE("new Function");

        if (clasp->getObjectOps)
            ABORT_TRACE("new with non-native ops");

        args[0] = INS_CONSTPTR(funobj);
        args[1] = INS_CONSTPTR(clasp);
        args[2] = cx_ins;
        newobj_ins = lir->insCall(&js_NewInstance_ci, args);
        guard(false, lir->ins_eq0(newobj_ins), OOM_EXIT);
        this_ins = newobj_ins;  // boxing an object is a no-op
    } else if (JSFUN_BOUND_METHOD_TEST(fun->flags)) {
        this_ins = INS_CONSTWORD(OBJECT_TO_JSVAL(OBJ_GET_PARENT(cx, funobj)));
    } else {
        this_ins = get(&vp[1]);
        /*
         * For fast natives, 'null' or primitives are fine as as 'this' value.
         * For slow natives we have to ensure the object is substituted for the
         * appropriate global object or boxed object value. JSOP_NEW allocates its
         * own object so its guaranteed to have a valid 'this' value.
         */
        if (!(fun->flags & JSFUN_FAST_NATIVE)) {
            if (JSVAL_IS_NULL(vp[1])) {
                JSObject* thisObj = js_ComputeThis(cx, JS_FALSE, vp + 2);
                if (!thisObj)
                    ABORT_TRACE_ERROR("error in js_ComputeGlobalThis");
                this_ins = INS_CONSTPTR(thisObj);
            } else if (!JSVAL_IS_OBJECT(vp[1])) {
                ABORT_TRACE("slow native(primitive, args)");
            } else {
                if (guardClass(JSVAL_TO_OBJECT(vp[1]), this_ins, &js_WithClass, snapshot(MISMATCH_EXIT)))
                    ABORT_TRACE("can't trace slow native invocation on With object");

                this_ins = lir->ins_choose(lir->ins_eq0(stobj_get_fslot(this_ins, JSSLOT_PARENT)),
                                           INS_CONSTPTR(globalObj),
                                           this_ins);
            }
        }
        box_jsval(vp[1], this_ins);
    }
    lir->insStorei(this_ins, invokevp_ins, 1 * sizeof(jsval));

    // Populate argv.
    for (uintN n = 2; n < 2 + argc; n++) {
        LIns* i = get(&vp[n]);
        box_jsval(vp[n], i);
        lir->insStorei(i, invokevp_ins, n * sizeof(jsval));

        // For a very long argument list we might run out of LIR space, so
        // check inside the loop.
        if (lirbuf->outOMem())
            ABORT_TRACE("out of memory in argument list");
    }

    // Populate extra slots, including the return value slot for a slow native.
    if (2 + argc < vplen) {
        LIns* undef_ins = INS_CONSTWORD(JSVAL_VOID);
        for (uintN n = 2 + argc; n < vplen; n++) {
            lir->insStorei(undef_ins, invokevp_ins, n * sizeof(jsval));

            if (lirbuf->outOMem())
                ABORT_TRACE("out of memory in extra slots");
        }
    }

    // Set up arguments for the JSNative or JSFastNative.
    uint32 types;
    if (fun->flags & JSFUN_FAST_NATIVE) {
        if (mode == JSOP_NEW)
            ABORT_TRACE("untraceable fast native constructor");
        native_rval_ins = invokevp_ins;
        args[0] = invokevp_ins;
        args[1] = lir->insImm(argc);
        args[2] = cx_ins;
        types = ARGSIZE_LO | ARGSIZE_LO << 2 | ARGSIZE_LO << 4 | ARGSIZE_LO << 6;
    } else {
        native_rval_ins = lir->ins2i(LIR_piadd, invokevp_ins, int32_t((vplen - 1) * sizeof(jsval)));
        args[0] = native_rval_ins;
        args[1] = lir->ins2i(LIR_piadd, invokevp_ins, int32_t(2 * sizeof(jsval)));
        args[2] = lir->insImm(argc);
        args[3] = this_ins;
        args[4] = cx_ins;
        types = ARGSIZE_LO | ARGSIZE_LO << 2 | ARGSIZE_LO << 4 | ARGSIZE_LO << 6 |
                ARGSIZE_LO << 8 | ARGSIZE_LO << 10;
    }

    // Generate CallInfo and a JSTraceableNative structure on the fly.  Do not
    // use JSTN_UNBOX_AFTER for mode JSOP_NEW because record_NativeCallComplete
    // unboxes the result specially.

    CallInfo* ci = (CallInfo*) lir->insSkip(sizeof(struct CallInfo))->payload();
    ci->_address = uintptr_t(fun->u.n.native);
    ci->_cse = ci->_fold = 0;
    ci->_abi = ABI_CDECL;
    ci->_argtypes = types;
#ifdef DEBUG
    ci->_name = JS_GetFunctionName(fun);
 #endif

    // Generate a JSTraceableNative structure on the fly.
    generatedTraceableNative->builtin = ci;
    generatedTraceableNative->native = (JSFastNative)fun->u.n.native;
    generatedTraceableNative->flags = FAIL_STATUS | ((mode == JSOP_NEW)
                                                     ? JSTN_CONSTRUCTOR
                                                     : JSTN_UNBOX_AFTER);

    generatedTraceableNative->prefix = generatedTraceableNative->argtypes = NULL;

    // argc is the original argc here. It is used to calculate where to place
    // the return value.
    JSRecordingStatus status;
    if ((status = emitNativeCall(generatedTraceableNative, argc, args)) != JSRS_CONTINUE)
        return status;

    // Unroot the vp.
    lir->insStorei(INS_CONSTPTR(NULL), cx_ins, offsetof(JSContext, nativeVp));
    return JSRS_CONTINUE;
}

JS_REQUIRES_STACK JSRecordingStatus
TraceRecorder::functionCall(uintN argc, JSOp mode)
{
    jsval& fval = stackval(0 - (2 + argc));
    JS_ASSERT(&fval >= StackBase(cx->fp));

    if (!VALUE_IS_FUNCTION(cx, fval))
        ABORT_TRACE("callee is not a function");

    jsval& tval = stackval(0 - (1 + argc));

    /*
     * If callee is not constant, it's a shapeless call and we have to guard
     * explicitly that we will get this callee again at runtime.
     */
    if (!get(&fval)->isconst())
        CHECK_STATUS(guardCallee(fval));

    /*
     * Require that the callee be a function object, to avoid guarding on its
     * class here. We know if the callee and this were pushed by JSOP_CALLNAME
     * or JSOP_CALLPROP that callee is a *particular* function, since these hit
     * the property cache and guard on the object (this) in which the callee
     * was found. So it's sufficient to test here that the particular function
     * is interpreted, not guard on that condition.
     *
     * Bytecode sequences that push shapeless callees must guard on the callee
     * class being Function and the function being interpreted.
     */
    JSFunction* fun = GET_FUNCTION_PRIVATE(cx, JSVAL_TO_OBJECT(fval));

    if (FUN_INTERPRETED(fun)) {
        if (mode == JSOP_NEW) {
            LIns* args[] = { get(&fval), INS_CONSTPTR(&js_ObjectClass), cx_ins };
            LIns* tv_ins = lir->insCall(&js_NewInstance_ci, args);
            guard(false, lir->ins_eq0(tv_ins), OOM_EXIT);
            set(&tval, tv_ins);
        }
        return interpretedFunctionCall(fval, fun, argc, mode == JSOP_NEW);
    }

    if (FUN_SLOW_NATIVE(fun)) {
        JSNative native = fun->u.n.native;
        jsval* argv = &tval + 1;
        if (native == js_Array)
            return newArray(JSVAL_TO_OBJECT(fval), argc, argv, &fval);
        if (native == js_String && argc == 1) {
            if (mode == JSOP_NEW)
                return newString(JSVAL_TO_OBJECT(fval), 1, argv, &fval);
            if (!JSVAL_IS_PRIMITIVE(argv[0])) {
                ABORT_IF_XML(argv[0]);
                return call_imacro(call_imacros.String);
            }
            set(&fval, stringify(argv[0]));
            pendingTraceableNative = IGNORE_NATIVE_CALL_COMPLETE_CALLBACK;
            return JSRS_CONTINUE;
        }
    }

    return callNative(argc, mode);
}

JS_REQUIRES_STACK JSRecordingStatus
TraceRecorder::record_JSOP_NEW()
{
    uintN argc = GET_ARGC(cx->fp->regs->pc);
    cx->fp->assertValidStackDepth(argc + 2);
    return functionCall(argc, JSOP_NEW);
}

JS_REQUIRES_STACK JSRecordingStatus
TraceRecorder::record_JSOP_DELNAME()
{
    return JSRS_STOP;
}

JS_REQUIRES_STACK JSRecordingStatus
TraceRecorder::record_JSOP_DELPROP()
{
    return JSRS_STOP;
}

JS_REQUIRES_STACK JSRecordingStatus
TraceRecorder::record_JSOP_DELELEM()
{
    return JSRS_STOP;
}

JS_REQUIRES_STACK JSRecordingStatus
TraceRecorder::record_JSOP_TYPEOF()
{
    jsval& r = stackval(-1);
    LIns* type;
    if (JSVAL_IS_STRING(r)) {
        type = INS_CONSTPTR(ATOM_TO_STRING(cx->runtime->atomState.typeAtoms[JSTYPE_STRING]));
    } else if (isNumber(r)) {
        type = INS_CONSTPTR(ATOM_TO_STRING(cx->runtime->atomState.typeAtoms[JSTYPE_NUMBER]));
    } else if (VALUE_IS_FUNCTION(cx, r)) {
        type = INS_CONSTPTR(ATOM_TO_STRING(cx->runtime->atomState.typeAtoms[JSTYPE_FUNCTION]));
    } else {
        LIns* args[] = { get(&r), cx_ins };
        if (JSVAL_TAG(r) == JSVAL_BOOLEAN) {
            // We specialize identically for boolean and undefined. We must not have a hole here.
            // Pass the unboxed type here, since TypeOfBoolean knows how to handle it.
            JS_ASSERT(r == JSVAL_TRUE || r == JSVAL_FALSE || r == JSVAL_VOID);
            type = lir->insCall(&js_TypeOfBoolean_ci, args);
        } else {
            JS_ASSERT(JSVAL_TAG(r) == JSVAL_OBJECT);
            type = lir->insCall(&js_TypeOfObject_ci, args);
        }
    }
    set(&r, type);
    return JSRS_CONTINUE;
}

JS_REQUIRES_STACK JSRecordingStatus
TraceRecorder::record_JSOP_VOID()
{
    stack(-1, INS_CONST(JSVAL_TO_PSEUDO_BOOLEAN(JSVAL_VOID)));
    return JSRS_CONTINUE;
}

JS_REQUIRES_STACK JSRecordingStatus
TraceRecorder::record_JSOP_INCNAME()
{
    return incName(1);
}

JS_REQUIRES_STACK JSRecordingStatus
TraceRecorder::record_JSOP_INCPROP()
{
    return incProp(1);
}

JS_REQUIRES_STACK JSRecordingStatus
TraceRecorder::record_JSOP_INCELEM()
{
    return incElem(1);
}

JS_REQUIRES_STACK JSRecordingStatus
TraceRecorder::record_JSOP_DECNAME()
{
    return incName(-1);
}

JS_REQUIRES_STACK JSRecordingStatus
TraceRecorder::record_JSOP_DECPROP()
{
    return incProp(-1);
}

JS_REQUIRES_STACK JSRecordingStatus
TraceRecorder::record_JSOP_DECELEM()
{
    return incElem(-1);
}

JS_REQUIRES_STACK JSRecordingStatus
TraceRecorder::incName(jsint incr, bool pre)
{
    jsval* vp;
    CHECK_STATUS(name(vp));
    LIns* v_ins = get(vp);
    CHECK_STATUS(inc(*vp, v_ins, incr, pre));
    set(vp, v_ins);
    return JSRS_CONTINUE;
}

JS_REQUIRES_STACK JSRecordingStatus
TraceRecorder::record_JSOP_NAMEINC()
{
    return incName(1, false);
}

JS_REQUIRES_STACK JSRecordingStatus
TraceRecorder::record_JSOP_PROPINC()
{
    return incProp(1, false);
}

// XXX consolidate with record_JSOP_GETELEM code...
JS_REQUIRES_STACK JSRecordingStatus
TraceRecorder::record_JSOP_ELEMINC()
{
    return incElem(1, false);
}

JS_REQUIRES_STACK JSRecordingStatus
TraceRecorder::record_JSOP_NAMEDEC()
{
    return incName(-1, false);
}

JS_REQUIRES_STACK JSRecordingStatus
TraceRecorder::record_JSOP_PROPDEC()
{
    return incProp(-1, false);
}

JS_REQUIRES_STACK JSRecordingStatus
TraceRecorder::record_JSOP_ELEMDEC()
{
    return incElem(-1, false);
}

JS_REQUIRES_STACK JSRecordingStatus
TraceRecorder::record_JSOP_GETPROP()
{
    return getProp(stackval(-1));
}

JS_REQUIRES_STACK JSRecordingStatus
TraceRecorder::record_JSOP_SETPROP()
{
    jsval& l = stackval(-2);
    if (JSVAL_IS_PRIMITIVE(l))
        ABORT_TRACE("primitive this for SETPROP");

    JSObject* obj = JSVAL_TO_OBJECT(l);
    if (obj->map->ops->setProperty != js_SetProperty)
        ABORT_TRACE("non-native JSObjectOps::setProperty");
    return JSRS_CONTINUE;
}

JS_REQUIRES_STACK JSRecordingStatus
TraceRecorder::record_SetPropHit(JSPropCacheEntry* entry, JSScopeProperty* sprop)
{
    if (entry == JS_NO_PROP_CACHE_FILL)
        ABORT_TRACE("can't trace uncacheable property set");
    if (PCVCAP_TAG(entry->vcap) >= 1)
        ABORT_TRACE("can't trace inherited property set");

    jsbytecode* pc = cx->fp->regs->pc;
    JS_ASSERT(entry->kpc == pc);

    jsval& r = stackval(-1);
    jsval& l = stackval(-2);

    JS_ASSERT(!JSVAL_IS_PRIMITIVE(l));
    JSObject* obj = JSVAL_TO_OBJECT(l);
    LIns* obj_ins = get(&l);
    JSScope* scope = OBJ_SCOPE(obj);

    JS_ASSERT(scope->object == obj);
    JS_ASSERT(SCOPE_HAS_PROPERTY(scope, sprop));

    if (!isValidSlot(scope, sprop))
        return JSRS_STOP;

    if (obj == globalObj) {
        JS_ASSERT(SPROP_HAS_VALID_SLOT(sprop, scope));
        uint32 slot = sprop->slot;
        if (!lazilyImportGlobalSlot(slot))
            ABORT_TRACE("lazy import of global slot failed");

        LIns* r_ins = get(&r);

        /*
         * Writing a function into the global object might rebrand it; we don't
         * trace that case.  There's no need to guard on that, though, because
         * separating functions into the trace-time type JSVAL_TFUN will save
         * the day!
         */
        if (VALUE_IS_FUNCTION(cx, r))
            ABORT_TRACE("potential rebranding of the global object");
        set(&STOBJ_GET_SLOT(obj, slot), r_ins);

        JS_ASSERT(*pc != JSOP_INITPROP);
        if (pc[JSOP_SETPROP_LENGTH] != JSOP_POP)
            set(&l, r_ins);
        return JSRS_CONTINUE;
    }

    // The global object's shape is guarded at trace entry, all others need a guard here.
    LIns* map_ins = lir->insLoad(LIR_ldp, obj_ins, (int)offsetof(JSObject, map));
    LIns* ops_ins;
    if (!map_is_native(obj->map, map_ins, ops_ins, offsetof(JSObjectOps, setProperty)))
        ABORT_TRACE("non-native map");

    LIns* shape_ins = addName(lir->insLoad(LIR_ld, map_ins, offsetof(JSScope, shape)), "shape");
    guard(true, addName(lir->ins2i(LIR_eq, shape_ins, entry->kshape), "guard(kshape)(record_SetPropHit)"),
          BRANCH_EXIT);

    uint32 vshape = PCVCAP_SHAPE(entry->vcap);
    if (entry->kshape != vshape) {
        LIns *vshape_ins = lir->insLoad(LIR_ld,
                                        lir->insLoad(LIR_ldp, cx_ins, offsetof(JSContext, runtime)),
                                        offsetof(JSRuntime, protoHazardShape));
        guard(true, addName(lir->ins2i(LIR_eq, vshape_ins, vshape), "guard(vshape)(record_SetPropHit)"),
              MISMATCH_EXIT);

        LIns* args[] = { INS_CONSTPTR(sprop), obj_ins, cx_ins };
        LIns* ok_ins = lir->insCall(&js_AddProperty_ci, args);
        guard(false, lir->ins_eq0(ok_ins), OOM_EXIT);
    }

    LIns* dslots_ins = NULL;
    LIns* v_ins = get(&r);
    LIns* boxed_ins = v_ins;
    box_jsval(r, boxed_ins);
    CHECK_STATUS(native_set(obj_ins, sprop, dslots_ins, boxed_ins));

    if (*pc != JSOP_INITPROP && pc[JSOP_SETPROP_LENGTH] != JSOP_POP)
        set(&l, v_ins);
    return JSRS_CONTINUE;
}

/* Functions used by JSOP_GETELEM. */

static JSBool
GetProperty(JSContext *cx, uintN argc, jsval *vp)
{
    jsval *argv;
    jsid id;

    JS_ASSERT_NOT_ON_TRACE(cx);
    JS_ASSERT(cx->fp->imacpc && argc == 1);
    argv = JS_ARGV(cx, vp);
    JS_ASSERT(JSVAL_IS_STRING(argv[0]));
    if (!js_ValueToStringId(cx, argv[0], &id))
        return JS_FALSE;
    argv[0] = ID_TO_VALUE(id);
    return OBJ_GET_PROPERTY(cx, JS_THIS_OBJECT(cx, vp), id, &JS_RVAL(cx, vp));
}

static jsval FASTCALL
GetProperty_tn(JSContext *cx, jsbytecode *pc, JSObject *obj, JSString *name)
{
    JSAutoTempIdRooter idr(cx);
    JSAutoTempValueRooter tvr(cx);

    if (!js_ValueToStringId(cx, STRING_TO_JSVAL(name), idr.addr()) ||
        !OBJ_GET_PROPERTY(cx, obj, idr.id(), tvr.addr())) {
        js_SetBuiltinError(cx);
        *tvr.addr() = JSVAL_ERROR_COOKIE;
    }
    return tvr.value();
}

static JSBool
GetElement(JSContext *cx, uintN argc, jsval *vp)
{
    jsval *argv;
    jsid id;

    JS_ASSERT_NOT_ON_TRACE(cx);
    JS_ASSERT(cx->fp->imacpc && argc == 1);
    argv = JS_ARGV(cx, vp);
    JS_ASSERT(JSVAL_IS_NUMBER(argv[0]));
    if (!JS_ValueToId(cx, argv[0], &id))
        return JS_FALSE;
    argv[0] = ID_TO_VALUE(id);
    return OBJ_GET_PROPERTY(cx, JS_THIS_OBJECT(cx, vp), id, &JS_RVAL(cx, vp));
}

static jsval FASTCALL
GetElement_tn(JSContext* cx, jsbytecode *pc, JSObject* obj, int32 index)
{
    JSAutoTempValueRooter tvr(cx);
    JSAutoTempIdRooter idr(cx);

    if (!js_Int32ToId(cx, index, idr.addr())) {
        js_SetBuiltinError(cx);
        return JSVAL_ERROR_COOKIE;
    }
    if (!OBJ_GET_PROPERTY(cx, obj, idr.id(), tvr.addr())) {
        js_SetBuiltinError(cx);
        *tvr.addr() = JSVAL_ERROR_COOKIE;
    }
    return tvr.value();
}

JS_DEFINE_TRCINFO_1(GetProperty,
    (4, (static, JSVAL_FAIL,    GetProperty_tn, CONTEXT, PC, THIS, STRING,      0, 0)))
JS_DEFINE_TRCINFO_1(GetElement,
    (4, (extern, JSVAL_FAIL,    GetElement_tn,  CONTEXT, PC, THIS, INT32,       0, 0)))

JS_REQUIRES_STACK JSRecordingStatus
TraceRecorder::record_JSOP_GETELEM()
{
    bool call = *cx->fp->regs->pc == JSOP_CALLELEM;

    jsval& idx = stackval(-1);
    jsval& lval = stackval(-2);

    LIns* obj_ins = get(&lval);
    LIns* idx_ins = get(&idx);

    // Special case for array-like access of strings.
    if (JSVAL_IS_STRING(lval) && isInt32(idx)) {
        if (call)
            ABORT_TRACE("JSOP_CALLELEM on a string");
        int i = asInt32(idx);
        if (size_t(i) >= JSVAL_TO_STRING(lval)->length())
            ABORT_TRACE("Invalid string index in JSOP_GETELEM");
        idx_ins = makeNumberInt32(idx_ins);
        LIns* args[] = { idx_ins, obj_ins, cx_ins };
        LIns* unitstr_ins = lir->insCall(&js_String_getelem_ci, args);
        guard(false, lir->ins_eq0(unitstr_ins), MISMATCH_EXIT);
        set(&lval, unitstr_ins);
        return JSRS_CONTINUE;
    }

    if (JSVAL_IS_PRIMITIVE(lval))
        ABORT_TRACE("JSOP_GETLEM on a primitive");
    ABORT_IF_XML(lval);

    JSObject* obj = JSVAL_TO_OBJECT(lval);
    jsval id;
    LIns* v_ins;

    /* Property access using a string name or something we have to stringify. */
    if (!JSVAL_IS_INT(idx)) {
        if (!JSVAL_IS_PRIMITIVE(idx))
            ABORT_TRACE("non-primitive index");
        // If index is not a string, turn it into a string.
        if (!js_InternNonIntElementId(cx, obj, idx, &id))
            ABORT_TRACE_ERROR("failed to intern non-int element id");
        set(&idx, stringify(idx));

        // Store the interned string to the stack to save the interpreter from redoing this work.
        idx = ID_TO_VALUE(id);

        // The object is not guaranteed to be a dense array at this point, so it might be the
        // global object, which we have to guard against.
        CHECK_STATUS(guardNotGlobalObject(obj, obj_ins));

        return call_imacro(call ? callelem_imacros.callprop : getelem_imacros.getprop);
    }

    if (!guardDenseArray(obj, obj_ins, BRANCH_EXIT)) {
        CHECK_STATUS(guardNotGlobalObject(obj, obj_ins));

        return call_imacro(call ? callelem_imacros.callelem : getelem_imacros.getelem);
    }

    // Fast path for dense arrays accessed with a integer index.
    jsval* vp;
    LIns* addr_ins;
    CHECK_STATUS(denseArrayElement(lval, idx, vp, v_ins, addr_ins));
    set(&lval, v_ins);
    if (call)
        set(&idx, obj_ins);
    return JSRS_CONTINUE;
}

/* Functions used by JSOP_SETELEM */

static JSBool
SetProperty(JSContext *cx, uintN argc, jsval *vp)
{
    jsval *argv;
    jsid id;

    JS_ASSERT(argc == 2);
    argv = JS_ARGV(cx, vp);
    JS_ASSERT(JSVAL_IS_STRING(argv[0]));
    if (!js_ValueToStringId(cx, argv[0], &id))
        return JS_FALSE;
    argv[0] = ID_TO_VALUE(id);
    if (!OBJ_SET_PROPERTY(cx, JS_THIS_OBJECT(cx, vp), id, &argv[1]))
        return JS_FALSE;
    JS_SET_RVAL(cx, vp, JSVAL_VOID);
    return JS_TRUE;
}

static JSBool FASTCALL
SetProperty_tn(JSContext* cx, JSObject* obj, JSString* idstr, jsval v)
{
    JSAutoTempValueRooter tvr(cx, v);
    JSAutoTempIdRooter idr(cx);

    if (!js_ValueToStringId(cx, STRING_TO_JSVAL(idstr), idr.addr()) ||
        !OBJ_SET_PROPERTY(cx, obj, idr.id(), tvr.addr())) {
        js_SetBuiltinError(cx);
    }
    return JSVAL_TO_PSEUDO_BOOLEAN(JSVAL_VOID);
}

static JSBool
SetElement(JSContext *cx, uintN argc, jsval *vp)
{
    jsval *argv;
    jsid id;

    JS_ASSERT(argc == 2);
    argv = JS_ARGV(cx, vp);
    JS_ASSERT(JSVAL_IS_NUMBER(argv[0]));
    if (!JS_ValueToId(cx, argv[0], &id))
        return JS_FALSE;
    argv[0] = ID_TO_VALUE(id);
    if (!OBJ_SET_PROPERTY(cx, JS_THIS_OBJECT(cx, vp), id, &argv[1]))
        return JS_FALSE;
    JS_SET_RVAL(cx, vp, JSVAL_VOID);
    return JS_TRUE;
}

static JSBool FASTCALL
SetElement_tn(JSContext* cx, JSObject* obj, int32 index, jsval v)
{
    JSAutoTempIdRooter idr(cx);
    JSAutoTempValueRooter tvr(cx, v);

    if (!js_Int32ToId(cx, index, idr.addr()) ||
        !OBJ_SET_PROPERTY(cx, obj, idr.id(), tvr.addr())) {
        js_SetBuiltinError(cx);
    }
    return JSVAL_TO_PSEUDO_BOOLEAN(JSVAL_VOID);
}

JS_DEFINE_TRCINFO_1(SetProperty,
    (4, (extern, BOOL_FAIL,     SetProperty_tn, CONTEXT, THIS, STRING, JSVAL,   0, 0)))
JS_DEFINE_TRCINFO_1(SetElement,
    (4, (extern, BOOL_FAIL,     SetElement_tn,  CONTEXT, THIS, INT32, JSVAL,    0, 0)))

JS_REQUIRES_STACK JSRecordingStatus
TraceRecorder::record_JSOP_SETELEM()
{
    jsval& v = stackval(-1);
    jsval& idx = stackval(-2);
    jsval& lval = stackval(-3);

    /* no guards for type checks, trace specialized this already */
    if (JSVAL_IS_PRIMITIVE(lval))
        ABORT_TRACE("left JSOP_SETELEM operand is not an object");
    ABORT_IF_XML(lval);

    JSObject* obj = JSVAL_TO_OBJECT(lval);
    LIns* obj_ins = get(&lval);
    LIns* idx_ins = get(&idx);
    LIns* v_ins = get(&v);
    jsid id;

    if (!JSVAL_IS_INT(idx)) {
        if (!JSVAL_IS_PRIMITIVE(idx))
            ABORT_TRACE("non-primitive index");
        // If index is not a string, turn it into a string.
        if (!js_InternNonIntElementId(cx, obj, idx, &id))
            ABORT_TRACE_ERROR("failed to intern non-int element id");
        set(&idx, stringify(idx));

        // Store the interned string to the stack to save the interpreter from redoing this work.
        idx = ID_TO_VALUE(id);

        // The object is not guaranteed to be a dense array at this point, so it might be the
        // global object, which we have to guard against.
        CHECK_STATUS(guardNotGlobalObject(obj, obj_ins));

        return call_imacro((*cx->fp->regs->pc == JSOP_INITELEM)
                           ? initelem_imacros.initprop
                           : setelem_imacros.setprop);
    }

    if (JSVAL_TO_INT(idx) < 0 || !OBJ_IS_DENSE_ARRAY(cx, obj)) {
        CHECK_STATUS(guardNotGlobalObject(obj, obj_ins));

        return call_imacro((*cx->fp->regs->pc == JSOP_INITELEM)
                           ? initelem_imacros.initelem
                           : setelem_imacros.setelem);
    }

    // Make sure the array is actually dense.
    if (!guardDenseArray(obj, obj_ins, BRANCH_EXIT))
        return JSRS_STOP;

    // Fast path for dense arrays accessed with a non-negative integer index. In case the trace
    // calculated the index using the FPU, force it to be an integer.
    idx_ins = makeNumberInt32(idx_ins);

    // Box the value so we can use one builtin instead of having to add one builtin for every
    // storage type.
    LIns* boxed_v_ins = v_ins;
    box_jsval(v, boxed_v_ins);

    LIns* args[] = { boxed_v_ins, idx_ins, obj_ins, cx_ins };
    LIns* res_ins = lir->insCall(&js_Array_dense_setelem_ci, args);
    guard(false, lir->ins_eq0(res_ins), MISMATCH_EXIT);

    jsbytecode* pc = cx->fp->regs->pc;
    if (*pc == JSOP_SETELEM && pc[JSOP_SETELEM_LENGTH] != JSOP_POP)
        set(&lval, v_ins);

    return JSRS_CONTINUE;
}

JS_REQUIRES_STACK JSRecordingStatus
TraceRecorder::record_JSOP_CALLNAME()
{
    JSObject* obj = cx->fp->scopeChain;
    if (obj != globalObj) {
        jsval* vp;
        CHECK_STATUS(activeCallOrGlobalSlot(obj, vp));
        stack(0, get(vp));
        stack(1, INS_CONSTPTR(globalObj));
        return JSRS_CONTINUE;
    }

    LIns* obj_ins = scopeChain();
    JSObject* obj2;
    jsuword pcval;

    CHECK_STATUS(test_property_cache(obj, obj_ins, obj2, pcval));

    if (PCVAL_IS_NULL(pcval) || !PCVAL_IS_OBJECT(pcval))
        ABORT_TRACE("callee is not an object");

    JS_ASSERT(HAS_FUNCTION_CLASS(PCVAL_TO_OBJECT(pcval)));

    stack(0, INS_CONSTPTR(PCVAL_TO_OBJECT(pcval)));
    stack(1, obj_ins);
    return JSRS_CONTINUE;
}

JS_DEFINE_CALLINFO_5(extern, UINT32, js_GetUpvarArgOnTrace, CONTEXT, UINT32, INT32, UINT32,
                     DOUBLEPTR, 0, 0)
JS_DEFINE_CALLINFO_5(extern, UINT32, js_GetUpvarVarOnTrace, CONTEXT, UINT32, INT32, UINT32,
                     DOUBLEPTR, 0, 0)
JS_DEFINE_CALLINFO_5(extern, UINT32, js_GetUpvarStackOnTrace, CONTEXT, UINT32, INT32, UINT32,
                     DOUBLEPTR, 0, 0)

/*
 * Record LIR to get the given upvar. Return the LIR instruction for
 * the upvar value. NULL is returned only on a can't-happen condition
 * with an invalid typemap. The value of the upvar is returned as v.
 */
JS_REQUIRES_STACK LIns*
TraceRecorder::upvar(JSScript* script, JSUpvarArray* uva, uintN index, jsval& v)
{
    /*
     * Try to find the upvar in the current trace's tracker. For &vr to be
     * the address of the jsval found in js_GetUpvar, we must initialize
     * vr directly with the result, so it is a reference to the same location.
     * It does not work to assign the result to v, because v is an already
     * existing reference that points to something else.
     */
    uint32 cookie = uva->vector[index];
    jsval& vr = js_GetUpvar(cx, script->staticLevel, cookie);
    v = vr;
    LIns* upvar_ins = get(&vr);
    if (upvar_ins) {
        return upvar_ins;
    }

    /*
     * The upvar is not in the current trace, so get the upvar value 
     * exactly as the interpreter does and unbox.
     */
    uint32 level = script->staticLevel - UPVAR_FRAME_SKIP(cookie);
    uint32 cookieSlot = UPVAR_FRAME_SLOT(cookie);
    JSStackFrame* fp = cx->display[level];
    const CallInfo* ci;
    int32 slot;
    if (!fp->fun) {
        ci = &js_GetUpvarStackOnTrace_ci;
        slot = cookieSlot;
    } else if (cookieSlot < fp->fun->nargs) {
        ci = &js_GetUpvarArgOnTrace_ci;
        slot = cookieSlot;
    } else if (cookieSlot == CALLEE_UPVAR_SLOT) {
        ci = &js_GetUpvarArgOnTrace_ci;
        slot = -2;
    } else {
        ci = &js_GetUpvarVarOnTrace_ci;
        slot = cookieSlot - fp->fun->nargs;
    }

    LIns* outp = lir->insAlloc(sizeof(double));
    LIns* args[] = { 
        outp,
        INS_CONST(callDepth),
        INS_CONST(slot), 
        INS_CONST(level), 
        cx_ins 
    };
    LIns* call_ins = lir->insCall(ci, args);
    uint8 type = getCoercedType(v);
    guard(true,
          addName(lir->ins2(LIR_eq, call_ins, lir->insImm(type)),
                  "guard(type-stable upvar)"),
          BRANCH_EXIT);

    LOpcode loadOp;
    switch (type) {
      case JSVAL_DOUBLE:
        loadOp = LIR_ldq;
        break;
      case JSVAL_OBJECT:
      case JSVAL_STRING:
      case JSVAL_TFUN:
      case JSVAL_TNULL:
        loadOp = LIR_ldp;
        break;
      case JSVAL_INT:
      case JSVAL_BOOLEAN:
        loadOp = LIR_ld;
        break;
      case JSVAL_BOXED:
      default:
        JS_NOT_REACHED("found boxed type in an upvar type map entry");
        return NULL;
    }

    LIns* result = lir->insLoad(loadOp, outp, lir->insImm(0));
    if (type == JSVAL_INT)
        result = lir->ins1(LIR_i2f, result);
    return result;
}

JS_REQUIRES_STACK JSRecordingStatus
TraceRecorder::record_JSOP_GETUPVAR()
{
    uintN index = GET_UINT16(cx->fp->regs->pc);
    JSScript *script = cx->fp->script;
    JSUpvarArray* uva = JS_SCRIPT_UPVARS(script);
    JS_ASSERT(index < uva->length);

    jsval v;
    LIns* upvar_ins = upvar(script, uva, index, v);
    if (!upvar_ins)
        return JSRS_STOP;
    stack(0, upvar_ins);
    return JSRS_CONTINUE;
}

JS_REQUIRES_STACK JSRecordingStatus
TraceRecorder::record_JSOP_CALLUPVAR()
{
    CHECK_STATUS(record_JSOP_GETUPVAR());
    stack(1, INS_CONSTPTR(NULL));
    return JSRS_CONTINUE;
}

JS_REQUIRES_STACK JSRecordingStatus
TraceRecorder::record_JSOP_GETDSLOT()
{
    JSObject* callee = cx->fp->callee;
    LIns* callee_ins = get(&cx->fp->argv[-2]);

    unsigned index = GET_UINT16(cx->fp->regs->pc);
    LIns* dslots_ins = NULL;
    LIns* v_ins = stobj_get_dslot(callee_ins, index, dslots_ins);

    unbox_jsval(callee->dslots[index], v_ins, snapshot(BRANCH_EXIT));
    stack(0, v_ins);
    return JSRS_CONTINUE;
}

JS_REQUIRES_STACK JSRecordingStatus
TraceRecorder::record_JSOP_CALLDSLOT()
{
    CHECK_STATUS(record_JSOP_GETDSLOT());
    stack(1, INS_CONSTPTR(NULL));
    return JSRS_CONTINUE;
}

JS_REQUIRES_STACK JSRecordingStatus
TraceRecorder::guardCallee(jsval& callee)
{
    JS_ASSERT(VALUE_IS_FUNCTION(cx, callee));

    VMSideExit* branchExit = snapshot(BRANCH_EXIT);
    JSObject* callee_obj = JSVAL_TO_OBJECT(callee);
    LIns* callee_ins = get(&callee);

    guard(true,
          lir->ins2(LIR_eq,
                    lir->ins2(LIR_piand,
                              stobj_get_fslot(callee_ins, JSSLOT_PRIVATE),
                              INS_CONSTWORD(~JSVAL_INT)),
                    INS_CONSTPTR(OBJ_GET_PRIVATE(cx, callee_obj))),
          branchExit);
    guard(true,
          lir->ins2(LIR_eq,
                    stobj_get_fslot(callee_ins, JSSLOT_PARENT),
                    INS_CONSTPTR(OBJ_GET_PARENT(cx, callee_obj))),
          branchExit);
    return JSRS_CONTINUE;
}

JS_REQUIRES_STACK JSRecordingStatus
TraceRecorder::interpretedFunctionCall(jsval& fval, JSFunction* fun, uintN argc, bool constructing)
{
    if (JS_GetGlobalForObject(cx, JSVAL_TO_OBJECT(fval)) != globalObj)
        ABORT_TRACE("JSOP_CALL or JSOP_NEW crosses global scopes");

    JSStackFrame* fp = cx->fp;

    // TODO: track the copying via the tracker...
    if (argc < fun->nargs &&
        jsuword(fp->regs->sp + (fun->nargs - argc)) > cx->stackPool.current->limit) {
        ABORT_TRACE("can't trace calls with too few args requiring argv move");
    }

    // Generate a type map for the outgoing frame and stash it in the LIR
    unsigned stackSlots = js_NativeStackSlots(cx, 0/*callDepth*/);
    if (sizeof(FrameInfo) + stackSlots * sizeof(uint8) > NJ_MAX_SKIP_PAYLOAD_SZB)
        ABORT_TRACE("interpreted function call requires saving too much stack");
    LIns* data = lir->insSkip(sizeof(FrameInfo) + stackSlots * sizeof(uint8));
    FrameInfo* fi = (FrameInfo*)data->payload();
    uint8* typemap = (uint8 *)(fi + 1);

    DetermineTypesVisitor detVisitor(*this, typemap);
    visitStackSlots(detVisitor, cx, 0);

    if (argc >= 0x8000)
        ABORT_TRACE("too many arguments");

    fi->callee = JSVAL_TO_OBJECT(fval);
    fi->block = fp->blockChain;
    fi->pc = fp->regs->pc;
    fi->imacpc = fp->imacpc;
    fi->spdist = fp->regs->sp - fp->slots;
    fi->set_argc(argc, constructing);
    fi->spoffset = 2 /*callee,this*/ + fp->argc;

    unsigned callDepth = getCallDepth();
    if (callDepth >= treeInfo->maxCallDepth)
        treeInfo->maxCallDepth = callDepth + 1;
    if (callDepth == 0)
        fi->spoffset = 2 /*callee,this*/ + argc - fi->spdist;

    lir->insStorei(INS_CONSTPTR(fi), lirbuf->rp, callDepth * sizeof(FrameInfo*));

    atoms = fun->u.i.script->atomMap.vector;
    return JSRS_CONTINUE;
}

JS_REQUIRES_STACK JSRecordingStatus
TraceRecorder::record_JSOP_CALL()
{
    uintN argc = GET_ARGC(cx->fp->regs->pc);
    cx->fp->assertValidStackDepth(argc + 2);
    return functionCall(argc,
                        (cx->fp->imacpc && *cx->fp->imacpc == JSOP_APPLY)
                        ? JSOP_APPLY
                        : JSOP_CALL);
}

static jsbytecode* apply_imacro_table[] = {
    apply_imacros.apply0,
    apply_imacros.apply1,
    apply_imacros.apply2,
    apply_imacros.apply3,
    apply_imacros.apply4,
    apply_imacros.apply5,
    apply_imacros.apply6,
    apply_imacros.apply7,
    apply_imacros.apply8
};

static jsbytecode* call_imacro_table[] = {
    apply_imacros.call0,
    apply_imacros.call1,
    apply_imacros.call2,
    apply_imacros.call3,
    apply_imacros.call4,
    apply_imacros.call5,
    apply_imacros.call6,
    apply_imacros.call7,
    apply_imacros.call8
};

JS_REQUIRES_STACK JSRecordingStatus
TraceRecorder::record_JSOP_APPLY()
{
    JSStackFrame* fp = cx->fp;
    jsbytecode *pc = fp->regs->pc;
    uintN argc = GET_ARGC(pc);
    cx->fp->assertValidStackDepth(argc + 2);

    jsval* vp = fp->regs->sp - (argc + 2);
    jsuint length = 0;
    JSObject* aobj = NULL;
    LIns* aobj_ins = NULL;

    JS_ASSERT(!fp->imacpc);

    if (!VALUE_IS_FUNCTION(cx, vp[0]))
        return record_JSOP_CALL();
    ABORT_IF_XML(vp[0]);

    JSObject* obj = JSVAL_TO_OBJECT(vp[0]);
    JSFunction* fun = GET_FUNCTION_PRIVATE(cx, obj);
    if (FUN_INTERPRETED(fun))
        return record_JSOP_CALL();

    bool apply = (JSFastNative)fun->u.n.native == js_fun_apply;
    if (!apply && (JSFastNative)fun->u.n.native != js_fun_call)
        return record_JSOP_CALL();

    /*
     * We don't trace apply and call with a primitive 'this', which is the
     * first positional parameter.
     */
    if (argc > 0 && JSVAL_IS_PRIMITIVE(vp[2]))
        return record_JSOP_CALL();

    /*
     * Guard on the identity of this, which is the function we are applying.
     */
    if (!VALUE_IS_FUNCTION(cx, vp[1]))
        ABORT_TRACE("callee is not a function");
    CHECK_STATUS(guardCallee(vp[1]));

    if (apply && argc >= 2) {
        if (argc != 2)
            ABORT_TRACE("apply with excess arguments");
        if (JSVAL_IS_PRIMITIVE(vp[3]))
            ABORT_TRACE("arguments parameter of apply is primitive");
        aobj = JSVAL_TO_OBJECT(vp[3]);
        aobj_ins = get(&vp[3]);

        /*
         * We expect a dense array for the arguments (the other
         * frequent case is the arguments object, but that we
         * don't trace at the moment).
         */
        if (!guardDenseArray(aobj, aobj_ins))
            ABORT_TRACE("arguments parameter of apply is not a dense array");

        /*
         * We trace only apply calls with a certain number of arguments.
         */
        length = jsuint(aobj->fslots[JSSLOT_ARRAY_LENGTH]);
        if (length >= JS_ARRAY_LENGTH(apply_imacro_table))
            ABORT_TRACE("too many arguments to apply");

        /*
         * Make sure the array has the same length at runtime.
         */
        guard(true,
              lir->ins2i(LIR_eq,
                         stobj_get_fslot(aobj_ins, JSSLOT_ARRAY_LENGTH),
                         length),
              BRANCH_EXIT);

        return call_imacro(apply_imacro_table[length]);
    }

    if (argc >= JS_ARRAY_LENGTH(call_imacro_table))
        ABORT_TRACE("too many arguments to call");

    return call_imacro(call_imacro_table[argc]);
}

static JSBool FASTCALL
CatchStopIteration_tn(JSContext* cx, JSBool ok, jsval* vp)
{
    if (!ok && cx->throwing && js_ValueIsStopIteration(cx->exception)) {
        cx->throwing = JS_FALSE;
        cx->exception = JSVAL_VOID;
        *vp = JSVAL_HOLE;
        return JS_TRUE;
    }
    return ok;
}

JS_DEFINE_TRCINFO_1(CatchStopIteration_tn,
    (3, (static, BOOL, CatchStopIteration_tn, CONTEXT, BOOL, JSVALPTR, 0, 0)))

JS_REQUIRES_STACK JSRecordingStatus
TraceRecorder::record_NativeCallComplete()
{
    if (pendingTraceableNative == IGNORE_NATIVE_CALL_COMPLETE_CALLBACK)
        return JSRS_CONTINUE;

    jsbytecode* pc = cx->fp->regs->pc;

    JS_ASSERT(pendingTraceableNative);
    JS_ASSERT(*pc == JSOP_CALL || *pc == JSOP_APPLY || *pc == JSOP_NEW);

    jsval& v = stackval(-1);
    LIns* v_ins = get(&v);

    /* At this point the generated code has already called the native function
       and we can no longer fail back to the original pc location (JSOP_CALL)
       because that would cause the interpreter to re-execute the native
       function, which might have side effects.

       Instead, the snapshot() call below sees that we are currently parked on
       a traceable native's JSOP_CALL instruction, and it will advance the pc
       to restore by the length of the current opcode.  If the native's return
       type is jsval, snapshot() will also indicate in the type map that the
       element on top of the stack is a boxed value which doesn't need to be
       boxed if the type guard generated by unbox_jsval() fails. */

    if (JSTN_ERRTYPE(pendingTraceableNative) == FAIL_STATUS) {
        // Keep cx->bailExit null when it's invalid.
        lir->insStorei(INS_CONSTPTR(NULL), cx_ins, (int) offsetof(JSContext, bailExit));

        LIns* status = lir->insLoad(LIR_ld, lirbuf->state, (int) offsetof(InterpState, builtinStatus));
        if (pendingTraceableNative == generatedTraceableNative) {
            LIns* ok_ins = v_ins;

            /*
             * Custom implementations of Iterator.next() throw a StopIteration exception.
             * Catch and clear it and set the return value to JSVAL_HOLE in this case.
             */
            if (uintptr_t(pc - nextiter_imacros.custom_iter_next) <
                sizeof(nextiter_imacros.custom_iter_next)) {
                LIns* args[] = { native_rval_ins, ok_ins, cx_ins }; /* reverse order */
                ok_ins = lir->insCall(&CatchStopIteration_tn_ci, args);
            }

            /*
             * If we run a generic traceable native, the return value is in the argument
             * vector for native function calls. The actual return value of the native is a JSBool
             * indicating the error status.
             */
            v_ins = lir->insLoad(LIR_ld, native_rval_ins, 0);
            if (*pc == JSOP_NEW) {
                LIns* x = lir->ins_eq0(lir->ins2i(LIR_piand, v_ins, JSVAL_TAGMASK));
                x = lir->ins_choose(x, v_ins, INS_CONST(0));
                v_ins = lir->ins_choose(lir->ins_eq0(x), newobj_ins, x);
            }
            set(&v, v_ins);

            /*
             * If this is a generic traceable native invocation, propagate the boolean return
             * value of the native into builtinStatus. If the return value (v_ins)
             * is true, status' == status. Otherwise status' = status | JSBUILTIN_ERROR.
             * We calculate (rval&1)^1, which is 1 if rval is JS_FALSE (error), and then
             * shift that by 1 which is JSBUILTIN_ERROR.
             */
            JS_STATIC_ASSERT((1 - JS_TRUE) << 1 == 0);
            JS_STATIC_ASSERT((1 - JS_FALSE) << 1 == JSBUILTIN_ERROR);
            status = lir->ins2(LIR_or,
                               status,
                               lir->ins2i(LIR_lsh,
                                          lir->ins2i(LIR_xor,
                                                     lir->ins2i(LIR_and, ok_ins, 1),
                                                     1),
                                          1));
            lir->insStorei(status, lirbuf->state, (int) offsetof(InterpState, builtinStatus));
        }
        guard(true,
              lir->ins_eq0(status),
              STATUS_EXIT);
    }

    JSRecordingStatus ok = JSRS_CONTINUE;
    if (pendingTraceableNative->flags & JSTN_UNBOX_AFTER) {
        /*
         * If we side exit on the unboxing code due to a type change, make sure that the boxed
         * value is actually currently associated with that location, and that we are talking
         * about the top of the stack here, which is where we expected boxed values.
         */
        JS_ASSERT(&v == &cx->fp->regs->sp[-1] && get(&v) == v_ins);
        unbox_jsval(v, v_ins, snapshot(BRANCH_EXIT));
        set(&v, v_ins);
    } else if (JSTN_ERRTYPE(pendingTraceableNative) == FAIL_NEG) {
        /* Already added i2f in functionCall. */
        JS_ASSERT(JSVAL_IS_NUMBER(v));
    } else {
        /* Convert the result to double if the builtin returns int32. */
        if (JSVAL_IS_NUMBER(v) &&
            (pendingTraceableNative->builtin->_argtypes & 3) == nanojit::ARGSIZE_LO) {
            set(&v, lir->ins1(LIR_i2f, v_ins));
        }
    }

    // We'll null pendingTraceableNative in monitorRecording, on the next op cycle.
    // There must be a next op since the stack is non-empty.
    return ok;
}

JS_REQUIRES_STACK JSRecordingStatus
TraceRecorder::name(jsval*& vp)
{
    JSObject* obj = cx->fp->scopeChain;
    if (obj != globalObj)
        return activeCallOrGlobalSlot(obj, vp);

    /* Can't use prop here, because we don't want unboxing from global slots. */
    LIns* obj_ins = scopeChain();
    uint32 slot;

    JSObject* obj2;
    jsuword pcval;

    /*
     * Property cache ensures that we are dealing with an existing property,
     * and guards the shape for us.
     */
    CHECK_STATUS(test_property_cache(obj, obj_ins, obj2, pcval));

    /*
     * Abort if property doesn't exist (interpreter will report an error.)
     */
    if (PCVAL_IS_NULL(pcval))
        ABORT_TRACE("named property not found");

    /*
     * Insist on obj being the directly addressed object.
     */
    if (obj2 != obj)
        ABORT_TRACE("name() hit prototype chain");

    /* Don't trace getter or setter calls, our caller wants a direct slot. */
    if (PCVAL_IS_SPROP(pcval)) {
        JSScopeProperty* sprop = PCVAL_TO_SPROP(pcval);
        if (!isValidSlot(OBJ_SCOPE(obj), sprop))
            ABORT_TRACE("name() not accessing a valid slot");
        slot = sprop->slot;
    } else {
        if (!PCVAL_IS_SLOT(pcval))
            ABORT_TRACE("PCE is not a slot");
        slot = PCVAL_TO_SLOT(pcval);
    }

    if (!lazilyImportGlobalSlot(slot))
        ABORT_TRACE("lazy import of global slot failed");

    vp = &STOBJ_GET_SLOT(obj, slot);
    return JSRS_CONTINUE;
}

JS_REQUIRES_STACK JSRecordingStatus
TraceRecorder::prop(JSObject* obj, LIns* obj_ins, uint32& slot, LIns*& v_ins)
{
    /*
     * Can't specialize to assert obj != global, must guard to avoid aliasing
     * stale homes of stacked global variables.
     */
    CHECK_STATUS(guardNotGlobalObject(obj, obj_ins));

    /*
     * Property cache ensures that we are dealing with an existing property,
     * and guards the shape for us.
     */
    JSObject* obj2;
    jsuword pcval;
    CHECK_STATUS(test_property_cache(obj, obj_ins, obj2, pcval));

    /* Check for non-existent property reference, which results in undefined. */
    const JSCodeSpec& cs = js_CodeSpec[*cx->fp->regs->pc];
    if (PCVAL_IS_NULL(pcval)) {
        /*
         * We could specialize to guard on just JSClass.getProperty, but a mere
         * class guard is simpler and slightly faster.
         */
        if (OBJ_GET_CLASS(cx, obj)->getProperty != JS_PropertyStub) {
            ABORT_TRACE("can't trace through access to undefined property if "
                        "JSClass.getProperty hook isn't stubbed");
        }
        guardClass(obj, obj_ins, OBJ_GET_CLASS(cx, obj), snapshot(MISMATCH_EXIT));

        /*
         * This trace will be valid as long as neither the object nor any object
         * on its prototype chain changes shape.
         *
         * FIXME: This loop can become a single shape guard once bug 497789 has
         * been fixed.
         */
        VMSideExit* exit = snapshot(BRANCH_EXIT);
        do {
            LIns* map_ins = lir->insLoad(LIR_ldp, obj_ins, (int)offsetof(JSObject, map));
            LIns* ops_ins;
            if (map_is_native(obj->map, map_ins, ops_ins)) {
                LIns* shape_ins = addName(lir->insLoad(LIR_ld, map_ins, offsetof(JSScope, shape)),
                                          "shape");
                guard(true,
                      addName(lir->ins2i(LIR_eq, shape_ins, OBJ_SHAPE(obj)), "guard(shape)"),
                      exit);
            } else if (!guardDenseArray(obj, obj_ins, BRANCH_EXIT))
                ABORT_TRACE("non-native object involved in undefined property access");
        } while (guardHasPrototype(obj, obj_ins, &obj, &obj_ins, exit));

        v_ins = INS_CONST(JSVAL_TO_PSEUDO_BOOLEAN(JSVAL_VOID));
        slot = SPROP_INVALID_SLOT;
        return JSRS_CONTINUE;
    }

    /* Insist if setting on obj being the directly addressed object. */
    uint32 setflags = (cs.format & (JOF_SET | JOF_INCDEC | JOF_FOR));
    LIns* dslots_ins = NULL;

    /* Don't trace getter or setter calls, our caller wants a direct slot. */
    if (PCVAL_IS_SPROP(pcval)) {
        JSScopeProperty* sprop = PCVAL_TO_SPROP(pcval);

        if (setflags && !SPROP_HAS_STUB_SETTER(sprop))
            ABORT_TRACE("non-stub setter");
        if (setflags && (sprop->attrs & JSPROP_READONLY))
            ABORT_TRACE("writing to a readonly property");
        if (setflags != JOF_SET && !SPROP_HAS_STUB_GETTER(sprop)) {
            // FIXME 450335: generalize this away from regexp built-in getters.
            if (setflags == 0 &&
                sprop->getter == js_RegExpClass.getProperty &&
                sprop->shortid < 0) {
                if (sprop->shortid == REGEXP_LAST_INDEX)
                    ABORT_TRACE("can't trace RegExp.lastIndex yet");
                LIns* args[] = { INS_CONSTPTR(sprop), obj_ins, cx_ins };
                v_ins = lir->insCall(&js_CallGetter_ci, args);
                guard(false, lir->ins2(LIR_eq, v_ins, INS_CONST(JSVAL_ERROR_COOKIE)), OOM_EXIT);
                /*
                 * BIG FAT WARNING: This snapshot cannot be a BRANCH_EXIT, since
                 * the value to the top of the stack is not the value we unbox.
                 */
                unbox_jsval((sprop->shortid == REGEXP_SOURCE) ? JSVAL_STRING : JSVAL_BOOLEAN,
                            v_ins,
                            snapshot(MISMATCH_EXIT));
                return JSRS_CONTINUE;
            }
            if (setflags == 0 &&
                sprop->getter == js_StringClass.getProperty &&
                sprop->id == ATOM_KEY(cx->runtime->atomState.lengthAtom)) {
                if (!guardClass(obj, obj_ins, &js_StringClass, snapshot(MISMATCH_EXIT)))
                    ABORT_TRACE("can't trace String.length on non-String objects");
                LIns* str_ins = stobj_get_fslot(obj_ins, JSSLOT_PRIVATE);
                str_ins = lir->ins2(LIR_piand, str_ins, INS_CONSTWORD(~JSVAL_TAGMASK));
                v_ins = lir->ins1(LIR_i2f, getStringLength(str_ins));
                return JSRS_CONTINUE;
            }
            ABORT_TRACE("non-stub getter");
        }
        if (!SPROP_HAS_VALID_SLOT(sprop, OBJ_SCOPE(obj2)))
            ABORT_TRACE("no valid slot");
        slot = sprop->slot;
    } else {
        if (!PCVAL_IS_SLOT(pcval))
            ABORT_TRACE("PCE is not a slot");
        slot = PCVAL_TO_SLOT(pcval);
    }

    if (obj2 != obj) {
        if (setflags)
            ABORT_TRACE("JOF_SET opcode hit prototype chain");

        /*
         * We're getting a proto-property. Walk up the prototype chain emitting
         * proto slot loads, updating obj as we go, leaving obj set to obj2 with
         * obj_ins the last proto-load.
         */
        while (obj != obj2) {
            obj_ins = stobj_get_slot(obj_ins, JSSLOT_PROTO, dslots_ins);
            obj = STOBJ_GET_PROTO(obj);
        }
    }

    v_ins = stobj_get_slot(obj_ins, slot, dslots_ins);
    unbox_jsval(STOBJ_GET_SLOT(obj, slot), v_ins, snapshot(BRANCH_EXIT));

    return JSRS_CONTINUE;
}

JS_REQUIRES_STACK JSRecordingStatus
TraceRecorder::denseArrayElement(jsval& oval, jsval& ival, jsval*& vp, LIns*& v_ins,
                                 LIns*& addr_ins)
{
    JS_ASSERT(JSVAL_IS_OBJECT(oval) && JSVAL_IS_INT(ival));

    JSObject* obj = JSVAL_TO_OBJECT(oval);
    LIns* obj_ins = get(&oval);
    jsint idx = JSVAL_TO_INT(ival);
    LIns* idx_ins = makeNumberInt32(get(&ival));

    VMSideExit* exit = snapshot(BRANCH_EXIT);

    /* check that the index is within bounds */
    LIns* dslots_ins = lir->insLoad(LIR_ldp, obj_ins, offsetof(JSObject, dslots));
    jsuint capacity = js_DenseArrayCapacity(obj);
    bool within = (jsuint(idx) < jsuint(obj->fslots[JSSLOT_ARRAY_LENGTH]) && jsuint(idx) < capacity);
    if (!within) {
        /* If idx < 0, stay on trace (and read value as undefined, since this is a dense array). */
        LIns* br1 = NULL;
        if (MAX_DSLOTS_LENGTH > JS_BITMASK(30) && !idx_ins->isconst()) {
            JS_ASSERT(sizeof(jsval) == 8); // Only 64-bit machines support large enough arrays for this.
            br1 = lir->insBranch(LIR_jt,
                                 lir->ins2i(LIR_lt, idx_ins, 0),
                                 NULL);
        }

        /* If not idx < length, stay on trace (and read value as undefined). */
        LIns* br2 = lir->insBranch(LIR_jf,
                                   lir->ins2(LIR_ult,
                                             idx_ins,
                                             stobj_get_fslot(obj_ins, JSSLOT_ARRAY_LENGTH)),
                                   NULL);

        /* If dslots is NULL, stay on trace (and read value as undefined). */
        LIns* br3 = lir->insBranch(LIR_jt, lir->ins_eq0(dslots_ins), NULL);

        /* If not idx < capacity, stay on trace (and read value as undefined). */
        LIns* br4 = lir->insBranch(LIR_jf,
                                   lir->ins2(LIR_ult,
                                             idx_ins,
                                             lir->insLoad(LIR_ldp,
                                                          dslots_ins,
                                                          -(int)sizeof(jsval))),
                                   NULL);
        lir->insGuard(LIR_x, lir->insImm(1), createGuardRecord(exit));
        LIns* label = lir->ins0(LIR_label);
        if (br1)
            br1->setTarget(label);
        br2->setTarget(label);
        br3->setTarget(label);
        br4->setTarget(label);

        CHECK_STATUS(guardPrototypeHasNoIndexedProperties(obj, obj_ins, MISMATCH_EXIT));

        // Return undefined and indicate that we didn't actually read this (addr_ins).
        v_ins = lir->insImm(JSVAL_TO_PSEUDO_BOOLEAN(JSVAL_VOID));
        addr_ins = NULL;
        return JSRS_CONTINUE;
    }

    /* Guard against negative index */
    if (MAX_DSLOTS_LENGTH > JS_BITMASK(30) && !idx_ins->isconst()) {
        JS_ASSERT(sizeof(jsval) == 8); // Only 64-bit machines support large enough arrays for this.
        guard(false,
              lir->ins2i(LIR_lt, idx_ins, 0),
              exit);
    }

    /* Guard array length */
    guard(true,
          lir->ins2(LIR_ult, idx_ins, stobj_get_fslot(obj_ins, JSSLOT_ARRAY_LENGTH)),
          exit);

    /* dslots must not be NULL */
    guard(false,
          lir->ins_eq0(dslots_ins),
          exit);

    /* Guard array capacity */
    guard(true,
          lir->ins2(LIR_ult,
                    idx_ins,
                    lir->insLoad(LIR_ldp, dslots_ins, 0 - (int)sizeof(jsval))),
          exit);

    /* Load the value and guard on its type to unbox it. */
    vp = &obj->dslots[jsuint(idx)];
    addr_ins = lir->ins2(LIR_piadd, dslots_ins,
                         lir->ins2i(LIR_pilsh, idx_ins, (sizeof(jsval) == 4) ? 2 : 3));
    v_ins = lir->insLoad(LIR_ldp, addr_ins, 0);
    unbox_jsval(*vp, v_ins, exit);

    if (JSVAL_TAG(*vp) == JSVAL_BOOLEAN) {
        /*
         * If we read a hole from the array, convert it to undefined and guard that there
         * are no indexed properties along the prototype chain.
         */
        LIns* br = lir->insBranch(LIR_jf,
                                  lir->ins2i(LIR_eq, v_ins, JSVAL_TO_PSEUDO_BOOLEAN(JSVAL_HOLE)),
                                  NULL);
        CHECK_STATUS(guardPrototypeHasNoIndexedProperties(obj, obj_ins, MISMATCH_EXIT));
        br->setTarget(lir->ins0(LIR_label));

        /*
         * Don't let the hole value escape. Turn it into an undefined.
         */
        v_ins = lir->ins2i(LIR_and, v_ins, ~(JSVAL_HOLE_FLAG >> JSVAL_TAGBITS));
    }
    return JSRS_CONTINUE;
}

JS_REQUIRES_STACK JSRecordingStatus
TraceRecorder::getProp(JSObject* obj, LIns* obj_ins)
{
    uint32 slot;
    LIns* v_ins;
    CHECK_STATUS(prop(obj, obj_ins, slot, v_ins));

    const JSCodeSpec& cs = js_CodeSpec[*cx->fp->regs->pc];
    JS_ASSERT(cs.ndefs == 1);
    stack(-cs.nuses, v_ins);
    return JSRS_CONTINUE;
}

JS_REQUIRES_STACK JSRecordingStatus
TraceRecorder::getProp(jsval& v)
{
    if (JSVAL_IS_PRIMITIVE(v))
        ABORT_TRACE("primitive lhs");

    return getProp(JSVAL_TO_OBJECT(v), get(&v));
}

JS_REQUIRES_STACK JSRecordingStatus
TraceRecorder::record_JSOP_NAME()
{
    jsval* vp;
    CHECK_STATUS(name(vp));
    stack(0, get(vp));
    return JSRS_CONTINUE;
}

JS_REQUIRES_STACK JSRecordingStatus
TraceRecorder::record_JSOP_DOUBLE()
{
    jsval v = jsval(atoms[GET_INDEX(cx->fp->regs->pc)]);
    stack(0, lir->insImmf(*JSVAL_TO_DOUBLE(v)));
    return JSRS_CONTINUE;
}

JS_REQUIRES_STACK JSRecordingStatus
TraceRecorder::record_JSOP_STRING()
{
    JSAtom* atom = atoms[GET_INDEX(cx->fp->regs->pc)];
    JS_ASSERT(ATOM_IS_STRING(atom));
    stack(0, INS_CONSTPTR(ATOM_TO_STRING(atom)));
    return JSRS_CONTINUE;
}

JS_REQUIRES_STACK JSRecordingStatus
TraceRecorder::record_JSOP_ZERO()
{
    stack(0, lir->insImmq(0));
    return JSRS_CONTINUE;
}

JS_REQUIRES_STACK JSRecordingStatus
TraceRecorder::record_JSOP_ONE()
{
    stack(0, lir->insImmf(1));
    return JSRS_CONTINUE;
}

JS_REQUIRES_STACK JSRecordingStatus
TraceRecorder::record_JSOP_NULL()
{
    stack(0, INS_CONSTPTR(NULL));
    return JSRS_CONTINUE;
}

JS_REQUIRES_STACK JSRecordingStatus
TraceRecorder::record_JSOP_THIS()
{
    LIns* this_ins;
    CHECK_STATUS(getThis(this_ins));
    stack(0, this_ins);
    return JSRS_CONTINUE;
}

JS_REQUIRES_STACK JSRecordingStatus
TraceRecorder::record_JSOP_FALSE()
{
    stack(0, lir->insImm(0));
    return JSRS_CONTINUE;
}

JS_REQUIRES_STACK JSRecordingStatus
TraceRecorder::record_JSOP_TRUE()
{
    stack(0, lir->insImm(1));
    return JSRS_CONTINUE;
}

JS_REQUIRES_STACK JSRecordingStatus
TraceRecorder::record_JSOP_OR()
{
    return ifop();
}

JS_REQUIRES_STACK JSRecordingStatus
TraceRecorder::record_JSOP_AND()
{
    return ifop();
}

JS_REQUIRES_STACK JSRecordingStatus
TraceRecorder::record_JSOP_TABLESWITCH()
{
#ifdef NANOJIT_IA32
    /* Handle tableswitches specially -- prepare a jump table if needed. */
    LIns* guardIns = tableswitch();
    if (guardIns) {
        fragment->lastIns = guardIns;
        compile(&JS_TRACE_MONITOR(cx));
    }
    return JSRS_STOP;
#else
    return switchop();
#endif
}

JS_REQUIRES_STACK JSRecordingStatus
TraceRecorder::record_JSOP_LOOKUPSWITCH()
{
    return switchop();
}

JS_REQUIRES_STACK JSRecordingStatus
TraceRecorder::record_JSOP_STRICTEQ()
{
    strictEquality(true, false);
    return JSRS_CONTINUE;
}

JS_REQUIRES_STACK JSRecordingStatus
TraceRecorder::record_JSOP_STRICTNE()
{
    strictEquality(false, false);
    return JSRS_CONTINUE;
}

JS_REQUIRES_STACK JSRecordingStatus
TraceRecorder::record_JSOP_OBJECT()
{
    JSStackFrame* fp = cx->fp;
    JSScript* script = fp->script;
    unsigned index = atoms - script->atomMap.vector + GET_INDEX(fp->regs->pc);

    JSObject* obj;
    JS_GET_SCRIPT_OBJECT(script, index, obj);
    stack(0, INS_CONSTPTR(obj));
    return JSRS_CONTINUE;
}

JS_REQUIRES_STACK JSRecordingStatus
TraceRecorder::record_JSOP_POP()
{
    return JSRS_CONTINUE;
}

JS_REQUIRES_STACK JSRecordingStatus
TraceRecorder::record_JSOP_TRAP()
{
    return JSRS_STOP;
}

JS_REQUIRES_STACK JSRecordingStatus
TraceRecorder::record_JSOP_GETARG()
{
    stack(0, arg(GET_ARGNO(cx->fp->regs->pc)));
    return JSRS_CONTINUE;
}

JS_REQUIRES_STACK JSRecordingStatus
TraceRecorder::record_JSOP_SETARG()
{
    arg(GET_ARGNO(cx->fp->regs->pc), stack(-1));
    return JSRS_CONTINUE;
}

JS_REQUIRES_STACK JSRecordingStatus
TraceRecorder::record_JSOP_GETLOCAL()
{
    stack(0, var(GET_SLOTNO(cx->fp->regs->pc)));
    return JSRS_CONTINUE;
}

JS_REQUIRES_STACK JSRecordingStatus
TraceRecorder::record_JSOP_SETLOCAL()
{
    var(GET_SLOTNO(cx->fp->regs->pc), stack(-1));
    return JSRS_CONTINUE;
}

JS_REQUIRES_STACK JSRecordingStatus
TraceRecorder::record_JSOP_UINT16()
{
    stack(0, lir->insImmf(GET_UINT16(cx->fp->regs->pc)));
    return JSRS_CONTINUE;
}

JS_REQUIRES_STACK JSRecordingStatus
TraceRecorder::record_JSOP_NEWINIT()
{
    JSProtoKey key = JSProtoKey(GET_INT8(cx->fp->regs->pc));
    LIns *proto_ins;
    CHECK_STATUS(getClassPrototype(key, proto_ins));

    LIns* args[] = { proto_ins, cx_ins };
    const CallInfo *ci = (key == JSProto_Array) ? &js_NewEmptyArray_ci : &js_Object_tn_ci;
    LIns* v_ins = lir->insCall(ci, args);
    guard(false, lir->ins_eq0(v_ins), OOM_EXIT);
    stack(0, v_ins);
    return JSRS_CONTINUE;
}

JS_REQUIRES_STACK JSRecordingStatus
TraceRecorder::record_JSOP_ENDINIT()
{
#ifdef DEBUG
    jsval& v = stackval(-1);
    JS_ASSERT(!JSVAL_IS_PRIMITIVE(v));
#endif
    return JSRS_CONTINUE;
}

JS_REQUIRES_STACK JSRecordingStatus
TraceRecorder::record_JSOP_INITPROP()
{
    // All the action is in record_SetPropHit.
    return JSRS_CONTINUE;
}

JS_REQUIRES_STACK JSRecordingStatus
TraceRecorder::record_JSOP_INITELEM()
{
    return record_JSOP_SETELEM();
}

JS_REQUIRES_STACK JSRecordingStatus
TraceRecorder::record_JSOP_DEFSHARP()
{
    return JSRS_STOP;
}

JS_REQUIRES_STACK JSRecordingStatus
TraceRecorder::record_JSOP_USESHARP()
{
    return JSRS_STOP;
}

JS_REQUIRES_STACK JSRecordingStatus
TraceRecorder::record_JSOP_INCARG()
{
    return inc(argval(GET_ARGNO(cx->fp->regs->pc)), 1);
}

JS_REQUIRES_STACK JSRecordingStatus
TraceRecorder::record_JSOP_INCLOCAL()
{
    return inc(varval(GET_SLOTNO(cx->fp->regs->pc)), 1);
}

JS_REQUIRES_STACK JSRecordingStatus
TraceRecorder::record_JSOP_DECARG()
{
    return inc(argval(GET_ARGNO(cx->fp->regs->pc)), -1);
}

JS_REQUIRES_STACK JSRecordingStatus
TraceRecorder::record_JSOP_DECLOCAL()
{
    return inc(varval(GET_SLOTNO(cx->fp->regs->pc)), -1);
}

JS_REQUIRES_STACK JSRecordingStatus
TraceRecorder::record_JSOP_ARGINC()
{
    return inc(argval(GET_ARGNO(cx->fp->regs->pc)), 1, false);
}

JS_REQUIRES_STACK JSRecordingStatus
TraceRecorder::record_JSOP_LOCALINC()
{
    return inc(varval(GET_SLOTNO(cx->fp->regs->pc)), 1, false);
}

JS_REQUIRES_STACK JSRecordingStatus
TraceRecorder::record_JSOP_ARGDEC()
{
    return inc(argval(GET_ARGNO(cx->fp->regs->pc)), -1, false);
}

JS_REQUIRES_STACK JSRecordingStatus
TraceRecorder::record_JSOP_LOCALDEC()
{
    return inc(varval(GET_SLOTNO(cx->fp->regs->pc)), -1, false);
}

JS_REQUIRES_STACK JSRecordingStatus
TraceRecorder::record_JSOP_IMACOP()
{
    JS_ASSERT(cx->fp->imacpc);
    return JSRS_CONTINUE;
}

JS_REQUIRES_STACK JSRecordingStatus
TraceRecorder::record_JSOP_ITER()
{
    jsval& v = stackval(-1);
    if (JSVAL_IS_PRIMITIVE(v))
        ABORT_TRACE("for-in on a primitive value");
    ABORT_IF_XML(v);

    jsuint flags = cx->fp->regs->pc[1];

    if (hasIteratorMethod(JSVAL_TO_OBJECT(v))) {
        if (flags == JSITER_ENUMERATE)
            return call_imacro(iter_imacros.for_in);
        if (flags == (JSITER_ENUMERATE | JSITER_FOREACH))
            return call_imacro(iter_imacros.for_each);
    } else {
        if (flags == JSITER_ENUMERATE)
            return call_imacro(iter_imacros.for_in_native);
        if (flags == (JSITER_ENUMERATE | JSITER_FOREACH))
            return call_imacro(iter_imacros.for_each_native);
    }
    ABORT_TRACE("unimplemented JSITER_* flags");
}

JS_REQUIRES_STACK JSRecordingStatus
TraceRecorder::record_JSOP_NEXTITER()
{
    jsval& iterobj_val = stackval(-2);
    if (JSVAL_IS_PRIMITIVE(iterobj_val))
        ABORT_TRACE("for-in on a primitive value");
    ABORT_IF_XML(iterobj_val);
    JSObject* iterobj = JSVAL_TO_OBJECT(iterobj_val);
    JSClass* clasp = STOBJ_GET_CLASS(iterobj);
    LIns* iterobj_ins = get(&iterobj_val);
    if (clasp == &js_IteratorClass || clasp == &js_GeneratorClass) {
        guardClass(iterobj, iterobj_ins, clasp, snapshot(BRANCH_EXIT));
        return call_imacro(nextiter_imacros.native_iter_next);
    }
    return call_imacro(nextiter_imacros.custom_iter_next);
}

JS_REQUIRES_STACK JSRecordingStatus
TraceRecorder::record_JSOP_ENDITER()
{
    LIns* args[] = { stack(-2), cx_ins };
    LIns* ok_ins = lir->insCall(&js_CloseIterator_ci, args);
    guard(false, lir->ins_eq0(ok_ins), MISMATCH_EXIT);
    return JSRS_CONTINUE;
}

JS_REQUIRES_STACK JSRecordingStatus
TraceRecorder::record_JSOP_FORNAME()
{
    jsval* vp;
    CHECK_STATUS(name(vp));
    set(vp, stack(-1));
    return JSRS_CONTINUE;
}

JS_REQUIRES_STACK JSRecordingStatus
TraceRecorder::record_JSOP_FORPROP()
{
    return JSRS_STOP;
}

JS_REQUIRES_STACK JSRecordingStatus
TraceRecorder::record_JSOP_FORELEM()
{
    return record_JSOP_DUP();
}

JS_REQUIRES_STACK JSRecordingStatus
TraceRecorder::record_JSOP_FORARG()
{
    return record_JSOP_SETARG();
}

JS_REQUIRES_STACK JSRecordingStatus
TraceRecorder::record_JSOP_FORLOCAL()
{
    return record_JSOP_SETLOCAL();
}

JS_REQUIRES_STACK JSRecordingStatus
TraceRecorder::record_JSOP_POPN()
{
    return JSRS_CONTINUE;
}

JS_REQUIRES_STACK JSRecordingStatus
TraceRecorder::record_JSOP_BINDNAME()
{
    JSStackFrame *fp = cx->fp;
    JSObject *obj;

    if (fp->fun) {
        // We can't trace BINDNAME in functions that contain direct
        // calls to eval, as they might add bindings which
        // previously-traced references would have to see.
        if (JSFUN_HEAVYWEIGHT_TEST(fp->fun->flags))
            ABORT_TRACE("Can't trace JSOP_BINDNAME in heavyweight functions.");

        // In non-heavyweight functions, we can safely skip the call
        // object, if any.
        obj = OBJ_GET_PARENT(cx, fp->callee);
    } else {
        obj = fp->scopeChain;

        // In global code, fp->scopeChain can only contain blocks
        // whose values are still on the stack.  We never use BINDNAME
        // to refer to these.
        while (OBJ_GET_CLASS(cx, obj) == &js_BlockClass) {
            // The block's values are still on the stack.
            JS_ASSERT(OBJ_GET_PRIVATE(cx, obj) == fp);

            obj = OBJ_GET_PARENT(cx, obj);

            // Blocks always have parents.
            JS_ASSERT(obj);
        }
    }

    if (obj != globalObj)
        ABORT_TRACE("JSOP_BINDNAME must return global object on trace");

    // The trace is specialized to this global object.  Furthermore,
    // we know it is the sole 'global' object on the scope chain: we
    // set globalObj to the scope chain element with no parent, and we
    // reached it starting from the function closure or the current
    // scopeChain, so there is nothing inner to it.  So this must be
    // the right base object.
    stack(0, INS_CONSTPTR(globalObj));
    return JSRS_CONTINUE;
}

JS_REQUIRES_STACK JSRecordingStatus
TraceRecorder::record_JSOP_SETNAME()
{
    jsval& l = stackval(-2);
    JS_ASSERT(!JSVAL_IS_PRIMITIVE(l));

    /*
     * Trace cases that are global code or in lightweight functions scoped by
     * the global object only.
     */
    JSObject* obj = JSVAL_TO_OBJECT(l);
    if (obj != cx->fp->scopeChain || obj != globalObj)
        ABORT_TRACE("JSOP_SETNAME left operand is not the global object");

    // The rest of the work is in record_SetPropHit.
    return JSRS_CONTINUE;
}

JS_REQUIRES_STACK JSRecordingStatus
TraceRecorder::record_JSOP_THROW()
{
    return JSRS_STOP;
}

JS_REQUIRES_STACK JSRecordingStatus
TraceRecorder::record_JSOP_IN()
{
    jsval& rval = stackval(-1);
    jsval& lval = stackval(-2);

    if (JSVAL_IS_PRIMITIVE(rval))
        ABORT_TRACE("JSOP_IN on non-object right operand");
    JSObject* obj = JSVAL_TO_OBJECT(rval);
    LIns* obj_ins = get(&rval);

    jsid id;
    LIns* x;
    if (JSVAL_IS_INT(lval)) {
        id = INT_JSVAL_TO_JSID(lval);
        LIns* args[] = { makeNumberInt32(get(&lval)), obj_ins, cx_ins };
        x = lir->insCall(&js_HasNamedPropertyInt32_ci, args);
    } else if (JSVAL_IS_STRING(lval)) {
        if (!js_ValueToStringId(cx, lval, &id))
            ABORT_TRACE_ERROR("left operand of JSOP_IN didn't convert to a string-id");
        LIns* args[] = { get(&lval), obj_ins, cx_ins };
        x = lir->insCall(&js_HasNamedProperty_ci, args);
    } else {
        ABORT_TRACE("string or integer expected");
    }

    guard(false, lir->ins2i(LIR_eq, x, JSVAL_TO_PSEUDO_BOOLEAN(JSVAL_VOID)), OOM_EXIT);
    x = lir->ins2i(LIR_eq, x, 1);

    JSObject* obj2;
    JSProperty* prop;
    if (!OBJ_LOOKUP_PROPERTY(cx, obj, id, &obj2, &prop))
        ABORT_TRACE_ERROR("OBJ_LOOKUP_PROPERTY failed in JSOP_IN");
    bool cond = prop != NULL;
    if (prop)
        OBJ_DROP_PROPERTY(cx, obj2, prop);

    /* The interpreter fuses comparisons and the following branch,
       so we have to do that here as well. */
    fuseIf(cx->fp->regs->pc + 1, cond, x);

    /* We update the stack after the guard. This is safe since
       the guard bails out at the comparison and the interpreter
       will therefore re-execute the comparison. This way the
       value of the condition doesn't have to be calculated and
       saved on the stack in most cases. */
    set(&lval, x);
    return JSRS_CONTINUE;
}

static JSBool
HasInstance(JSContext *cx, uintN argc, jsval *vp)
{
    jsval *argv;
    JS_ASSERT(argc == 1);
    argv = JS_ARGV(cx, vp);
    JSBool result = JS_FALSE;
    JSObject* obj = JS_THIS_OBJECT(cx, vp);
    if (!obj->map->ops->hasInstance(cx, obj, argv[0], &result))
        return JS_FALSE;
    JS_SET_RVAL(cx, vp, BOOLEAN_TO_JSVAL(result));
    return JS_TRUE;
}

static JSBool FASTCALL
HasInstance_tn(JSContext* cx, JSObject* obj, jsval v)
{
    JSBool result = JS_FALSE;
    if (!obj->map->ops->hasInstance(cx, obj, v, &result))
        js_SetBuiltinError(cx);
    return result;
}

JS_DEFINE_TRCINFO_1(HasInstance,
    (3, (extern, BOOL_FAIL, HasInstance_tn, CONTEXT, THIS, JSVAL, 0, 0)))

JS_REQUIRES_STACK JSRecordingStatus
TraceRecorder::record_JSOP_INSTANCEOF()
{
    jsval& r = stackval(-1);

    if (!JSVAL_IS_PRIMITIVE(r))
        return call_imacro(instanceof_imacros.instanceof);

    return JSRS_STOP;
}

JS_REQUIRES_STACK JSRecordingStatus
TraceRecorder::record_JSOP_DEBUGGER()
{
    return JSRS_STOP;
}

JS_REQUIRES_STACK JSRecordingStatus
TraceRecorder::record_JSOP_GOSUB()
{
    return JSRS_STOP;
}

JS_REQUIRES_STACK JSRecordingStatus
TraceRecorder::record_JSOP_RETSUB()
{
    return JSRS_STOP;
}

JS_REQUIRES_STACK JSRecordingStatus
TraceRecorder::record_JSOP_EXCEPTION()
{
    return JSRS_STOP;
}

JS_REQUIRES_STACK JSRecordingStatus
TraceRecorder::record_JSOP_LINENO()
{
    return JSRS_CONTINUE;
}

JS_REQUIRES_STACK JSRecordingStatus
TraceRecorder::record_JSOP_CONDSWITCH()
{
    return JSRS_CONTINUE;
}

JS_REQUIRES_STACK JSRecordingStatus
TraceRecorder::record_JSOP_CASE()
{
    strictEquality(true, true);
    return JSRS_CONTINUE;
}

JS_REQUIRES_STACK JSRecordingStatus
TraceRecorder::record_JSOP_DEFAULT()
{
    return JSRS_CONTINUE;
}

JS_REQUIRES_STACK JSRecordingStatus
TraceRecorder::record_JSOP_EVAL()
{
    return JSRS_STOP;
}

JS_REQUIRES_STACK JSRecordingStatus
TraceRecorder::record_JSOP_ENUMELEM()
{
    return JSRS_STOP;
}

JS_REQUIRES_STACK JSRecordingStatus
TraceRecorder::record_JSOP_GETTER()
{
    return JSRS_STOP;
}

JS_REQUIRES_STACK JSRecordingStatus
TraceRecorder::record_JSOP_SETTER()
{
    return JSRS_STOP;
}

JS_REQUIRES_STACK JSRecordingStatus
TraceRecorder::record_JSOP_DEFFUN()
{
    return JSRS_STOP;
}

JS_REQUIRES_STACK JSRecordingStatus
TraceRecorder::record_JSOP_DEFFUN_FC()
{
    return JSRS_STOP;
}

JS_REQUIRES_STACK JSRecordingStatus
TraceRecorder::record_JSOP_DEFCONST()
{
    return JSRS_STOP;
}

JS_REQUIRES_STACK JSRecordingStatus
TraceRecorder::record_JSOP_DEFVAR()
{
    return JSRS_STOP;
}

jsatomid
TraceRecorder::getFullIndex(ptrdiff_t pcoff)
{
    jsatomid index = GET_INDEX(cx->fp->regs->pc + pcoff);
    index += atoms - cx->fp->script->atomMap.vector;
    return index;
}

JS_REQUIRES_STACK JSRecordingStatus
TraceRecorder::record_JSOP_LAMBDA()
{
    JSFunction* fun;
    JS_GET_SCRIPT_FUNCTION(cx->fp->script, getFullIndex(), fun);

    if (FUN_NULL_CLOSURE(fun) && OBJ_GET_PARENT(cx, FUN_OBJECT(fun)) == globalObj) {
        LIns *proto_ins;
        CHECK_STATUS(getClassPrototype(JSProto_Function, proto_ins));

        LIns* args[] = { INS_CONSTPTR(globalObj), proto_ins, INS_CONSTPTR(fun), cx_ins };
        LIns* x = lir->insCall(&js_NewNullClosure_ci, args);
        stack(0, x);
        return JSRS_CONTINUE;
    }
    return JSRS_STOP;
}

JS_REQUIRES_STACK JSRecordingStatus
TraceRecorder::record_JSOP_LAMBDA_FC()
{
    JSFunction* fun;
    JS_GET_SCRIPT_FUNCTION(cx->fp->script, getFullIndex(), fun);
    
    LIns* scopeChain_ins = get(&cx->fp->argv[-2]);
    JS_ASSERT(scopeChain_ins);

    LIns* args[] = {
        scopeChain_ins,
        INS_CONSTPTR(fun),
        cx_ins
    };
    LIns* call_ins = lir->insCall(&js_AllocFlatClosure_ci, args);
    guard(false,
          addName(lir->ins2(LIR_eq, call_ins, INS_CONSTPTR(0)),
                  "guard(js_AllocFlatClosure)"),
          OOM_EXIT);
    stack(0, call_ins);
 
    JSUpvarArray *uva = JS_SCRIPT_UPVARS(fun->u.i.script);
    for (uint32 i = 0, n = uva->length; i < n; i++) {
        jsval v;
        LIns* upvar_ins = upvar(fun->u.i.script, uva, i, v);
        if (!upvar_ins)
            return JSRS_STOP;
        box_jsval(v, upvar_ins);
        LIns* dslots_ins = NULL;
        stobj_set_dslot(call_ins, i, dslots_ins, upvar_ins, "fc upvar");
    }

    return JSRS_CONTINUE;
}

JS_REQUIRES_STACK JSRecordingStatus
TraceRecorder::record_JSOP_CALLEE()
{
    stack(0, get(&cx->fp->argv[-2]));
    return JSRS_CONTINUE;
}

JS_REQUIRES_STACK JSRecordingStatus
TraceRecorder::record_JSOP_SETLOCALPOP()
{
    var(GET_SLOTNO(cx->fp->regs->pc), stack(-1));
    return JSRS_CONTINUE;
}

JS_REQUIRES_STACK JSRecordingStatus
TraceRecorder::record_JSOP_IFPRIMTOP()
{
    // Traces are type-specialized, including null vs. object, so we need do
    // nothing here. The upstream unbox_jsval called after valueOf or toString
    // from an imacro (e.g.) will fork the trace for us, allowing us to just
    // follow along mindlessly :-).
    return JSRS_CONTINUE;
}

JS_REQUIRES_STACK JSRecordingStatus
TraceRecorder::record_JSOP_SETCALL()
{
    return JSRS_STOP;
}

JS_REQUIRES_STACK JSRecordingStatus
TraceRecorder::record_JSOP_TRY()
{
    return JSRS_CONTINUE;
}

JS_REQUIRES_STACK JSRecordingStatus
TraceRecorder::record_JSOP_FINALLY()
{
    return JSRS_CONTINUE;
}

JS_REQUIRES_STACK JSRecordingStatus
TraceRecorder::record_JSOP_NOP()
{
    return JSRS_CONTINUE;
}

JS_REQUIRES_STACK JSRecordingStatus
TraceRecorder::record_JSOP_ARGSUB()
{
    JSStackFrame* fp = cx->fp;
    if (!(fp->fun->flags & JSFUN_HEAVYWEIGHT)) {
        uintN slot = GET_ARGNO(fp->regs->pc);
        if (slot < fp->fun->nargs && slot < fp->argc && !fp->argsobj) {
            stack(0, get(&cx->fp->argv[slot]));
            return JSRS_CONTINUE;
        }
    }
    ABORT_TRACE("can't trace JSOP_ARGSUB hard case");
}

JS_REQUIRES_STACK JSRecordingStatus
TraceRecorder::record_JSOP_ARGCNT()
{
    if (!(cx->fp->fun->flags & JSFUN_HEAVYWEIGHT)) {
        stack(0, lir->insImmf(cx->fp->argc));
        return JSRS_CONTINUE;
    }
    ABORT_TRACE("can't trace heavyweight JSOP_ARGCNT");
}

JS_REQUIRES_STACK JSRecordingStatus
TraceRecorder::record_DefLocalFunSetSlot(uint32 slot, JSObject* obj)
{
    JSFunction* fun = GET_FUNCTION_PRIVATE(cx, obj);

    if (FUN_NULL_CLOSURE(fun) && OBJ_GET_PARENT(cx, FUN_OBJECT(fun)) == globalObj) {
        LIns *proto_ins;
        CHECK_STATUS(getClassPrototype(JSProto_Function, proto_ins));

        LIns* args[] = { INS_CONSTPTR(globalObj), proto_ins, INS_CONSTPTR(fun), cx_ins };
        LIns* x = lir->insCall(&js_NewNullClosure_ci, args);
        var(slot, x);
        return JSRS_CONTINUE;
    }

    return JSRS_STOP;
}

JS_REQUIRES_STACK JSRecordingStatus
TraceRecorder::record_JSOP_DEFLOCALFUN()
{
    return JSRS_CONTINUE;
}

JS_REQUIRES_STACK JSRecordingStatus
TraceRecorder::record_JSOP_DEFLOCALFUN_FC()
{
    return JSRS_CONTINUE;
}

JS_REQUIRES_STACK JSRecordingStatus
TraceRecorder::record_JSOP_GOTOX()
{
    return record_JSOP_GOTO();
}

JS_REQUIRES_STACK JSRecordingStatus
TraceRecorder::record_JSOP_IFEQX()
{
    return record_JSOP_IFEQ();
}

JS_REQUIRES_STACK JSRecordingStatus
TraceRecorder::record_JSOP_IFNEX()
{
    return record_JSOP_IFNE();
}

JS_REQUIRES_STACK JSRecordingStatus
TraceRecorder::record_JSOP_ORX()
{
    return record_JSOP_OR();
}

JS_REQUIRES_STACK JSRecordingStatus
TraceRecorder::record_JSOP_ANDX()
{
    return record_JSOP_AND();
}

JS_REQUIRES_STACK JSRecordingStatus
TraceRecorder::record_JSOP_GOSUBX()
{
    return record_JSOP_GOSUB();
}

JS_REQUIRES_STACK JSRecordingStatus
TraceRecorder::record_JSOP_CASEX()
{
    strictEquality(true, true);
    return JSRS_CONTINUE;
}

JS_REQUIRES_STACK JSRecordingStatus
TraceRecorder::record_JSOP_DEFAULTX()
{
    return JSRS_CONTINUE;
}

JS_REQUIRES_STACK JSRecordingStatus
TraceRecorder::record_JSOP_TABLESWITCHX()
{
    return record_JSOP_TABLESWITCH();
}

JS_REQUIRES_STACK JSRecordingStatus
TraceRecorder::record_JSOP_LOOKUPSWITCHX()
{
    return switchop();
}

JS_REQUIRES_STACK JSRecordingStatus
TraceRecorder::record_JSOP_BACKPATCH()
{
    return JSRS_CONTINUE;
}

JS_REQUIRES_STACK JSRecordingStatus
TraceRecorder::record_JSOP_BACKPATCH_POP()
{
    return JSRS_CONTINUE;
}

JS_REQUIRES_STACK JSRecordingStatus
TraceRecorder::record_JSOP_THROWING()
{
    return JSRS_STOP;
}

JS_REQUIRES_STACK JSRecordingStatus
TraceRecorder::record_JSOP_SETRVAL()
{
    // If we implement this, we need to update JSOP_STOP.
    return JSRS_STOP;
}

JS_REQUIRES_STACK JSRecordingStatus
TraceRecorder::record_JSOP_RETRVAL()
{
    return JSRS_STOP;
}

JS_REQUIRES_STACK JSRecordingStatus
TraceRecorder::record_JSOP_GETGVAR()
{
    jsval slotval = cx->fp->slots[GET_SLOTNO(cx->fp->regs->pc)];
    if (JSVAL_IS_NULL(slotval))
        return JSRS_CONTINUE; // We will see JSOP_NAME from the interpreter's jump, so no-op here.

    uint32 slot = JSVAL_TO_INT(slotval);

    if (!lazilyImportGlobalSlot(slot))
         ABORT_TRACE("lazy import of global slot failed");

    stack(0, get(&STOBJ_GET_SLOT(globalObj, slot)));
    return JSRS_CONTINUE;
}

JS_REQUIRES_STACK JSRecordingStatus
TraceRecorder::record_JSOP_SETGVAR()
{
    jsval slotval = cx->fp->slots[GET_SLOTNO(cx->fp->regs->pc)];
    if (JSVAL_IS_NULL(slotval))
        return JSRS_CONTINUE; // We will see JSOP_NAME from the interpreter's jump, so no-op here.

    uint32 slot = JSVAL_TO_INT(slotval);

    if (!lazilyImportGlobalSlot(slot))
         ABORT_TRACE("lazy import of global slot failed");

    set(&STOBJ_GET_SLOT(globalObj, slot), stack(-1));
    return JSRS_CONTINUE;
}

JS_REQUIRES_STACK JSRecordingStatus
TraceRecorder::record_JSOP_INCGVAR()
{
    jsval slotval = cx->fp->slots[GET_SLOTNO(cx->fp->regs->pc)];
    if (JSVAL_IS_NULL(slotval))
        // We will see JSOP_INCNAME from the interpreter's jump, so no-op here.
        return JSRS_CONTINUE;

    uint32 slot = JSVAL_TO_INT(slotval);

    if (!lazilyImportGlobalSlot(slot))
         ABORT_TRACE("lazy import of global slot failed");

    return inc(STOBJ_GET_SLOT(globalObj, slot), 1);
}

JS_REQUIRES_STACK JSRecordingStatus
TraceRecorder::record_JSOP_DECGVAR()
{
    jsval slotval = cx->fp->slots[GET_SLOTNO(cx->fp->regs->pc)];
    if (JSVAL_IS_NULL(slotval))
        // We will see JSOP_INCNAME from the interpreter's jump, so no-op here.
        return JSRS_CONTINUE;

    uint32 slot = JSVAL_TO_INT(slotval);

    if (!lazilyImportGlobalSlot(slot))
         ABORT_TRACE("lazy import of global slot failed");

    return inc(STOBJ_GET_SLOT(globalObj, slot), -1);
}

JS_REQUIRES_STACK JSRecordingStatus
TraceRecorder::record_JSOP_GVARINC()
{
    jsval slotval = cx->fp->slots[GET_SLOTNO(cx->fp->regs->pc)];
    if (JSVAL_IS_NULL(slotval))
        // We will see JSOP_INCNAME from the interpreter's jump, so no-op here.
        return JSRS_CONTINUE;

    uint32 slot = JSVAL_TO_INT(slotval);

    if (!lazilyImportGlobalSlot(slot))
         ABORT_TRACE("lazy import of global slot failed");

    return inc(STOBJ_GET_SLOT(globalObj, slot), 1, false);
}

JS_REQUIRES_STACK JSRecordingStatus
TraceRecorder::record_JSOP_GVARDEC()
{
    jsval slotval = cx->fp->slots[GET_SLOTNO(cx->fp->regs->pc)];
    if (JSVAL_IS_NULL(slotval))
        // We will see JSOP_INCNAME from the interpreter's jump, so no-op here.
        return JSRS_CONTINUE;

    uint32 slot = JSVAL_TO_INT(slotval);

    if (!lazilyImportGlobalSlot(slot))
         ABORT_TRACE("lazy import of global slot failed");

    return inc(STOBJ_GET_SLOT(globalObj, slot), -1, false);
}

JS_REQUIRES_STACK JSRecordingStatus
TraceRecorder::record_JSOP_REGEXP()
{
    return JSRS_STOP;
}

// begin JS_HAS_XML_SUPPORT

JS_REQUIRES_STACK JSRecordingStatus
TraceRecorder::record_JSOP_DEFXMLNS()
{
    return JSRS_STOP;
}

JS_REQUIRES_STACK JSRecordingStatus
TraceRecorder::record_JSOP_ANYNAME()
{
    return JSRS_STOP;
}

JS_REQUIRES_STACK JSRecordingStatus
TraceRecorder::record_JSOP_QNAMEPART()
{
    return record_JSOP_STRING();
}

JS_REQUIRES_STACK JSRecordingStatus
TraceRecorder::record_JSOP_QNAMECONST()
{
    return JSRS_STOP;
}

JS_REQUIRES_STACK JSRecordingStatus
TraceRecorder::record_JSOP_QNAME()
{
    return JSRS_STOP;
}

JS_REQUIRES_STACK JSRecordingStatus
TraceRecorder::record_JSOP_TOATTRNAME()
{
    return JSRS_STOP;
}

JS_REQUIRES_STACK JSRecordingStatus
TraceRecorder::record_JSOP_TOATTRVAL()
{
    return JSRS_STOP;
}

JS_REQUIRES_STACK JSRecordingStatus
TraceRecorder::record_JSOP_ADDATTRNAME()
{
    return JSRS_STOP;
}

JS_REQUIRES_STACK JSRecordingStatus
TraceRecorder::record_JSOP_ADDATTRVAL()
{
    return JSRS_STOP;
}

JS_REQUIRES_STACK JSRecordingStatus
TraceRecorder::record_JSOP_BINDXMLNAME()
{
    return JSRS_STOP;
}

JS_REQUIRES_STACK JSRecordingStatus
TraceRecorder::record_JSOP_SETXMLNAME()
{
    return JSRS_STOP;
}

JS_REQUIRES_STACK JSRecordingStatus
TraceRecorder::record_JSOP_XMLNAME()
{
    return JSRS_STOP;
}

JS_REQUIRES_STACK JSRecordingStatus
TraceRecorder::record_JSOP_DESCENDANTS()
{
    return JSRS_STOP;
}

JS_REQUIRES_STACK JSRecordingStatus
TraceRecorder::record_JSOP_FILTER()
{
    return JSRS_STOP;
}

JS_REQUIRES_STACK JSRecordingStatus
TraceRecorder::record_JSOP_ENDFILTER()
{
    return JSRS_STOP;
}

JS_REQUIRES_STACK JSRecordingStatus
TraceRecorder::record_JSOP_TOXML()
{
    return JSRS_STOP;
}

JS_REQUIRES_STACK JSRecordingStatus
TraceRecorder::record_JSOP_TOXMLLIST()
{
    return JSRS_STOP;
}

JS_REQUIRES_STACK JSRecordingStatus
TraceRecorder::record_JSOP_XMLTAGEXPR()
{
    return JSRS_STOP;
}

JS_REQUIRES_STACK JSRecordingStatus
TraceRecorder::record_JSOP_XMLELTEXPR()
{
    return JSRS_STOP;
}

JS_REQUIRES_STACK JSRecordingStatus
TraceRecorder::record_JSOP_XMLOBJECT()
{
    return JSRS_STOP;
}

JS_REQUIRES_STACK JSRecordingStatus
TraceRecorder::record_JSOP_XMLCDATA()
{
    return JSRS_STOP;
}

JS_REQUIRES_STACK JSRecordingStatus
TraceRecorder::record_JSOP_XMLCOMMENT()
{
    return JSRS_STOP;
}

JS_REQUIRES_STACK JSRecordingStatus
TraceRecorder::record_JSOP_XMLPI()
{
    return JSRS_STOP;
}

JS_REQUIRES_STACK JSRecordingStatus
TraceRecorder::record_JSOP_GETFUNNS()
{
    return JSRS_STOP;
}

JS_REQUIRES_STACK JSRecordingStatus
TraceRecorder::record_JSOP_STARTXML()
{
    return JSRS_STOP;
}

JS_REQUIRES_STACK JSRecordingStatus
TraceRecorder::record_JSOP_STARTXMLEXPR()
{
    return JSRS_STOP;
}

// end JS_HAS_XML_SUPPORT

JS_REQUIRES_STACK JSRecordingStatus
TraceRecorder::record_JSOP_CALLPROP()
{
    jsval& l = stackval(-1);
    JSObject* obj;
    LIns* obj_ins;
    LIns* this_ins;
    if (!JSVAL_IS_PRIMITIVE(l)) {
        obj = JSVAL_TO_OBJECT(l);
        obj_ins = get(&l);
        this_ins = obj_ins; // |this| for subsequent call
    } else {
        jsint i;
        debug_only(const char* protoname = NULL;)
        if (JSVAL_IS_STRING(l)) {
            i = JSProto_String;
            debug_only(protoname = "String.prototype";)
        } else if (JSVAL_IS_NUMBER(l)) {
            i = JSProto_Number;
            debug_only(protoname = "Number.prototype";)
        } else if (JSVAL_TAG(l) == JSVAL_BOOLEAN) {
            if (l == JSVAL_VOID)
                ABORT_TRACE("callprop on void");
            guard(false, lir->ins2i(LIR_eq, get(&l), JSVAL_TO_PSEUDO_BOOLEAN(JSVAL_VOID)), MISMATCH_EXIT);
            i = JSProto_Boolean;
            debug_only(protoname = "Boolean.prototype";)
        } else {
            JS_ASSERT(JSVAL_IS_NULL(l) || JSVAL_IS_VOID(l));
            ABORT_TRACE("callprop on null or void");
        }

        if (!js_GetClassPrototype(cx, NULL, INT_TO_JSID(i), &obj))
            ABORT_TRACE_ERROR("GetClassPrototype failed!");

        obj_ins = INS_CONSTPTR(obj);
        debug_only(obj_ins = addName(obj_ins, protoname);)
        this_ins = get(&l); // use primitive as |this|
    }

    JSObject* obj2;
    jsuword pcval;
    CHECK_STATUS(test_property_cache(obj, obj_ins, obj2, pcval));

    if (PCVAL_IS_NULL(pcval) || !PCVAL_IS_OBJECT(pcval))
        ABORT_TRACE("callee is not an object");
    JS_ASSERT(HAS_FUNCTION_CLASS(PCVAL_TO_OBJECT(pcval)));

    if (JSVAL_IS_PRIMITIVE(l)) {
        JSFunction* fun = GET_FUNCTION_PRIVATE(cx, PCVAL_TO_OBJECT(pcval));
        if (!PRIMITIVE_THIS_TEST(fun, l))
            ABORT_TRACE("callee does not accept primitive |this|");
    }

    stack(0, this_ins);
    stack(-1, INS_CONSTPTR(PCVAL_TO_OBJECT(pcval)));
    return JSRS_CONTINUE;
}

JS_REQUIRES_STACK JSRecordingStatus
TraceRecorder::record_JSOP_DELDESC()
{
    return JSRS_STOP;
}

JS_REQUIRES_STACK JSRecordingStatus
TraceRecorder::record_JSOP_UINT24()
{
    stack(0, lir->insImmf(GET_UINT24(cx->fp->regs->pc)));
    return JSRS_CONTINUE;
}

JS_REQUIRES_STACK JSRecordingStatus
TraceRecorder::record_JSOP_INDEXBASE()
{
    atoms += GET_INDEXBASE(cx->fp->regs->pc);
    return JSRS_CONTINUE;
}

JS_REQUIRES_STACK JSRecordingStatus
TraceRecorder::record_JSOP_RESETBASE()
{
    atoms = cx->fp->script->atomMap.vector;
    return JSRS_CONTINUE;
}

JS_REQUIRES_STACK JSRecordingStatus
TraceRecorder::record_JSOP_RESETBASE0()
{
    atoms = cx->fp->script->atomMap.vector;
    return JSRS_CONTINUE;
}

JS_REQUIRES_STACK JSRecordingStatus
TraceRecorder::record_JSOP_CALLELEM()
{
    return record_JSOP_GETELEM();
}

JS_REQUIRES_STACK JSRecordingStatus
TraceRecorder::record_JSOP_STOP()
{
    JSStackFrame *fp = cx->fp;

    if (fp->imacpc) {
        // End of imacro, so return true to the interpreter immediately. The
        // interpreter's JSOP_STOP case will return from the imacro, back to
        // the pc after the calling op, still in the same JSStackFrame.
        atoms = fp->script->atomMap.vector;
        return JSRS_CONTINUE;
    }

    /*
     * We know falling off the end of a constructor returns the new object that
     * was passed in via fp->argv[-1], while falling off the end of a function
     * returns undefined.
     *
     * NB: we do not support script rval (eval, API users who want the result
     * of the last expression-statement, debugger API calls).
     */
    if (fp->flags & JSFRAME_CONSTRUCTING) {
        JS_ASSERT(OBJECT_TO_JSVAL(fp->thisp) == fp->argv[-1]);
        rval_ins = get(&fp->argv[-1]);
    } else {
        rval_ins = INS_CONST(JSVAL_TO_PSEUDO_BOOLEAN(JSVAL_VOID));
    }
    clearFrameSlotsFromCache();
    return JSRS_CONTINUE;
}

JS_REQUIRES_STACK JSRecordingStatus
TraceRecorder::record_JSOP_GETXPROP()
{
    jsval& l = stackval(-1);
    if (JSVAL_IS_PRIMITIVE(l))
        ABORT_TRACE("primitive-this for GETXPROP?");

    JSObject* obj = JSVAL_TO_OBJECT(l);
    if (obj != cx->fp->scopeChain || obj != globalObj)
        return JSRS_STOP;

    jsval* vp;
    CHECK_STATUS(name(vp));
    stack(-1, get(vp));
    return JSRS_CONTINUE;
}

JS_REQUIRES_STACK JSRecordingStatus
TraceRecorder::record_JSOP_CALLXMLNAME()
{
    return JSRS_STOP;
}

JS_REQUIRES_STACK JSRecordingStatus
TraceRecorder::record_JSOP_TYPEOFEXPR()
{
    return record_JSOP_TYPEOF();
}

JS_REQUIRES_STACK JSRecordingStatus
TraceRecorder::record_JSOP_ENTERBLOCK()
{
    JSObject* obj;
    JS_GET_SCRIPT_OBJECT(cx->fp->script, getFullIndex(0), obj);

    LIns* void_ins = INS_CONST(JSVAL_TO_PSEUDO_BOOLEAN(JSVAL_VOID));
    for (int i = 0, n = OBJ_BLOCK_COUNT(cx, obj); i < n; i++)
        stack(i, void_ins);
    return JSRS_CONTINUE;
}

JS_REQUIRES_STACK JSRecordingStatus
TraceRecorder::record_JSOP_LEAVEBLOCK()
{
    /* We mustn't exit the lexical block we began recording in.  */
    if (cx->fp->blockChain != lexicalBlock)
        return JSRS_CONTINUE;
    else
        return JSRS_STOP;
}

JS_REQUIRES_STACK JSRecordingStatus
TraceRecorder::record_JSOP_GENERATOR()
{
    return JSRS_STOP;
}

JS_REQUIRES_STACK JSRecordingStatus
TraceRecorder::record_JSOP_YIELD()
{
    return JSRS_STOP;
}

JS_REQUIRES_STACK JSRecordingStatus
TraceRecorder::record_JSOP_ARRAYPUSH()
{
    uint32_t slot = GET_UINT16(cx->fp->regs->pc);
    JS_ASSERT(cx->fp->script->nfixed <= slot);
    JS_ASSERT(cx->fp->slots + slot < cx->fp->regs->sp - 1);
    jsval &arrayval = cx->fp->slots[slot];
    JS_ASSERT(JSVAL_IS_OBJECT(arrayval));
    JS_ASSERT(OBJ_IS_DENSE_ARRAY(cx, JSVAL_TO_OBJECT(arrayval)));
    LIns *array_ins = get(&arrayval);
    jsval &elt = stackval(-1);
    LIns *elt_ins = get(&elt);
    box_jsval(elt, elt_ins);

    LIns *args[] = { elt_ins, array_ins, cx_ins };
    LIns *ok_ins = lir->insCall(&js_ArrayCompPush_ci, args);
    guard(false, lir->ins_eq0(ok_ins), OOM_EXIT);
    return JSRS_CONTINUE;
}

JS_REQUIRES_STACK JSRecordingStatus
TraceRecorder::record_JSOP_ENUMCONSTELEM()
{
    return JSRS_STOP;
}

JS_REQUIRES_STACK JSRecordingStatus
TraceRecorder::record_JSOP_LEAVEBLOCKEXPR()
{
    LIns* v_ins = stack(-1);
    int n = -1 - GET_UINT16(cx->fp->regs->pc);
    stack(n, v_ins);
    return JSRS_CONTINUE;
}

JS_REQUIRES_STACK JSRecordingStatus
TraceRecorder::record_JSOP_GETTHISPROP()
{
    LIns* this_ins;

    CHECK_STATUS(getThis(this_ins));
    /*
     * It's safe to just use cx->fp->thisp here because getThis() returns JSRS_STOP if thisp
     * is not available.
     */
    CHECK_STATUS(getProp(cx->fp->thisp, this_ins));
    return JSRS_CONTINUE;
}

JS_REQUIRES_STACK JSRecordingStatus
TraceRecorder::record_JSOP_GETARGPROP()
{
    return getProp(argval(GET_ARGNO(cx->fp->regs->pc)));
}

JS_REQUIRES_STACK JSRecordingStatus
TraceRecorder::record_JSOP_GETLOCALPROP()
{
    return getProp(varval(GET_SLOTNO(cx->fp->regs->pc)));
}

JS_REQUIRES_STACK JSRecordingStatus
TraceRecorder::record_JSOP_INDEXBASE1()
{
    atoms += 1 << 16;
    return JSRS_CONTINUE;
}

JS_REQUIRES_STACK JSRecordingStatus
TraceRecorder::record_JSOP_INDEXBASE2()
{
    atoms += 2 << 16;
    return JSRS_CONTINUE;
}

JS_REQUIRES_STACK JSRecordingStatus
TraceRecorder::record_JSOP_INDEXBASE3()
{
    atoms += 3 << 16;
    return JSRS_CONTINUE;
}

JS_REQUIRES_STACK JSRecordingStatus
TraceRecorder::record_JSOP_CALLGVAR()
{
    jsval slotval = cx->fp->slots[GET_SLOTNO(cx->fp->regs->pc)];
    if (JSVAL_IS_NULL(slotval))
        // We will see JSOP_CALLNAME from the interpreter's jump, so no-op here.
        return JSRS_CONTINUE;

    uint32 slot = JSVAL_TO_INT(slotval);

    if (!lazilyImportGlobalSlot(slot))
         ABORT_TRACE("lazy import of global slot failed");

    jsval& v = STOBJ_GET_SLOT(globalObj, slot);
    stack(0, get(&v));
    stack(1, INS_CONSTPTR(NULL));
    return JSRS_CONTINUE;
}

JS_REQUIRES_STACK JSRecordingStatus
TraceRecorder::record_JSOP_CALLLOCAL()
{
    uintN slot = GET_SLOTNO(cx->fp->regs->pc);
    stack(0, var(slot));
    stack(1, INS_CONSTPTR(NULL));
    return JSRS_CONTINUE;
}

JS_REQUIRES_STACK JSRecordingStatus
TraceRecorder::record_JSOP_CALLARG()
{
    uintN slot = GET_ARGNO(cx->fp->regs->pc);
    stack(0, arg(slot));
    stack(1, INS_CONSTPTR(NULL));
    return JSRS_CONTINUE;
}

/* Functions for use with JSOP_CALLBUILTIN. */

static JSBool
ObjectToIterator(JSContext *cx, uintN argc, jsval *vp)
{
    jsval *argv = JS_ARGV(cx, vp);
    JS_ASSERT(JSVAL_IS_INT(argv[0]));
    JS_SET_RVAL(cx, vp, JS_THIS(cx, vp));
    return js_ValueToIterator(cx, JSVAL_TO_INT(argv[0]), &JS_RVAL(cx, vp));
}

static JSObject* FASTCALL
ObjectToIterator_tn(JSContext* cx, jsbytecode* pc, JSObject *obj, int32 flags)
{
    jsval v = OBJECT_TO_JSVAL(obj);
    JSBool ok = js_ValueToIterator(cx, flags, &v);

    if (!ok) {
        js_SetBuiltinError(cx);
        return NULL;
    }
    return JSVAL_TO_OBJECT(v);
}

static JSBool
CallIteratorNext(JSContext *cx, uintN argc, jsval *vp)
{
    return js_CallIteratorNext(cx, JS_THIS_OBJECT(cx, vp), &JS_RVAL(cx, vp));
}

static jsval FASTCALL
CallIteratorNext_tn(JSContext* cx, jsbytecode* pc, JSObject* iterobj)
{
    JSAutoTempValueRooter tvr(cx);
    JSBool ok = js_CallIteratorNext(cx, iterobj, tvr.addr());

    if (!ok) {
        js_SetBuiltinError(cx);
        return JSVAL_ERROR_COOKIE;
    }
    return tvr.value();
}

JS_DEFINE_TRCINFO_1(ObjectToIterator,
    (4, (static, OBJECT_FAIL, ObjectToIterator_tn, CONTEXT, PC, THIS, INT32, 0, 0)))
JS_DEFINE_TRCINFO_1(CallIteratorNext,
    (3, (static, JSVAL_FAIL,  CallIteratorNext_tn, CONTEXT, PC, THIS,        0, 0)))

static const struct BuiltinFunctionInfo {
    JSTraceableNative *tn;
    int nargs;
} builtinFunctionInfo[JSBUILTIN_LIMIT] = {
    {ObjectToIterator_trcinfo,   1},
    {CallIteratorNext_trcinfo,   0},
    {GetProperty_trcinfo,        1},
    {GetElement_trcinfo,         1},
    {SetProperty_trcinfo,        2},
    {SetElement_trcinfo,         2},
    {HasInstance_trcinfo,        1}
};

JSObject *
js_GetBuiltinFunction(JSContext *cx, uintN index)
{
    JSRuntime *rt = cx->runtime;
    JSObject *funobj = rt->builtinFunctions[index];

    if (!funobj) {
        /* Use NULL parent and atom. Builtin functions never escape to scripts. */
        JS_ASSERT(index < JS_ARRAY_LENGTH(builtinFunctionInfo));
        const BuiltinFunctionInfo *bfi = &builtinFunctionInfo[index];
        JSFunction *fun = js_NewFunction(cx,
                                         NULL,
                                         JS_DATA_TO_FUNC_PTR(JSNative, bfi->tn),
                                         bfi->nargs,
                                         JSFUN_FAST_NATIVE | JSFUN_TRACEABLE,
                                         NULL,
                                         NULL);
        if (fun) {
            funobj = FUN_OBJECT(fun);
            STOBJ_CLEAR_PROTO(funobj);
            STOBJ_CLEAR_PARENT(funobj);

            JS_LOCK_GC(rt);
            if (!rt->builtinFunctions[index])  /* retest now that the lock is held */
                rt->builtinFunctions[index] = funobj;
            else
                funobj = rt->builtinFunctions[index];
            JS_UNLOCK_GC(rt);
        }
    }
    return funobj;
}

JS_REQUIRES_STACK JSRecordingStatus
TraceRecorder::record_JSOP_CALLBUILTIN()
{
    JSObject *obj = js_GetBuiltinFunction(cx, GET_INDEX(cx->fp->regs->pc));
    if (!obj)
        ABORT_TRACE_ERROR("error in js_GetBuiltinFunction");

    stack(0, get(&stackval(-1)));
    stack(-1, INS_CONSTPTR(obj));
    return JSRS_CONTINUE;
}

JS_REQUIRES_STACK JSRecordingStatus
TraceRecorder::record_JSOP_INT8()
{
    stack(0, lir->insImmf(GET_INT8(cx->fp->regs->pc)));
    return JSRS_CONTINUE;
}

JS_REQUIRES_STACK JSRecordingStatus
TraceRecorder::record_JSOP_INT32()
{
    stack(0, lir->insImmf(GET_INT32(cx->fp->regs->pc)));
    return JSRS_CONTINUE;
}

JS_REQUIRES_STACK JSRecordingStatus
TraceRecorder::record_JSOP_LENGTH()
{
    jsval& l = stackval(-1);
    if (JSVAL_IS_PRIMITIVE(l)) {
        if (!JSVAL_IS_STRING(l))
            ABORT_TRACE("non-string primitive JSOP_LENGTH unsupported");
        set(&l, lir->ins1(LIR_i2f, getStringLength(get(&l))));
        return JSRS_CONTINUE;
    }

    JSObject* obj = JSVAL_TO_OBJECT(l);
    LIns* obj_ins = get(&l);
    LIns* v_ins;
    if (OBJ_IS_ARRAY(cx, obj)) {
        if (OBJ_IS_DENSE_ARRAY(cx, obj)) {
            if (!guardDenseArray(obj, obj_ins, BRANCH_EXIT)) {
                JS_NOT_REACHED("OBJ_IS_DENSE_ARRAY but not?!?");
                return JSRS_STOP;
            }
        } else {
            if (!guardClass(obj, obj_ins, &js_SlowArrayClass, snapshot(BRANCH_EXIT)))
                ABORT_TRACE("can't trace length property access on non-array");
        }
        v_ins = lir->ins1(LIR_i2f, stobj_get_fslot(obj_ins, JSSLOT_ARRAY_LENGTH));
    } else {
        if (!OBJ_IS_NATIVE(obj))
            ABORT_TRACE("can't trace length property access on non-array, non-native object");
        return getProp(obj, obj_ins);
    }
    set(&l, v_ins);
    return JSRS_CONTINUE;
}

JS_REQUIRES_STACK JSRecordingStatus
TraceRecorder::record_JSOP_NEWARRAY()
{
    LIns *proto_ins;
    CHECK_STATUS(getClassPrototype(JSProto_Array, proto_ins));

    uint32 len = GET_UINT16(cx->fp->regs->pc);
    cx->fp->assertValidStackDepth(len);

    LIns* args[] = { lir->insImm(len), proto_ins, cx_ins };
    LIns* v_ins = lir->insCall(&js_NewUninitializedArray_ci, args);
    guard(false, lir->ins_eq0(v_ins), OOM_EXIT);

    LIns* dslots_ins = NULL;
    uint32 count = 0;
    for (uint32 i = 0; i < len; i++) {
        jsval& v = stackval(int(i) - int(len));
        if (v != JSVAL_HOLE)
            count++;
        LIns* elt_ins = get(&v);
        box_jsval(v, elt_ins);
        stobj_set_dslot(v_ins, i, dslots_ins, elt_ins, "set_array_elt");
    }

    if (count > 0)
        stobj_set_fslot(v_ins, JSSLOT_ARRAY_COUNT, INS_CONST(count), "set_array_count");

    stack(-int(len), v_ins);
    return JSRS_CONTINUE;
}

JS_REQUIRES_STACK JSRecordingStatus
TraceRecorder::record_JSOP_HOLE()
{
    stack(0, INS_CONST(JSVAL_TO_PSEUDO_BOOLEAN(JSVAL_HOLE)));
    return JSRS_CONTINUE;
}

JSRecordingStatus
TraceRecorder::record_JSOP_LOOP()
{
    return JSRS_CONTINUE;
}

#define DBG_STUB(OP)                                                          \
    JS_REQUIRES_STACK JSRecordingStatus                                       \
    TraceRecorder::record_##OP()                                              \
    {                                                                         \
        ABORT_TRACE("can't trace " #OP);                                      \
    }

DBG_STUB(JSOP_GETUPVAR_DBG)
DBG_STUB(JSOP_CALLUPVAR_DBG)
DBG_STUB(JSOP_DEFFUN_DBGFC)
DBG_STUB(JSOP_DEFLOCALFUN_DBGFC)
DBG_STUB(JSOP_LAMBDA_DBGFC)

#ifdef JS_JIT_SPEW
/* Prints information about entry typemaps and unstable exits for all peers at a PC */
void
js_DumpPeerStability(JSTraceMonitor* tm, const void* ip, JSObject* globalObj, uint32 globalShape,
                     uint32 argc)
{
    Fragment* f;
    TreeInfo* ti;
    bool looped = false;
    unsigned length = 0;

    for (f = getLoop(tm, ip, globalObj, globalShape, argc); f != NULL; f = f->peer) {
        if (!f->vmprivate)
            continue;
        nj_dprintf("fragment %p:\nENTRY: ", (void*)f);
        ti = (TreeInfo*)f->vmprivate;
        if (looped)
            JS_ASSERT(ti->nStackTypes == length);
        for (unsigned i = 0; i < ti->nStackTypes; i++)
            nj_dprintf("S%d ", ti->stackTypeMap()[i]);
        for (unsigned i = 0; i < ti->nGlobalTypes(); i++)
            nj_dprintf("G%d ", ti->globalTypeMap()[i]);
        nj_dprintf("\n");
        UnstableExit* uexit = ti->unstableExits;
        while (uexit != NULL) {
            nj_dprintf("EXIT:  ");
            uint8* m = getFullTypeMap(uexit->exit);
            for (unsigned i = 0; i < uexit->exit->numStackSlots; i++)
                nj_dprintf("S%d ", m[i]);
            for (unsigned i = 0; i < uexit->exit->numGlobalSlots; i++)
                nj_dprintf("G%d ", m[uexit->exit->numStackSlots + i]);
            nj_dprintf("\n");
            uexit = uexit->next;
        }
        length = ti->nStackTypes;
        looped = true;
    }
}
#endif

#ifdef MOZ_TRACEVIS

FILE* traceVisLogFile = NULL;

JS_FRIEND_API(bool)
JS_StartTraceVis(const char* filename = "tracevis.dat")
{
    if (traceVisLogFile) {
        // If we're currently recording, first we must stop.
        JS_StopTraceVis();
    }

    traceVisLogFile = fopen(filename, "wb");
    if (!traceVisLogFile)
        return false;

    return true;
}

JS_FRIEND_API(JSBool)
js_StartTraceVis(JSContext *cx, JSObject *obj,
                 uintN argc, jsval *argv, jsval *rval)
{
    JSBool ok;

    if (argc > 0 && JSVAL_IS_STRING(argv[0])) {
        JSString *str = JSVAL_TO_STRING(argv[0]);
        char *filename = js_DeflateString(cx, str->chars(), str->length());
        if (!filename)
            goto error;
        ok = JS_StartTraceVis(filename);
        JS_free(cx, filename);
    } else {
        ok = JS_StartTraceVis();
    }

    if (ok) {
        fprintf(stderr, "started TraceVis recording\n");
        return JS_TRUE;
    }

  error:
    JS_ReportError(cx, "failed to start TraceVis recording");
    return JS_FALSE;
}

JS_FRIEND_API(bool)
JS_StopTraceVis()
{
    if (!traceVisLogFile)
        return false;

    fclose(traceVisLogFile);    // not worth checking the result
    traceVisLogFile = NULL;

    return true;
}

JS_FRIEND_API(JSBool)
js_StopTraceVis(JSContext *cx, JSObject *obj,
                uintN argc, jsval *argv, jsval *rval)
{
    JSBool ok = JS_StopTraceVis();

    if (ok)
        fprintf(stderr, "stopped TraceVis recording\n");
    else
        JS_ReportError(cx, "TraceVis isn't running");

    return ok;
}

#endif /* MOZ_TRACEVIS */

#define UNUSED(n)                                                             \
    JS_REQUIRES_STACK bool                                                    \
    TraceRecorder::record_JSOP_UNUSED##n() {                                  \
        JS_NOT_REACHED("JSOP_UNUSED" # n);                                    \
        return false;                                                         \
    }<|MERGE_RESOLUTION|>--- conflicted
+++ resolved
@@ -7623,10 +7623,6 @@
     if (js_PrototypeHasIndexedProperties(cx, obj))
         return JSRS_STOP;
 
-<<<<<<< HEAD
-    // FIXME: this loop can become a single shape test once bug 497789 has been fixed
-=======
->>>>>>> 9a7640a7
     while (guardHasPrototype(obj, obj_ins, &obj, &obj_ins, exit)) {
         LIns* map_ins = lir->insLoad(LIR_ldp, obj_ins, (int)offsetof(JSObject, map));
         LIns* ops_ins;

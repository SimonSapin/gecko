--- conflicted
+++ resolved
@@ -41,11 +41,7 @@
 #include "jsinterp.cpp"
 
 uint32
-<<<<<<< HEAD
 js_AllocateLoopTableSlots(JSContext* cx, uint32 nloops)
-=======
-js_AllocateLoopTableSlot(JSRuntime* rt)
->>>>>>> 718b256d
 {
     jsword* cursorp = &cx->runtime->loopTableCursor;
     jsword cursor, fencepost;
@@ -62,11 +58,7 @@
 }
 
 void
-<<<<<<< HEAD
 js_FreeLoopTableSlots(JSContext* cx, uint32 base, uint32 nloops)
-=======
-js_FreeLoopTableSlot(JSRuntime* rt, uint32 slot)
->>>>>>> 718b256d
 {
     jsword* cursorp = &cx->runtime->loopTableCursor;
     jsword cursor;
@@ -92,13 +84,8 @@
  * every time. When extending the table, each slot is initially filled with
  * JSVAL_ZERO.
  */
-<<<<<<< HEAD
 bool
 js_GrowLoopTable(JSContext* cx, uint32 slot)
-=======
-JSBool
-js_GrowLoopTable(JSContext* cx, uint32 index)
->>>>>>> 718b256d
 {
     JSTraceMonitor* tm = &JS_TRACE_MONITOR(cx);
     uint32 oldSize = tm->loopTableSize;
@@ -120,10 +107,7 @@
         tm->loopTable = t;
         tm->loopTableSize = newSize;
     }
-<<<<<<< HEAD
     return true;
-=======
-    return JS_TRUE;
 }
 
 JSObject*
@@ -148,5 +132,4 @@
     ok = JS_CallFunctionName(cx, js_GetRecorder(cx), fn, argc, argv, &rval);
     JS_ASSERT(ok);
     return rval;
->>>>>>> 718b256d
 }
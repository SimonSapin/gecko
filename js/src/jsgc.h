--- conflicted
+++ resolved
@@ -746,17 +746,14 @@
     return arenaHeader()->compartment;
 }
 
-<<<<<<< HEAD
-#define JSTRACE_IONCODE     3
-=======
 #define JSTRACE_TYPE_OBJECT 3
->>>>>>> e0730677
-#define JSTRACE_XML         4
+#define JSTRACE_IONCODE     4
+#define JSTRACE_XML         5
 
 /*
  * One past the maximum trace kind.
  */
-#define JSTRACE_LIMIT       5
+#define JSTRACE_LIMIT       6
 
 /*
  * Lower limit after which we limit the heap growth
@@ -1503,11 +1500,7 @@
 #if JS_HAS_XML_SUPPORT
 # define JS_IS_VALID_TRACE_KIND(kind) ((uint32)(kind) < JSTRACE_LIMIT)
 #else
-<<<<<<< HEAD
 # define JS_IS_VALID_TRACE_KIND(kind) ((uint32)(kind) <= JSTRACE_IONCODE)
-=======
-# define JS_IS_VALID_TRACE_KIND(kind) ((uint32)(kind) <= JSTRACE_TYPE_OBJECT)
->>>>>>> e0730677
 #endif
 
 namespace js {

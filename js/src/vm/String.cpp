/* -*- Mode: C++; tab-width: 4; indent-tabs-mode: nil; c-basic-offset: 4 -*-
 * vim: set ts=4 sw=4 et tw=79 ft=cpp:
 *
 * ***** BEGIN LICENSE BLOCK *****
 * Version: MPL 1.1/GPL 2.0/LGPL 2.1
 *
 * The contents of this file are subject to the Mozilla Public License Version
 * 1.1 (the "License"); you may not use this file except in compliance with
 * the License. You may obtain a copy of the License at
 * http://www.mozilla.org/MPL/
 *
 * Software distributed under the License is distributed on an "AS IS" basis,
 * WITHOUT WARRANTY OF ANY KIND, either express or implied. See the License
 * for the specific language governing rights and limitations under the
 * License.
 *
 * The Original Code is SpiderMonkey JavaScript engine.
 *
 * The Initial Developer of the Original Code is
 * Mozilla Corporation.
 * Portions created by the Initial Developer are Copyright (C) 2009
 * the Initial Developer. All Rights Reserved.
 *
 * Contributor(s):
 *   Luke Wagner <luke@mozilla.com>
 *
 * Alternatively, the contents of this file may be used under the terms of
 * either the GNU General Public License Version 2 or later (the "GPL"), or
 * the GNU Lesser General Public License Version 2.1 or later (the "LGPL"),
 * in which case the provisions of the GPL or the LGPL are applicable instead
 * of those above. If you wish to allow use of your version of this file only
 * under the terms of either the GPL or the LGPL, and not to allow others to
 * use your version of this file under the terms of the MPL, indicate your
 * decision by deleting the provisions above and replace them with the notice
 * and other provisions required by the GPL or the LGPL. If you do not delete
 * the provisions above, a recipient may use your version of this file under
 * the terms of any one of the MPL, the GPL or the LGPL.
 *
 * ***** END LICENSE BLOCK ***** */

#include "mozilla/RangedPtr.h"

#include "jsgcmark.h"

#include "String.h"
#include "String-inl.h"

#include "jsobjinlines.h"

using namespace mozilla;
using namespace js;

bool
JSString::isShort() const
{
    bool is_short = (getAllocKind() == gc::FINALIZE_SHORT_STRING);
    JS_ASSERT_IF(is_short, isFlat());
    return is_short;
}

bool
JSString::isFixed() const
{
    return isFlat() && !isExtensible();
}

bool
JSString::isInline() const
{
    return isFixed() && (d.u1.chars == d.inlineStorage || isShort());
}

bool
JSString::isExternal() const
{
    bool is_external = (getAllocKind() == gc::FINALIZE_EXTERNAL_STRING);
    JS_ASSERT_IF(is_external, isFixed());
    return is_external;
}

size_t
JSString::sizeOfExcludingThis(JSMallocSizeOfFun mallocSizeOf)
{
    /* JSRope: do nothing, we'll count all children chars when we hit the leaf strings. */
    if (isRope())
        return 0;

    JS_ASSERT(isLinear());

    /* JSDependentString: do nothing, we'll count the chars when we hit the base string. */
    if (isDependent())
        return 0;

    JS_ASSERT(isFlat());

    /* JSExtensibleString: count the full capacity, not just the used space. */
    if (isExtensible()) {
        JSExtensibleString &extensible = asExtensible();
        return mallocSizeOf(extensible.chars());
    }

    JS_ASSERT(isFixed());

    /* JSExternalString: don't count, the chars could be stored anywhere. */
    if (isExternal())
        return 0;

    /* JSInlineString, JSShortString, JSInlineAtom, JSShortAtom: the chars are inline. */
    if (isInline())
        return 0;

    /* JSAtom, JSFixedString: count the chars. +1 for the null char. */
    JSFixedString &fixed = asFixed();
    return mallocSizeOf(fixed.chars());
}

#ifdef DEBUG
void
JSString::dump()
{
    if (const jschar *chars = getChars(NULL)) {
        fprintf(stderr, "JSString* (%p) = jschar * (%p) = ",
                (void *) this, (void *) chars);

        extern void DumpChars(const jschar *s, size_t n);
        DumpChars(chars, length());
    } else {
        fprintf(stderr, "(oom in JSString::dump)");
    }
    fputc('\n', stderr);
}

bool
JSString::equals(const char *s)
{
    const jschar *c = getChars(NULL);
    if (!c) {
        fprintf(stderr, "OOM in JSString::equals!\n");
        return false;
    }
    while (*c && *s) {
        if (*c != *s)
            return false;
        c++;
        s++;
    }
    return *c == *s;
}
#endif /* DEBUG */

static JS_ALWAYS_INLINE bool
AllocChars(JSContext *maybecx, size_t length, jschar **chars, size_t *capacity)
{
    /*
     * String length doesn't include the null char, so include it here before
     * doubling. Adding the null char after doubling would interact poorly with
     * round-up malloc schemes.
     */
    size_t numChars = length + 1;

    /*
     * Grow by 12.5% if the buffer is very large. Otherwise, round up to the
     * next power of 2. This is similar to what we do with arrays; see
     * JSObject::ensureDenseArrayElements.
     */
    static const size_t DOUBLING_MAX = 1024 * 1024;
    numChars = numChars > DOUBLING_MAX ? numChars + (numChars / 8) : RoundUpPow2(numChars);

    /* Like length, capacity does not include the null char, so take it out. */
    *capacity = numChars - 1;

    JS_STATIC_ASSERT(JSString::MAX_LENGTH * sizeof(jschar) < UINT32_MAX);
    size_t bytes = numChars * sizeof(jschar);
    *chars = (jschar *)(maybecx ? maybecx->malloc_(bytes) : OffTheBooks::malloc_(bytes));
    return *chars != NULL;
}

template<JSRope::UsingBarrier b>
JSFlatString *
JSRope::flattenInternal(JSContext *maybecx)
{
    /*
     * Perform a depth-first dag traversal, splatting each node's characters
     * into a contiguous buffer. Visit each rope node three times:
     *   1. record position in the buffer and recurse into left child;
     *   2. recurse into the right child;
     *   3. transform the node into a dependent string.
     * To avoid maintaining a stack, tree nodes are mutated to indicate how many
     * times they have been visited. Since ropes can be dags, a node may be
     * encountered multiple times during traversal. However, step 3 above leaves
     * a valid dependent string, so everything works out. This algorithm is
     * homomorphic to marking code.
     *
     * While ropes avoid all sorts of quadratic cases with string
     * concatenation, they can't help when ropes are immediately flattened.
     * One idiomatic case that we'd like to keep linear (and has traditionally
     * been linear in SM and other JS engines) is:
     *
     *   while (...) {
     *     s += ...
     *     s.flatten
     *   }
     *
     * To do this, when the buffer for a to-be-flattened rope is allocated, the
     * allocation size is rounded up. Then, if the resulting flat string is the
     * left-hand side of a new rope that gets flattened and there is enough
     * capacity, the rope is flattened into the same buffer, thereby avoiding
     * copying the left-hand side. Clearing the 'extensible' bit turns off this
     * optimization. This is necessary, e.g., when the JSAPI hands out the raw
     * null-terminated char array of a flat string.
     *
     * N.B. This optimization can create chains of dependent strings.
     */
    const size_t wholeLength = length();
    size_t wholeCapacity;
    jschar *wholeChars;
    JSString *str = this;
    jschar *pos;

    if (this->leftChild()->isExtensible()) {
        JSExtensibleString &left = this->leftChild()->asExtensible();
        size_t capacity = left.capacity();
        if (capacity >= wholeLength) {
            if (b == WithIncrementalBarrier) {
                JSString::writeBarrierPre(d.u1.left);
                JSString::writeBarrierPre(d.s.u2.right);
            }

            wholeCapacity = capacity;
            wholeChars = const_cast<jschar *>(left.chars());
            size_t bits = left.d.lengthAndFlags;
            pos = wholeChars + (bits >> LENGTH_SHIFT);
            left.d.lengthAndFlags = bits ^ (EXTENSIBLE_FLAGS | DEPENDENT_BIT);
            left.d.s.u2.base = (JSLinearString *)this;  /* will be true on exit */
            JSString::writeBarrierPost(left.d.s.u2.base, &left.d.s.u2.base);
            goto visit_right_child;
        }
    }

    if (!AllocChars(maybecx, wholeLength, &wholeChars, &wholeCapacity))
        return NULL;

    pos = wholeChars;
    first_visit_node: {
        if (b == WithIncrementalBarrier) {
            JSString::writeBarrierPre(str->d.u1.left);
            JSString::writeBarrierPre(str->d.s.u2.right);
        }

        JSString &left = *str->d.u1.left;
        str->d.u1.chars = pos;
        if (left.isRope()) {
            left.d.s.u3.parent = str;          /* Return to this when 'left' done, */
            left.d.lengthAndFlags = 0x200;     /* but goto visit_right_child. */
            str = &left;
            goto first_visit_node;
        }
        size_t len = left.length();
        PodCopy(pos, left.d.u1.chars, len);
        pos += len;
    }
    visit_right_child: {
        JSString &right = *str->d.s.u2.right;
        if (right.isRope()) {
            right.d.s.u3.parent = str;         /* Return to this node when 'right' done, */
            right.d.lengthAndFlags = 0x300;    /* but goto finish_node. */
            str = &right;
            goto first_visit_node;
        }
        size_t len = right.length();
        PodCopy(pos, right.d.u1.chars, len);
        pos += len;
    }
    finish_node: {
        if (str == this) {
            JS_ASSERT(pos == wholeChars + wholeLength);
            *pos = '\0';
            str->d.lengthAndFlags = buildLengthAndFlags(wholeLength, EXTENSIBLE_FLAGS);
            str->d.u1.chars = wholeChars;
            str->d.s.u2.capacity = wholeCapacity;
            return &this->asFlat();
        }
        size_t progress = str->d.lengthAndFlags;
        str->d.lengthAndFlags = buildLengthAndFlags(pos - str->d.u1.chars, DEPENDENT_BIT);
        str->d.s.u2.base = (JSLinearString *)this;       /* will be true on exit */
        JSString::writeBarrierPost(str->d.s.u2.base, &str->d.s.u2.base);
        str = str->d.s.u3.parent;
        if (progress == 0x200)
            goto visit_right_child;
        JS_ASSERT(progress == 0x300);
        goto finish_node;
    }
}

JSFlatString *
JSRope::flatten(JSContext *maybecx)
{
#if JSGC_INCREMENTAL
    if (compartment()->needsBarrier())
        return flattenInternal<WithIncrementalBarrier>(maybecx);
    else
        return flattenInternal<NoBarrier>(maybecx);
#else
    return flattenInternal<NoBarrier>(maybecx);
#endif
}

<<<<<<< HEAD
JSString *
js_ConcatStrings(JSContext *cx, JSString *left, JSString *right)
=======
JSString * JS_FASTCALL
js_ConcatStrings(JSContext *cx, HandleString left, HandleString right)
>>>>>>> c0abbc39
{
    JS_ASSERT_IF(!left->isAtom(), left->compartment() == cx->compartment);
    JS_ASSERT_IF(!right->isAtom(), right->compartment() == cx->compartment);

    size_t leftLen = left->length();
    if (leftLen == 0)
        return right;

    size_t rightLen = right->length();
    if (rightLen == 0)
        return left;

    size_t wholeLength = leftLen + rightLen;
    if (!JSString::validateLength(cx, wholeLength))
        return NULL;

    if (JSShortString::lengthFits(wholeLength)) {
        JSShortString *str = js_NewGCShortString(cx);
        if (!str)
            return NULL;
        const jschar *leftChars = left->getChars(cx);
        if (!leftChars)
            return NULL;
        const jschar *rightChars = right->getChars(cx);
        if (!rightChars)
            return NULL;

        jschar *buf = str->init(wholeLength);
        PodCopy(buf, leftChars, leftLen);
        PodCopy(buf + leftLen, rightChars, rightLen);
        buf[wholeLength] = 0;
        return str;
    }

    return JSRope::new_(cx, left, right, wholeLength);
}

JSFixedString *
JSDependentString::undepend(JSContext *cx)
{
    JS_ASSERT(JSString::isDependent());

    /*
     * We destroy the base() pointer in undepend, so we need a pre-barrier. We
     * don't need a post-barrier because there aren't any outgoing pointers
     * afterwards.
     */
    JSString::writeBarrierPre(base());

    size_t n = length();
    size_t size = (n + 1) * sizeof(jschar);
    jschar *s = (jschar *) cx->malloc_(size);
    if (!s)
        return NULL;

    PodCopy(s, chars(), n);
    s[n] = 0;

    d.lengthAndFlags = buildLengthAndFlags(n, FIXED_FLAGS);
    d.u1.chars = s;

    return &this->asFixed();
}

bool
JSFlatString::isIndex(uint32_t *indexp) const
{
    const jschar *s = charsZ();
    jschar ch = *s;

    if (!JS7_ISDEC(ch))
        return false;

    size_t n = length();
    if (n > UINT32_CHAR_BUFFER_LENGTH)
        return false;

    /*
     * Make sure to account for the '\0' at the end of characters, dereferenced
     * in the loop below.
     */
    RangedPtr<const jschar> cp(s, n + 1);
    const RangedPtr<const jschar> end(s + n, s, n + 1);

    uint32_t index = JS7_UNDEC(*cp++);
    uint32_t oldIndex = 0;
    uint32_t c = 0;

    if (index != 0) {
        while (JS7_ISDEC(*cp)) {
            oldIndex = index;
            c = JS7_UNDEC(*cp);
            index = 10 * index + c;
            cp++;
        }
    }

    /* It's not an element if there are characters after the number. */
    if (cp != end)
        return false;

    /*
     * Look out for "4294967296" and larger-number strings that fit in
     * UINT32_CHAR_BUFFER_LENGTH: only unsigned 32-bit integers shall pass.
     */
    if (oldIndex < UINT32_MAX / 10 || (oldIndex == UINT32_MAX / 10 && c <= (UINT32_MAX % 10))) {
        *indexp = index;
        return true;
    }

    return false;
}

/*
 * Set up some tools to make it easier to generate large tables. After constant
 * folding, for each n, Rn(0) is the comma-separated list R(0), R(1), ..., R(2^n-1).
 * Similary, Rn(k) (for any k and n) generates the list R(k), R(k+1), ..., R(k+2^n-1).
 * To use this, define R appropriately, then use Rn(0) (for some value of n), then
 * undefine R.
 */
#define R2(n) R(n),  R((n) + (1 << 0)),  R((n) + (2 << 0)),  R((n) + (3 << 0))
#define R4(n) R2(n), R2((n) + (1 << 2)), R2((n) + (2 << 2)), R2((n) + (3 << 2))
#define R6(n) R4(n), R4((n) + (1 << 4)), R4((n) + (2 << 4)), R4((n) + (3 << 4))
#define R7(n) R6(n), R6((n) + (1 << 6))

/*
 * This is used when we generate our table of short strings, so the compiler is
 * happier if we use |c| as few times as possible.
 */
#define FROM_SMALL_CHAR(c) ((c) + ((c) < 10 ? '0' :      \
                                   (c) < 36 ? 'a' - 10 : \
                                   'A' - 36))

/*
 * Declare length-2 strings. We only store strings where both characters are
 * alphanumeric. The lower 10 short chars are the numerals, the next 26 are
 * the lowercase letters, and the next 26 are the uppercase letters.
 */
#define TO_SMALL_CHAR(c) ((c) >= '0' && (c) <= '9' ? (c) - '0' :              \
                          (c) >= 'a' && (c) <= 'z' ? (c) - 'a' + 10 :         \
                          (c) >= 'A' && (c) <= 'Z' ? (c) - 'A' + 36 :         \
                          StaticStrings::INVALID_SMALL_CHAR)

#define R TO_SMALL_CHAR
const StaticStrings::SmallChar StaticStrings::toSmallChar[] = { R7(0) };
#undef R

bool
StaticStrings::init(JSContext *cx)
{
    SwitchToCompartment sc(cx, cx->runtime->atomsCompartment);

    for (uint32_t i = 0; i < UNIT_STATIC_LIMIT; i++) {
        jschar buffer[] = { i, 0x00 };
        JSFixedString *s = js_NewStringCopyN(cx, buffer, 1);
        if (!s)
            return false;
        unitStaticTable[i] = s->morphAtomizedStringIntoAtom();
    }

    for (uint32_t i = 0; i < NUM_SMALL_CHARS * NUM_SMALL_CHARS; i++) {
        jschar buffer[] = { FROM_SMALL_CHAR(i >> 6), FROM_SMALL_CHAR(i & 0x3F), 0x00 };
        JSFixedString *s = js_NewStringCopyN(cx, buffer, 2);
        if (!s)
            return false;
        length2StaticTable[i] = s->morphAtomizedStringIntoAtom();
    }

    for (uint32_t i = 0; i < INT_STATIC_LIMIT; i++) {
        if (i < 10) {
            intStaticTable[i] = unitStaticTable[i + '0'];
        } else if (i < 100) {
            size_t index = ((size_t)TO_SMALL_CHAR((i / 10) + '0') << 6) +
                TO_SMALL_CHAR((i % 10) + '0');
            intStaticTable[i] = length2StaticTable[index];
        } else {
            jschar buffer[] = { (i / 100) + '0', ((i / 10) % 10) + '0', (i % 10) + '0', 0x00 };
            JSFixedString *s = js_NewStringCopyN(cx, buffer, 3);
            if (!s)
                return false;
            intStaticTable[i] = s->morphAtomizedStringIntoAtom();
        }
    }

    return true;
}

void
StaticStrings::trace(JSTracer *trc)
{
    /* These strings never change, so barriers are not needed. */

    for (uint32_t i = 0; i < UNIT_STATIC_LIMIT; i++) {
        if (unitStaticTable[i])
            MarkStringUnbarriered(trc, &unitStaticTable[i], "unit-static-string");
    }

    for (uint32_t i = 0; i < NUM_SMALL_CHARS * NUM_SMALL_CHARS; i++) {
        if (length2StaticTable[i])
            MarkStringUnbarriered(trc, &length2StaticTable[i], "length2-static-string");
    }

    /* This may mark some strings more than once, but so be it. */
    for (uint32_t i = 0; i < INT_STATIC_LIMIT; i++) {
        if (intStaticTable[i])
            MarkStringUnbarriered(trc, &intStaticTable[i], "int-static-string");
    }
}

bool
StaticStrings::isStatic(JSAtom *atom)
{
    const jschar *chars = atom->chars();
    switch (atom->length()) {
      case 1:
        return (chars[0] < UNIT_STATIC_LIMIT);
      case 2:
        return (fitsInSmallChar(chars[0]) && fitsInSmallChar(chars[1]));
      case 3:
        if ('1' <= chars[0] && chars[0] <= '9' &&
            '0' <= chars[1] && chars[1] <= '9' &&
            '0' <= chars[2] && chars[2] <= '9') {
            int i = (chars[0] - '0') * 100 +
                      (chars[1] - '0') * 10 +
                      (chars[2] - '0');

            return (unsigned(i) < INT_STATIC_LIMIT);
        }
        return false;
      default:
        return false;
    }
}

#ifdef DEBUG
void
JSAtom::dump()
{
    fprintf(stderr, "JSAtom* (%p) = ", (void *) this);
    this->JSString::dump();
}
#endif /* DEBUG */<|MERGE_RESOLUTION|>--- conflicted
+++ resolved
@@ -305,13 +305,8 @@
 #endif
 }
 
-<<<<<<< HEAD
 JSString *
-js_ConcatStrings(JSContext *cx, JSString *left, JSString *right)
-=======
-JSString * JS_FASTCALL
 js_ConcatStrings(JSContext *cx, HandleString left, HandleString right)
->>>>>>> c0abbc39
 {
     JS_ASSERT_IF(!left->isAtom(), left->compartment() == cx->compartment);
     JS_ASSERT_IF(!right->isAtom(), right->compartment() == cx->compartment);

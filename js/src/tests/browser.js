--- conflicted
+++ resolved
@@ -225,11 +225,7 @@
     relimit:    true,
     methodjit:  true,
     methodjit_always: true,
-<<<<<<< HEAD
-    ion:        true
-=======
     strict_mode: true
->>>>>>> 1cfe3a58
   };
 
   // record initial values to support resetting

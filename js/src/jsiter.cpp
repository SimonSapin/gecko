--- conflicted
+++ resolved
@@ -439,13 +439,8 @@
         JSObject *obj = js_NewGCObject(cx, FINALIZE_OBJECT0);
         if (!obj)
             return false;
-<<<<<<< HEAD
         obj->init(cx, &js_IteratorClass, cx->emptyTypeObject(), NULL, NULL, false);
-        obj->setMap(cx->runtime->emptyEnumeratorShape);
-=======
-        obj->init(cx, &js_IteratorClass, NULL, NULL, NULL, false);
         obj->setMap(cx->compartment->emptyEnumeratorShape);
->>>>>>> 773a1d00
         return obj;
     }
 

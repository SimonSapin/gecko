#
# This Source Code Form is subject to the terms of the Mozilla Public
# License, v. 2.0. If a copy of the MPL was not distributed with this
# file, You can obtain one at http://mozilla.org/MPL/2.0/.

DEPTH		= ..
topsrcdir	= @top_srcdir@
srcdir		= @srcdir@
VPATH		= @srcdir@

include $(DEPTH)/config/autoconf.mk

MODULE		= dom

DIRS = \
  interfaces/base \
  interfaces/canvas \
  interfaces/core \
  interfaces/devicestorage \
  interfaces/html \
  interfaces/events \
  interfaces/contacts \
  interfaces/settings \
  interfaces/stylesheets \
  interfaces/sidebar \
  interfaces/css \
  interfaces/traversal \
  interfaces/range \
  interfaces/xbl \
  interfaces/xpath \
  interfaces/load-save \
  interfaces/xul \
  interfaces/storage \
  interfaces/json \
  interfaces/offline \
  interfaces/geolocation \
  interfaces/notification \
  interfaces/svg \
  interfaces/smil \
  $(NULL)

DIRS += \
  interfaces/apps \
  $(NULL)

DIRS += \
  apps \
  base \
  bindings \
  battery \
  contacts \
  devicestorage \
<<<<<<< HEAD
  media \
=======
  file \
>>>>>>> 18eb9926
  power \
  settings \
  sms \
  src \
  locales \
  network \
  plugins/base \
  plugins/ipc \
  indexedDB \
  system \
  ipc \
  workers \
  $(NULL)

ifdef MOZ_B2G_RIL
DIRS += \
  telephony \
  wifi \
  $(NULL)
endif

ifdef MOZ_B2G_BT
DIRS += \
  bluetooth \
  $(NULL)
endif

# bindings/test is here, because it needs to build after bindings/, and
# we build subdirectories before ourselves.
TEST_DIRS += \
  tests \
  imptests \
  bindings/test \
  $(NULL)

ifneq (,$(filter gtk2 cocoa windows android qt os2,$(MOZ_WIDGET_TOOLKIT)))
TEST_DIRS += plugins/test
endif

include $(topsrcdir)/config/rules.mk<|MERGE_RESOLUTION|>--- conflicted
+++ resolved
@@ -50,11 +50,8 @@
   battery \
   contacts \
   devicestorage \
-<<<<<<< HEAD
+  file \
   media \
-=======
-  file \
->>>>>>> 18eb9926
   power \
   settings \
   sms \

--- conflicted
+++ resolved
@@ -1,90 +1,44 @@
-<<<<<<< HEAD
-/* vim: set ft=javascript ts=2 et sw=2 tw=80: */
-/* Any copyright is dedicated to the Public Domain.
- http://creativecommons.org/publicdomain/zero/1.0/ */
-
-"use strict";
-
-// Test that when a source map is missing/invalid, the rule view still loads
-// correctly.
-
-const TESTCASE_URI = URL_ROOT + "doc_invalid_sourcemap.html";
-const PREF = "devtools.styleeditor.source-maps-enabled";
-const CSS_LOC = "doc_invalid_sourcemap.css:1";
-
-add_task(function* () {
-  Services.prefs.setBoolPref(PREF, true);
-
-  yield addTab(TESTCASE_URI);
-  let {inspector, view} = yield openRuleView();
-
-  yield selectNode("div", inspector);
-
-  let ruleEl = getRuleViewRule(view, "div");
-  ok(ruleEl, "The 'div' rule exists in the rule-view");
-
-  let prop = getRuleViewProperty(view, "div", "color");
-  ok(prop, "The 'color' property exists in this rule");
-
-  let value = getRuleViewPropertyValue(view, "div", "color");
-  is(value, "gold", "The 'color' property has the right value");
-
-  yield verifyLinkText(view, CSS_LOC);
-
-  Services.prefs.clearUserPref(PREF);
-});
-
-function verifyLinkText(view, text) {
-  info("Verifying that the rule-view stylesheet link is " + text);
-  let label = getRuleViewLinkByIndex(view, 1).querySelector("label");
-  return waitForSuccess(
-    () => label.getAttribute("value") == text,
-    "Link text changed to display correct location: " + text
-  );
-}
-=======
-/* vim: set ft=javascript ts=2 et sw=2 tw=80: */
-/* Any copyright is dedicated to the Public Domain.
- http://creativecommons.org/publicdomain/zero/1.0/ */
-
-"use strict";
-
-// Test that when a source map is missing/invalid, the rule view still loads
-// correctly.
-
-const TESTCASE_URI = URL_ROOT + "doc_invalid_sourcemap.html";
-const PREF = "devtools.styleeditor.source-maps-enabled";
-const CSS_LOC = "doc_invalid_sourcemap.css:1";
-
-add_task(function* () {
-  Services.prefs.setBoolPref(PREF, true);
-
-  yield addTab(TESTCASE_URI);
-  let {inspector, view} = yield openRuleView();
-
-  yield selectNode("div", inspector);
-
-  let ruleEl = getRuleViewRule(view, "div");
-  ok(ruleEl, "The 'div' rule exists in the rule-view");
-
-  let prop = getRuleViewProperty(view, "div", "color");
-  ok(prop, "The 'color' property exists in this rule");
-
-  let value = getRuleViewPropertyValue(view, "div", "color");
-  is(value, "gold", "The 'color' property has the right value");
-
-  yield verifyLinkText(view, CSS_LOC);
-
-  Services.prefs.clearUserPref(PREF);
-});
-
-function verifyLinkText(view, text) {
-  info("Verifying that the rule-view stylesheet link is " + text);
-  let label = getRuleViewLinkByIndex(view, 1)
-    .querySelector(".ruleview-rule-source-label");
-  return waitForSuccess(
-    () => label.textContent == text,
-    "Link text changed to display correct location: " + text
-  );
-}
->>>>>>> b49a0425
+/* vim: set ft=javascript ts=2 et sw=2 tw=80: */
+/* Any copyright is dedicated to the Public Domain.
+ http://creativecommons.org/publicdomain/zero/1.0/ */
+
+"use strict";
+
+// Test that when a source map is missing/invalid, the rule view still loads
+// correctly.
+
+const TESTCASE_URI = URL_ROOT + "doc_invalid_sourcemap.html";
+const PREF = "devtools.styleeditor.source-maps-enabled";
+const CSS_LOC = "doc_invalid_sourcemap.css:1";
+
+add_task(function* () {
+  Services.prefs.setBoolPref(PREF, true);
+
+  yield addTab(TESTCASE_URI);
+  let {inspector, view} = yield openRuleView();
+
+  yield selectNode("div", inspector);
+
+  let ruleEl = getRuleViewRule(view, "div");
+  ok(ruleEl, "The 'div' rule exists in the rule-view");
+
+  let prop = getRuleViewProperty(view, "div", "color");
+  ok(prop, "The 'color' property exists in this rule");
+
+  let value = getRuleViewPropertyValue(view, "div", "color");
+  is(value, "gold", "The 'color' property has the right value");
+
+  yield verifyLinkText(view, CSS_LOC);
+
+  Services.prefs.clearUserPref(PREF);
+});
+
+function verifyLinkText(view, text) {
+  info("Verifying that the rule-view stylesheet link is " + text);
+  let label = getRuleViewLinkByIndex(view, 1)
+    .querySelector(".ruleview-rule-source-label");
+  return waitForSuccess(
+    () => label.textContent == text,
+    "Link text changed to display correct location: " + text
+  );
+}
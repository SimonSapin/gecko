--- conflicted
+++ resolved
@@ -39,11 +39,7 @@
   -moz-padding-start: 2em;
 }
 
-<<<<<<< HEAD
-#errorTitle:-moz-dir(rtl) {
-=======
-#errorTitleText:-moz-locale-dir(rtl) {
->>>>>>> 63c204d3
+#errorTitleText:-moz-dir(rtl) {
   background-position: right 0;
 }
 

<?xml version="1.0"?>
# -*- Mode: HTML -*-
#
# ***** BEGIN LICENSE BLOCK *****
# Version: MPL 1.1/GPL 2.0/LGPL 2.1
#
# The contents of this file are subject to the Mozilla Public License Version
# 1.1 (the "License"); you may not use this file except in compliance with
# the License. You may obtain a copy of the License at
# http://www.mozilla.org/MPL/
#
# Software distributed under the License is distributed on an "AS IS" basis,
# WITHOUT WARRANTY OF ANY KIND, either express or implied. See the License
# for the specific language governing rights and limitations under the
# License.
#
# The Original Code is Mozilla Communicator client code, released
# March 31, 1998.
#
# The Initial Developer of the Original Code is
# Netscape Communications Corporation.
# Portions created by the Initial Developer are Copyright (C) 1998-2000
# the Initial Developer. All Rights Reserved.
#
# Contributor(s):
#   Blake Ross <blake@cs.stanford.edu>
#   David Hyatt <hyatt@mozilla.org>
#   Joe Hewitt <hewitt@netscape.com>
#   Pierre Chanial <chanial@noos.fr>
#   Dean Tessman <dean_tessman@hotmail.com>
#   Johnathan Nightingale <johnath@mozilla.com>
#   Dão Gottwald <dao@mozilla.com>
#
# Alternatively, the contents of this file may be used under the terms of
# either the GNU General Public License Version 2 or later (the "GPL"), or
# the GNU Lesser General Public License Version 2.1 or later (the "LGPL"),
# in which case the provisions of the GPL or the LGPL are applicable instead
# of those above. If you wish to allow use of your version of this file only
# under the terms of either the GPL or the LGPL, and not to allow others to
# use your version of this file under the terms of the MPL, indicate your
# decision by deleting the provisions above and replace them with the notice
# and other provisions required by the GPL or the LGPL. If you do not delete
# the provisions above, a recipient may use your version of this file under
# the terms of any one of the MPL, the GPL or the LGPL.
#
# ***** END LICENSE BLOCK *****

<?xml-stylesheet href="chrome://browser/content/browser.css" type="text/css"?>
<?xml-stylesheet href="chrome://browser/content/places/places.css" type="text/css"?>

<?xml-stylesheet href="chrome://browser/skin/" type="text/css"?> 

<?xml-stylesheet href="chrome://global/skin/toolbar.css" type="text/css"?>

<?xul-overlay href="chrome://global/content/editMenuOverlay.xul"?>
<?xul-overlay href="chrome://browser/content/baseMenuOverlay.xul"?>
<?xul-overlay href="chrome://browser/content/places/placesOverlay.xul"?>

# All DTD information is stored in a separate file so that it can be shared by
# hiddenWindow.xul.
#include browser-doctype.inc

<window id="main-window"
        xmlns:rdf="http://www.w3.org/1999/02/22-rdf-syntax-ns#"
        xmlns:svg="http://www.w3.org/2000/svg"
        xmlns="http://www.mozilla.org/keymaster/gatekeeper/there.is.only.xul"
        onload="BrowserStartup()" onunload="BrowserShutdown()" onclose="return WindowIsClosing();"
        contenttitlesetting="true"
        title="&mainWindow.title;"
        titlemodifier="&mainWindow.title;"
        titlemenuseparator="&mainWindow.titlemodifiermenuseparator;"
        windowtype="navigator:browser"
        screenX="4" screenY="4"
        persist="screenX screenY width height sizemode"> 

# All JS files which are not content (only) dependent that browser.xul
# wishes to include *must* go into the global-scripts.inc file
# so that they can be shared by macBrowserOverlay.xul.
#include global-scripts.inc
<script type="application/x-javascript" src="chrome://browser/content/nsContextMenu.js"/>

#ifdef MOZ_SAFE_BROWSING
<script type="application/x-javascript" src="chrome://browser/content/safebrowsing/sb-loader.js"/>
#endif
<script type="application/x-javascript" src="chrome://global/content/contentAreaUtils.js"/>

<script type="application/javascript" src="chrome://browser/content/places/editBookmarkOverlay.js"/>

# All sets except for popupsets (commands, keys, stringbundles and broadcasters) *must* go into the 
# browser-sets.inc file for sharing with hiddenWindow.xul.
#include browser-sets.inc

  <popupset id="mainPopupSet">
    <menupopup id="backForwardMenu"
               chromedir="&locale.dir;"
               onpopupshowing="return FillHistoryMenu(event.target);"
               oncommand="gotoHistoryIndex(event);"
               onclick="checkForMiddleClick(this, event);"/>
    <tooltip id="aHTMLTooltip" onpopupshowing="return FillInHTMLTooltip(document.tooltipNode);"/>

    <!-- for search and content formfill/pw manager -->
    <panel type="autocomplete" chromedir="&locale.dir;" id="PopupAutoComplete" noautofocus="true" hidden="true"/>

    <!-- for url bar autocomplete -->
    <panel type="autocomplete-richlistbox" chromedir="&locale.dir;" id="PopupAutoCompleteRichResult" noautofocus="true" hidden="true"/>

    <!-- XXX panel element that has one or more text fields should not be
             top-most panel, for IME users. See bug 433340 comment 100. -->
    <panel id="editBookmarkPanel"
           orient="vertical"
           ignorekeys="true"
           hidden="true"
           noautohide="true"
           onpopupshowing="this.removeAttribute('noautohide');"
           onpopupshown="StarUI.panelShown(event);"
           aria-labelledby="editBookmarkPanelTitle">
      <hbox flex="1" align="top">
        <image id="editBookmarkPanelStarIcon"/>
        <vbox flex="1">
          <label id="editBookmarkPanelTitle" flex="1"/>
          <description id="editBookmarkPanelDescription" flex="1"/>
          <hbox>
            <button id="editBookmarkPanelUndoRemoveButton"
                    hidden="true"
                    oncommand="StarUI.undoRemoveBookmarkCommand();"
                    label="&editBookmark.undo.label;"
                    accesskey="&editBookmark.undo.accessKey;"/>
            <button id="editBookmarkPanelRemoveButton"
                    oncommand="StarUI.removeBookmarkButtonCommand();"
                    label="&editBookmark.removeBookmark.label;"
                    accesskey="&editBookmark.removeBookmark.accessKey;"/>
            <button id="editBookmarkPanelEditButton"
                    oncommand="StarUI.editButtonCommand();"
                    label="&editBookmark.edit.label;"
                    accesskey="&editBookmark.edit.accessKey;"/>
          </hbox>
        </vbox>
      </hbox>
      <vbox id="editBookmarkPanelContent" flex="1" hidden="true"/>
      <hbox flex="1" id="editBookmarkPanelBottomButtons">
        <spacer flex="1"/>
#ifndef XP_UNIX
        <button id="editBookmarkPanelDoneButton"
                label="&editBookmark.done.label;"
                default="true"
                oncommand="StarUI.panel.hidePopup();"/>
        <button id="editBookmarkPanelDeleteButton"
                label="&editBookmark.cancel.label;"
                oncommand="StarUI.cancelButtonOnCommand();"/>
#else
        <button id="editBookmarkPanelDeleteButton"
                label="&editBookmark.cancel.label;"
                oncommand="StarUI.cancelButtonOnCommand();"/>
        <button id="editBookmarkPanelDoneButton"
                label="&editBookmark.done.label;"
                default="true"
                oncommand="StarUI.panel.hidePopup();"/>
#endif
      </hbox>
    </panel>

    <popup id="toolbar-context-menu"
           onpopupshowing="onViewToolbarsPopupShowing(event);">
      <menuseparator/>
      <menuitem command="cmd_CustomizeToolbars"
                label="&viewCustomizeToolbar.label;"
                accesskey="&viewCustomizeToolbar.accesskey;"/>
    </popup>

    <popup id="blockedPopupOptions" 
           onpopupshowing="gPopupBlockerObserver.fillPopupList(event);">
      <menuitem observes="blockedPopupAllowSite"/>
      <menuitem observes="blockedPopupEditSettings"/>
      <menuitem observes="blockedPopupDontShowMessage"/>
      <menuseparator observes="blockedPopupsSeparator"/>
    </popup>

    <menupopup id="autohide-context"
           onpopupshowing="FullScreen.getAutohide(this.firstChild);">
      <menuitem type="checkbox" label="&fullScreenAutohide.label;"
                accesskey="&fullScreenAutohide.accesskey;"
                oncommand="FullScreen.setAutohide();"/>
      <menuseparator/>
      <menuitem label="&fullScreenExit.label;"
                accesskey="&fullScreenExit.accesskey;"
                oncommand="BrowserFullScreen();"/>
    </menupopup>

    <popup id="contentAreaContextMenu"
           onpopupshowing="if (event.target != this) return true; updateEditUIVisibility(); gContextMenu = new nsContextMenu(this, window.getBrowser()); return gContextMenu.shouldDisplay;"
           onpopuphiding="if (event.target == this) { gContextMenu = null; updateEditUIVisibility(); }">
#include browser-context.inc
    </popup>

    <popup id="placesContext"/>

    <!-- Popup for site identity information -->
    <panel id="identity-popup" position="after_start" hidden="true" noautofocus="true"
           onpopupshown="document.getElementById('identity-popup-more-info-button').focus();"
           onpopuphidden="focusAndSelectUrlBar();" norestorefocus="true"
           chromedir="&locale.dir;">
      <hbox id="identity-popup-container" align="top">
        <image id="identity-popup-icon"/>
        <vbox id="identity-popup-content-box">
          <label id="identity-popup-connectedToLabel" value="&identity.connectedTo;"/>
          <label id="identity-popup-connectedToLabel2"
                 value="&identity.unverifiedsite2;"/>
          <description id="identity-popup-content-host"/>
          <label id="identity-popup-runByLabel" value="&identity.runBy;"/>
          <description id="identity-popup-content-owner"/>
          <description id="identity-popup-content-supplemental"/>
          <description id="identity-popup-content-verifier"/>
          <hbox id="identity-popup-encryption" flex="1">
            <vbox>
              <image id="identity-popup-encryption-icon"/>
              <spacer flex="1"/>
            </vbox>
            <description id="identity-popup-encryption-label" flex="1"/>
          </hbox>
          <spacer flex="1"/>
          <!-- Footer button to open security page info -->
          <hbox>
            <spacer flex="1"/>
            <button id="identity-popup-more-info-button"
                    label="&identity.moreInfoLinkText;"
                    onblur="getIdentityHandler().hideIdentityPopup();"
                    oncommand="getIdentityHandler().handleMoreInfoClick(event);"/>
          </hbox>
        </vbox>
      </hbox>
    </panel>

    <tooltip id="urlTooltip">
      <label crop="center" flex="1"/>
    </tooltip>

<<<<<<< HEAD
    <panel id="ctrlTab-panel" class="KUI-panel" hidden="true" noautofocus="true">
      <html:div id="ctrlTab-label-parent">
        <html:span id="ctrlTab-label" height="100%"></html:span>
      </html:div>
=======
    <panel id="ctrlTab-panel" class="KUI-panel" hidden="true">
      <label id="ctrlTab-label" flex="1"/>
>>>>>>> a269de04
      <svg:svg id="ctrlTab-svgRoot">
        <svg:defs>
          <svg:linearGradient id="ctrlTab-fadeGradient" x1="1" y1="1" x2="1" y2="0">
            <svg:stop id="ctrlTab-fadeGradientBottom" offset="0"/>
            <svg:stop id="ctrlTab-fadeGradientTop" offset="1"/>
          </svg:linearGradient>
          <svg:filter id="ctrlTab-iconShadow">
            <svg:feOffset result="shadow" in="SourceAlpha" dx="2" dy="-1"/>
            <svg:feColorMatrix result="transparent-shadow" in="shadow"
                               values="1 0 0 0   0
                                       0 1 0 0   0
                                       0 0 1 0   0
                                       0 0 0 0.5 0"/>
            <svg:feBlend in="SourceGraphic" in2="transparent-shadow"/>
          </svg:filter>
        </svg:defs>
        <svg:g id="ctrlTab-container"/>
        <svg:rect id="ctrlTab-groundFade" fill="url(#ctrlTab-fadeGradient)" width="100%"/>
      </svg:svg>
    </panel>
  </popupset>

  <!-- bookmarks toolbar tooltip -->
  <tooltip id="btTooltip" noautohide="true"
           onpopupshowing="return BookmarksEventHandler.fillInBTTooltip(document.tooltipNode)">
    <vbox id="btTooltipTextBox" flex="1">
      <label id="btTitleText" class="tooltip-label" />
      <label id="btUrlText" class="tooltip-label" />
    </vbox>
  </tooltip>

  <toolbox id="navigator-toolbox" class="toolbox-top" mode="icons"
           defaultmode="icons">
    <!-- Menu -->
    <toolbar type="menubar" id="toolbar-menubar" class="chromeclass-menubar" customizable="true"
#ifdef XP_MACOSX
             defaultset="menubar-items"
#else
             defaultset="menubar-items,spring,throbber-box"
#endif
             mode="icons" iconsize="small" defaulticonsize="small"
             context="toolbar-context-menu">
      <toolbaritem id="menubar-items" align="center">
# The entire main menubar is placed into browser-menubar.inc, so that it can be shared by 
# hiddenWindow.xul.
#include browser-menubar.inc
      </toolbaritem>
    </toolbar>

    <toolbarpalette id="BrowserToolbarPalette">

      <toolbaritem id="unified-back-forward-button" class="chromeclass-toolbar-additional"
                   context="backForwardMenu"
                   onbroadcast="document.getElementById('back-forward-dropmarker').disabled =
                                  document.getElementById('Browser:Back').hasAttribute('disabled') &amp;&amp;
                                  document.getElementById('Browser:Forward').hasAttribute('disabled');">
        <toolbarbutton id="back-button" class="toolbarbutton-1"
                       chromedir="&locale.dir;"
                       label="&backCmd.label;"
                       oncommand="BrowserBack(event)"
                       onclick="checkForMiddleClick(this, event);"
                       tooltiptext="&backButton.tooltip;">
          <observes element="Browser:Back" attribute="disabled"/>
        </toolbarbutton>
        <toolbarbutton id="forward-button" class="toolbarbutton-1"
                       chromedir="&locale.dir;"
                       label="&forwardCmd.label;"
                       oncommand="BrowserForward(event)"
                       onclick="checkForMiddleClick(this, event);"
                       tooltiptext="&forwardButton.tooltip;">
          <observes element="Browser:Forward" attribute="disabled"/>
        </toolbarbutton>
        <toolbarbutton id="back-forward-dropmarker" type="menu" chromedir="&locale.dir;"
                       disabled="true" tooltiptext="&backForwardMenu.tooltip;">
          <!-- bug 415444: event.stopPropagation is here for the cloned version of
               this menupopup -->
          <menupopup context=""
                     chromedir="&locale.dir;"
                     position="after_start"
                     onpopupshowing="return FillHistoryMenu(event.target);"
                     oncommand="gotoHistoryIndex(event); event.stopPropagation();"
                     onclick="checkForMiddleClick(this, event);"/>
        </toolbarbutton>
      </toolbaritem>

      <toolbarbutton id="reload-button" class="toolbarbutton-1 chromeclass-toolbar-additional"
                     label="&reloadCmd.label;"
                     command="Browser:Reload"
                     tooltiptext="&reloadButton.tooltip;"/>

      <toolbarbutton id="stop-button" class="toolbarbutton-1 chromeclass-toolbar-additional"
                     label="&stopCmd.label;"
                     command="Browser:Stop"
                     tooltiptext="&stopButton.tooltip;"/>

      <toolbarbutton id="home-button" class="toolbarbutton-1 chromeclass-toolbar-additional"
                     persist="class"
                     label="&homeButton.label;"
                     ondragover="nsDragAndDrop.dragOver(event, homeButtonObserver);"
                     ondragdrop="nsDragAndDrop.drop(event, homeButtonObserver);"
                     ondragexit="nsDragAndDrop.dragExit(event, homeButtonObserver);"
                     onclick="BrowserGoHome(event);"/>

      <toolbaritem id="urlbar-container" align="center" flex="400" persist="width"
                   title="&locationItem.title;" class="chromeclass-location">
        <textbox id="urlbar" flex="1"
                 chromedir="&locale.dir;"
                 type="autocomplete"
                 autocompletesearch="history"
                 autocompletepopup="PopupAutoCompleteRichResult"
                 completeselectedindex="true"
                 tabscrolling="true"
                 showcommentcolumn="true"
                 showimagecolumn="true"
                 enablehistory="true"
                 maxrows="6"
                 newlines="stripsurroundingwhitespace"
                 oninput="gBrowser.userTypedValue = this.value;"
                 ontextentered="return handleURLBarCommand(param);"
                 ontextreverted="return handleURLBarRevert();"
                 pageproxystate="invalid"
                 onsearchbegin="LocationBarHelpers._searchBegin();"
                 onsearchcomplete="LocationBarHelpers._searchComplete();"
                 onfocus="document.getElementById('identity-box').style.MozUserFocus= 'normal'"
                 onblur="document.getElementById('identity-box').style.MozUserFocus = 'ignore';">
          <!-- Use onclick instead of normal popup= syntax since the popup
               code fires onmousedown, and hence eats our favicon drag events.
               We only add the identity-box button to the tab order when the location bar
               has focus, otherwise pressing F6 focuses it instead of the location bar -->
          <box id="identity-box" role="button"
               chromedir="&locale.dir;"
               onclick="getIdentityHandler().handleIdentityButtonEvent(event);"
               onkeypress="getIdentityHandler().handleIdentityButtonEvent(event);">
            <hbox align="center">
              <stack id="page-proxy-stack"
                     onclick="PageProxyClickHandler(event);">
                <image id="urlbar-throbber" busy="false"/>
                <image id="page-proxy-favicon" validate="never"
                       pageproxystate="invalid"
                       ondraggesture="PageProxyDragGesture(event);"
                       onerror="this.removeAttribute('src');"/>
              </stack>
              <label id="identity-icon-label" crop="center" flex="1"/>
            </hbox>
          </box>
          <hbox id="urlbar-icons">
            <button type="menu"
                    style="-moz-user-focus: none"
                    class="plain urlbar-icon"
                    id="feed-button"
                    chromedir="&locale.dir;"
                    onclick="return FeedHandler.onFeedButtonClick(event);">
              <menupopup position="after_end"
                         onpopupshowing="return FeedHandler.buildFeedList(this);"
                         oncommand="return FeedHandler.subscribeToFeed(null, event);"
                         onclick="checkForMiddleClick(this, event);"/>
            </button>
            <image id="star-button"
                   class="urlbar-icon"
                   onclick="PlacesStarButton.onClick(event);"/>
            <image id="go-button"
                   chromedir="&locale.dir;"
                   class="urlbar-icon"
                   tooltiptext="&goEndCap.tooltip;"
                   onclick="handleURLBarCommand(event);"/>
          </hbox>
        </textbox>
      </toolbaritem>

      <toolbaritem id="search-container" title="&searchItem.title;"
                   align="center" class="chromeclass-toolbar-additional"
                   flex="100" persist="width">
        <searchbar id="searchbar" flex="1" chromedir="&locale.dir;"
                   newlines="replacewithspaces"/>
      </toolbaritem>

      <toolbarbutton id="print-button" class="toolbarbutton-1 chromeclass-toolbar-additional"
                     label="&printButton.label;" command="cmd_print"
                     tooltiptext="&printButton.tooltip;"/>

      <toolbaritem id="throbber-box" title="&throbberItem.title;" align="center" pack="center">
        <button id="navigator-throbber" disabled="true"/>
      </toolbaritem>

      <toolbaritem flex="1" id="personal-bookmarks" title="&bookmarksItem.title;">
         <hbox id="bookmarksBarContent" flex="1"
               type="places"
               place="place:folder=TOOLBAR"
               context="placesContext"
               onclick="BookmarksEventHandler.onClick(event);"
               oncommand="BookmarksEventHandler.onCommand(event);"
               onpopupshowing="BookmarksEventHandler.onPopupShowing(event);"
               tooltip="btTooltip"/>
      </toolbaritem>

        <toolbarbutton id="downloads-button" class="toolbarbutton-1 chromeclass-toolbar-additional"
                       observes="Tools:Downloads"
                       ondragdrop="nsDragAndDrop.drop(event, DownloadsButtonDNDObserver); event.stopPropagation()"
                       ondragover="nsDragAndDrop.dragOver(event, DownloadsButtonDNDObserver); event.stopPropagation()"
                       ondragenter="nsDragAndDrop.dragEnter(event, DownloadsButtonDNDObserver); event.stopPropagation()"
                       ondragexit="nsDragAndDrop.dragExit(event, DownloadsButtonDNDObserver); event.stopPropagation()"
                       label="&downloads.label;"
                       tooltiptext="&downloads.tooltip;"/>

        <toolbarbutton id="history-button" class="toolbarbutton-1 chromeclass-toolbar-additional"
                       observes="viewHistorySidebar" label="&historyButton.label;"
                       tooltiptext="&historyButton.tooltip;"/>

        <toolbarbutton id="bookmarks-button" class="toolbarbutton-1 chromeclass-toolbar-additional"
                       observes="viewBookmarksSidebar"
                       tooltiptext="&bookmarksButton.tooltip;"
                       ondragover="nsDragAndDrop.dragOver(event, bookmarksButtonObserver);"
                       ondragdrop="nsDragAndDrop.drop(event, bookmarksButtonObserver);"
                       ondragexit="nsDragAndDrop.dragExit(event, bookmarksButtonObserver);"/>

        <toolbarbutton id="new-tab-button" class="toolbarbutton-1 chromeclass-toolbar-additional"
                       label="&tabCmd.label;"
                       command="cmd_newNavigatorTab"
                       tooltiptext="&newTabButton.tooltip;"
                       ondragover="nsDragAndDrop.dragOver(event, newTabButtonObserver);"
                       ondragdrop="nsDragAndDrop.drop(event, newTabButtonObserver);"
                       ondragexit="nsDragAndDrop.dragExit(event, newTabButtonObserver);"/>

        <toolbarbutton id="new-window-button" class="toolbarbutton-1 chromeclass-toolbar-additional"
                       label="&newNavigatorCmd.label;"
                       command="key_newNavigator"
                       tooltiptext="&newWindowButton.tooltip;"
                       ondragover="nsDragAndDrop.dragOver(event, newWindowButtonObserver);"
                       ondragdrop="nsDragAndDrop.drop(event, newWindowButtonObserver);"
                       ondragexit="nsDragAndDrop.dragExit(event, newWindowButtonObserver);"/>

        <toolbarbutton id="cut-button" class="toolbarbutton-1 chromeclass-toolbar-additional"
                       label="&cutCmd.label;"
                       command="cmd_cut"
                       tooltiptext="&cutButton.tooltip;"/>

        <toolbarbutton id="copy-button" class="toolbarbutton-1 chromeclass-toolbar-additional"
                       label="&copyCmd.label;"
                       command="cmd_copy"
                       tooltiptext="&copyButton.tooltip;"/>

        <toolbarbutton id="paste-button" class="toolbarbutton-1 chromeclass-toolbar-additional"
                       label="&pasteCmd.label;"
                       command="cmd_paste"
                       tooltiptext="&pasteButton.tooltip;"/>

    </toolbarpalette>

    <toolbar id="nav-bar" class="toolbar-primary chromeclass-toolbar"
             toolbarname="&navbarCmd.label;" accesskey="&navbarCmd.accesskey;"
             fullscreentoolbar="true" mode="icons" iconsize="large"
             customizable="true"
#ifdef XP_MACOSX
             defaultset="unified-back-forward-button,reload-button,stop-button,home-button,urlbar-container,search-container,throbber-box"
#else
             defaultset="unified-back-forward-button,reload-button,stop-button,home-button,urlbar-container,search-container,fullscreenflex,window-controls"
#endif
             context="toolbar-context-menu">
#ifndef XP_MACOSX
      <hbox id="fullscreenflex" flex="1" hidden="true" fullscreencontrol="true"/>
      <hbox id="window-controls" hidden="true" fullscreencontrol="true">
        <toolbarbutton id="minimize-button" class="toolbarbutton-1"
                       tooltiptext="&fullScreenMinimize.tooltip;"
                       oncommand="window.minimize();"/>

        <toolbarbutton id="restore-button" class="toolbarbutton-1"
                       tooltiptext="&fullScreenRestore.tooltip;"
                       oncommand="BrowserFullScreen();"/>

        <toolbarbutton id="close-button" class="toolbarbutton-1"
                       tooltiptext="&fullScreenClose.tooltip;"
                       oncommand="BrowserTryToCloseWindow();"/>
      </hbox>
#endif
    </toolbar>

    <toolbarset id="customToolbars" context="toolbar-context-menu"/>

    <toolbar id="PersonalToolbar"
             mode="icons" iconsize="small" defaulticonsize="small"
             class="chromeclass-directories"
             context="toolbar-context-menu"
             defaultset="personal-bookmarks"
             toolbarname="&personalbarCmd.label;" accesskey="&personalbarCmd.accesskey;"
             customizable="true"/>
  </toolbox>

  <hbox flex="1" id="browser">
    <vbox id="sidebar-box" hidden="true" class="chromeclass-extrachrome">
      <sidebarheader align="center">
        <label id="sidebar-title" persist="value" flex="1" crop="end" control="sidebar"/>
        <image id="sidebar-throbber"/>
        <toolbarbutton class="tabs-closebutton" tooltiptext="&sidebarCloseButton.tooltip;" oncommand="toggleSidebar();"/>
      </sidebarheader>
      <browser id="sidebar" flex="1" autoscroll="false" disablehistory="true"
                style="min-width: 14em; width: 18em; max-width: 36em;"/>
    </vbox>

    <splitter id="sidebar-splitter" class="chromeclass-extrachrome" hidden="true"/>
    <vbox id="appcontent" flex="1">
      <tabbrowser id="content" disablehistory="true"
                  flex="1" contenttooltip="aHTMLTooltip"
                  contentcontextmenu="contentAreaContextMenu"
                  onnewtab="BrowserOpenTab();"
                  autocompletepopup="PopupAutoComplete"
                  ondragdrop="nsDragAndDrop.drop(event, contentAreaDNDObserver);"
                  onclick="return contentAreaClick(event, false);"/>
    </vbox>
  </hbox>
#ifdef TOOLBAR_CUSTOMIZATION_SHEET
  <panel id="customizeToolbarSheetPopup" noautohide="true">
    <iframe id="customizeToolbarSheetIFrame"
            style="&dialog.style;"
            hidden="true"/>
  </panel>
#endif

  <vbox id="browser-bottombox">
    <findbar browserid="content" id="FindToolbar"/>
  
    <statusbar class="chromeclass-status" id="status-bar"
               ondragdrop="nsDragAndDrop.drop(event, contentAreaDNDObserver);">
      <statusbarpanel id="statusbar-display" label="" flex="1"/>
      <statusbarpanel class="statusbarpanel-progress" collapsed="true" id="statusbar-progresspanel">
        <progressmeter class="progressmeter-statusbar" id="statusbar-icon" mode="normal" value="0"/>
      </statusbarpanel>
      <statusbarpanel id="download-monitor" class="statusbarpanel-iconic-text"
                      tooltiptext="&downloadMonitor2.tooltip;" hidden="true"
                      command="Tools:Downloads"/>
      <statusbarpanel id="security-button" class="statusbarpanel-iconic-text"
                      ondblclick="if (event.button == 0) displaySecurityInfo();"/>
      <statusbarpanel id="page-report-button" type="menu"
                      class="statusbarpanel-menu-iconic"
                      tooltiptext="&pageReportIcon.tooltip;">
        <menupopup onpopupshowing="gPopupBlockerObserver.fillPopupList(event);">
          <menuitem observes="blockedPopupAllowSite"/>
          <menuitem observes="blockedPopupEditSettings"/>
          <menuitem observes="blockedPopupDontShowMessage"/>
          <menuseparator observes="blockedPopupsSeparator"/>
        </menupopup>
      </statusbarpanel>
    </statusbar>
  </vbox>
</window><|MERGE_RESOLUTION|>--- conflicted
+++ resolved
@@ -234,15 +234,8 @@
       <label crop="center" flex="1"/>
     </tooltip>
 
-<<<<<<< HEAD
     <panel id="ctrlTab-panel" class="KUI-panel" hidden="true" noautofocus="true">
-      <html:div id="ctrlTab-label-parent">
-        <html:span id="ctrlTab-label" height="100%"></html:span>
-      </html:div>
-=======
-    <panel id="ctrlTab-panel" class="KUI-panel" hidden="true">
       <label id="ctrlTab-label" flex="1"/>
->>>>>>> a269de04
       <svg:svg id="ctrlTab-svgRoot">
         <svg:defs>
           <svg:linearGradient id="ctrlTab-fadeGradient" x1="1" y1="1" x2="1" y2="0">

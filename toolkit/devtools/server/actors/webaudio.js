--- conflicted
+++ resolved
@@ -470,8 +470,7 @@
  *            Boolean indicating if the audio node is bypassable (splitter,
  *            merger and destination nodes, for example, are not)
  */
-<<<<<<< HEAD
-let AudioNodeFront = protocol.FrontClass(AudioNodeActor, {
+var AudioNodeFront = protocol.FrontClass(AudioNodeActor, {
   form: function (form, detail) {
     if (detail === "actorid") {
       this.actorID = form;
@@ -484,9 +483,6 @@
     this.bypassable = form.bypassable;
   },
 
-=======
-var AudioNodeFront = protocol.FrontClass(AudioNodeActor, {
->>>>>>> e7f4449f
   initialize: function (client, form) {
     protocol.Front.prototype.initialize.call(this, client, form);
     // if we were manually passed a form, this was created manually and

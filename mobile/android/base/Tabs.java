/* -*- Mode: Java; c-basic-offset: 4; tab-width: 20; indent-tabs-mode: nil; -*-
 * This Source Code Form is subject to the terms of the Mozilla Public
 * License, v. 2.0. If a copy of the MPL was not distributed with this
 * file, You can obtain one at http://mozilla.org/MPL/2.0/. */

package org.mozilla.gecko;

import org.mozilla.gecko.db.BrowserDB;
import org.mozilla.gecko.home.HomePager;
import org.mozilla.gecko.ReaderModeUtils;
import org.mozilla.gecko.sync.setup.SyncAccounts;
import org.mozilla.gecko.util.GeckoEventListener;
import org.mozilla.gecko.util.ThreadUtils;

import org.json.JSONObject;

import android.accounts.Account;
import android.accounts.AccountManager;
import android.accounts.OnAccountsUpdateListener;
import android.app.Activity;
import android.content.ContentResolver;
import android.content.Context;
import android.database.ContentObserver;
import android.graphics.Color;
import android.net.Uri;
import android.os.Handler;
import android.text.TextUtils;
import android.util.Log;

import java.util.ArrayList;
import java.util.Collections;
import java.util.HashMap;
import java.util.Iterator;
import java.util.List;
import java.util.concurrent.CopyOnWriteArrayList;
import java.util.concurrent.atomic.AtomicInteger;

public class Tabs implements GeckoEventListener {
    private static final String LOGTAG = "GeckoTabs";

    // mOrder and mTabs are always of the same cardinality, and contain the same values.
    private final CopyOnWriteArrayList<Tab> mOrder = new CopyOnWriteArrayList<Tab>();

    // All writes to mSelectedTab must be synchronized on the Tabs instance.
    // In general, it's preferred to always use selectTab()).
    private volatile Tab mSelectedTab;

    // All accesses to mTabs must be synchronized on the Tabs instance.
    private final HashMap<Integer, Tab> mTabs = new HashMap<Integer, Tab>();

    private AccountManager mAccountManager;
    private OnAccountsUpdateListener mAccountListener = null;

<<<<<<< HEAD
    public static final int LOADURL_NONE = 0;
    public static final int LOADURL_NEW_TAB = 1;
    public static final int LOADURL_USER_ENTERED = 2;
    public static final int LOADURL_PRIVATE = 4;
    public static final int LOADURL_PINNED = 8;
    public static final int LOADURL_DELAY_LOAD = 16;
    public static final int LOADURL_DESKTOP = 32;
    public static final int LOADURL_BACKGROUND = 64;
    public static final int LOADURL_READING_LIST = 128;
=======
    public static final int LOADURL_NONE         = 0;
    public static final int LOADURL_NEW_TAB      = 1 << 0;
    public static final int LOADURL_USER_ENTERED = 1 << 1;
    public static final int LOADURL_PRIVATE      = 1 << 2;
    public static final int LOADURL_PINNED       = 1 << 3;
    public static final int LOADURL_DELAY_LOAD   = 1 << 4;
    public static final int LOADURL_DESKTOP      = 1 << 5;
    public static final int LOADURL_BACKGROUND   = 1 << 6;
    public static final int LOADURL_EXTERNAL     = 1 << 7;
>>>>>>> 9174b617

    private static final long PERSIST_TABS_AFTER_MILLISECONDS = 1000 * 5;

    private static AtomicInteger sTabId = new AtomicInteger(0);
    private volatile boolean mInitialTabsAdded;

    private Context mAppContext;
    private ContentObserver mContentObserver;

    private final Runnable mPersistTabsRunnable = new Runnable() {
        @Override
        public void run() {
            boolean syncIsSetup = SyncAccounts.syncAccountsExist(getAppContext());
            if (syncIsSetup) {
                TabsAccessor.persistLocalTabs(getContentResolver(), getTabsInOrder());
            }
        }
    };

    private Tabs() {
        registerEventListener("Session:RestoreEnd");
        registerEventListener("SessionHistory:New");
        registerEventListener("SessionHistory:Back");
        registerEventListener("SessionHistory:Forward");
        registerEventListener("SessionHistory:Goto");
        registerEventListener("SessionHistory:Purge");
        registerEventListener("Tab:Added");
        registerEventListener("Tab:Close");
        registerEventListener("Tab:Select");
        registerEventListener("Content:LocationChange");
        registerEventListener("Content:SecurityChange");
        registerEventListener("Content:ReaderEnabled");
        registerEventListener("Content:StateChange");
        registerEventListener("Content:LoadError");
        registerEventListener("Content:PageShow");
        registerEventListener("DOMContentLoaded");
        registerEventListener("DOMTitleChanged");
        registerEventListener("Link:Favicon");
        registerEventListener("Link:Feed");
        registerEventListener("DesktopMode:Changed");
    }

    public synchronized void attachToContext(Context context) {
        final Context appContext = context.getApplicationContext();
        if (mAppContext == appContext) {
            return;
        }

        if (mAppContext != null) {
            // This should never happen.
            Log.w(LOGTAG, "The application context has changed!");
        }

        mAppContext = appContext;
        mAccountManager = AccountManager.get(appContext);

        mAccountListener = new OnAccountsUpdateListener() {
            @Override
            public void onAccountsUpdated(Account[] accounts) {
                persistAllTabs();
            }
        };

        // The listener will run on the background thread (see 2nd argument).
        mAccountManager.addOnAccountsUpdatedListener(mAccountListener, ThreadUtils.getBackgroundHandler(), false);

        if (mContentObserver != null) {
            BrowserDB.registerBookmarkObserver(getContentResolver(), mContentObserver);
        }
    }

    /**
     * Gets the tab count corresponding to the private state of the selected
     * tab.
     *
     * If the selected tab is a non-private tab, this will return the number of
     * non-private tabs; likewise, if this is a private tab, this will return
     * the number of private tabs.
     *
     * @return the number of tabs in the current private state
     */
    public synchronized int getDisplayCount() {
        // Once mSelectedTab is non-null, it cannot be null for the remainder
        // of the object's lifetime.
        boolean getPrivate = mSelectedTab != null && mSelectedTab.isPrivate();
        int count = 0;
        for (Tab tab : mOrder) {
            if (tab.isPrivate() == getPrivate) {
                count++;
            }
        }
        return count;
    }

    public synchronized int isOpen(String url) {
        for (Tab tab : mOrder) {
            if (tab.getURL().equals(url)) {
                return tab.getId();
            }
        }
        return -1;
    }

    // Must be synchronized to avoid racing on mContentObserver.
    private void lazyRegisterBookmarkObserver() {
        if (mContentObserver == null) {
            mContentObserver = new ContentObserver(null) {
                @Override
                public void onChange(boolean selfChange) {
                    for (Tab tab : mOrder) {
                        tab.updateBookmark();
                    }
                }
            };
            BrowserDB.registerBookmarkObserver(getContentResolver(), mContentObserver);
        }
    }

    private Tab addTab(int id, String url, boolean external, int parentId, String title, boolean isPrivate) {
        final Tab tab = isPrivate ? new PrivateTab(mAppContext, id, url, external, parentId, title) :
                                    new Tab(mAppContext, id, url, external, parentId, title);
        synchronized (this) {
            lazyRegisterBookmarkObserver();
            mTabs.put(id, tab);
            mOrder.add(tab);
        }

        // Suppress the ADDED event to prevent animation of tabs created via session restore.
        if (mInitialTabsAdded) {
            notifyListeners(tab, TabEvents.ADDED);
        }

        return tab;
    }

    public synchronized void removeTab(int id) {
        if (mTabs.containsKey(id)) {
            Tab tab = getTab(id);
            mOrder.remove(tab);
            mTabs.remove(id);
        }
    }

    public synchronized Tab selectTab(int id) {
        if (!mTabs.containsKey(id))
            return null;

        final Tab oldTab = getSelectedTab();
        final Tab tab = mTabs.get(id);

        // This avoids a NPE below, but callers need to be careful to
        // handle this case.
        if (tab == null || oldTab == tab) {
            return null;
        }

        mSelectedTab = tab;
        notifyListeners(tab, TabEvents.SELECTED);

        if (oldTab != null) {
            notifyListeners(oldTab, TabEvents.UNSELECTED);
        }

        // Pass a message to Gecko to update tab state in BrowserApp.
        GeckoAppShell.sendEventToGecko(GeckoEvent.createBroadcastEvent("Tab:Selected", String.valueOf(tab.getId())));
        return tab;
    }

    private int getIndexOf(Tab tab) {
        return mOrder.lastIndexOf(tab);
    }

    private Tab getNextTabFrom(Tab tab, boolean getPrivate) {
        int numTabs = mOrder.size();
        int index = getIndexOf(tab);
        for (int i = index + 1; i < numTabs; i++) {
            Tab next = mOrder.get(i);
            if (next.isPrivate() == getPrivate) {
                return next;
            }
        }
        return null;
    }

    private Tab getPreviousTabFrom(Tab tab, boolean getPrivate) {
        int index = getIndexOf(tab);
        for (int i = index - 1; i >= 0; i--) {
            Tab prev = mOrder.get(i);
            if (prev.isPrivate() == getPrivate) {
                return prev;
            }
        }
        return null;
    }

    /**
     * Gets the selected tab.
     *
     * The selected tab can be null if we're doing a session restore after a
     * crash and Gecko isn't ready yet.
     *
     * @return the selected tab, or null if no tabs exist
     */
    public Tab getSelectedTab() {
        return mSelectedTab;
    }

    public boolean isSelectedTab(Tab tab) {
        return tab != null && tab == mSelectedTab;
    }

    public synchronized Tab getTab(int id) {
        if (mTabs.size() == 0)
            return null;

        if (!mTabs.containsKey(id))
           return null;

        return mTabs.get(id);
    }

    /** Close tab and then select the default next tab */
    public synchronized void closeTab(Tab tab) {
        closeTab(tab, getNextTab(tab));
    }

    /** Close tab and then select nextTab */
    public synchronized void closeTab(final Tab tab, Tab nextTab) {
        if (tab == null)
            return;

        int tabId = tab.getId();
        removeTab(tabId);

        if (nextTab == null)
            nextTab = loadUrl("about:home", LOADURL_NEW_TAB);

        selectTab(nextTab.getId());

        tab.onDestroy();

        // Pass a message to Gecko to update tab state in BrowserApp
        GeckoAppShell.sendEventToGecko(GeckoEvent.createBroadcastEvent("Tab:Closed", String.valueOf(tabId)));
    }

    /** Return the tab that will be selected by default after this one is closed */
    public Tab getNextTab(Tab tab) {
        Tab selectedTab = getSelectedTab();
        if (selectedTab != tab)
            return selectedTab;

        boolean getPrivate = tab.isPrivate();
        Tab nextTab = getNextTabFrom(tab, getPrivate);
        if (nextTab == null)
            nextTab = getPreviousTabFrom(tab, getPrivate);
        if (nextTab == null && getPrivate) {
            // If there are no private tabs remaining, get the last normal tab
            Tab lastTab = mOrder.get(mOrder.size() - 1);
            if (!lastTab.isPrivate()) {
                nextTab = lastTab;
            } else {
                nextTab = getPreviousTabFrom(lastTab, false);
            }
        }

        Tab parent = getTab(tab.getParentId());
        if (parent != null) {
            // If the next tab is a sibling, switch to it. Otherwise go back to the parent.
            if (nextTab != null && nextTab.getParentId() == tab.getParentId())
                return nextTab;
            else
                return parent;
        }
        return nextTab;
    }

    public Iterable<Tab> getTabsInOrder() {
        return mOrder;
    }

    /**
     * @return the current GeckoApp instance, or throws if
     *         we aren't correctly initialized.
     */
    private synchronized Context getAppContext() {
        if (mAppContext == null) {
            throw new IllegalStateException("Tabs not initialized with a GeckoApp instance.");
        }
        return mAppContext;
    }

    public ContentResolver getContentResolver() {
        return getAppContext().getContentResolver();
    }

    // Make Tabs a singleton class.
    private static class TabsInstanceHolder {
        private static final Tabs INSTANCE = new Tabs();
    }

    public static Tabs getInstance() {
       return Tabs.TabsInstanceHolder.INSTANCE;
    }

    // GeckoEventListener implementation

    @Override
    public void handleMessage(String event, JSONObject message) {
        try {
            if (event.equals("Session:RestoreEnd")) {
                notifyListeners(null, TabEvents.RESTORED);
                return;
            }

            // All other events handled below should contain a tabID property
            int id = message.getInt("tabID");
            Tab tab = getTab(id);

            // "Tab:Added" is a special case because tab will be null if the tab was just added
            if (event.equals("Tab:Added")) {
                String url = message.isNull("uri") ? null : message.getString("uri");

                if (message.getBoolean("stub")) {
                    if (tab == null) {
                        // Tab was already closed; abort
                        return;
                    }
                    tab.updateURL(url);
                } else {
                    tab = addTab(id, url, message.getBoolean("external"),
                                          message.getInt("parentId"),
                                          message.getString("title"),
                                          message.getBoolean("isPrivate"));
                }

                if (message.getBoolean("selected"))
                    selectTab(id);
                if (message.getBoolean("delayLoad"))
                    tab.setState(Tab.STATE_DELAYED);
                if (message.getBoolean("desktopMode"))
                    tab.setDesktopMode(true);
                return;
            }

            // Tab was already closed; abort
            if (tab == null)
                return;

            if (event.startsWith("SessionHistory:")) {
                event = event.substring("SessionHistory:".length());
                tab.handleSessionHistoryMessage(event, message);
            } else if (event.equals("Tab:Close")) {
                closeTab(tab);
            } else if (event.equals("Tab:Select")) {
                selectTab(tab.getId());
            } else if (event.equals("Content:LocationChange")) {
                tab.handleLocationChange(message);
            } else if (event.equals("Content:SecurityChange")) {
                tab.updateIdentityData(message.getJSONObject("identity"));
                notifyListeners(tab, TabEvents.SECURITY_CHANGE);
            } else if (event.equals("Content:ReaderEnabled")) {
                tab.setReaderEnabled(true);
                notifyListeners(tab, TabEvents.READER_ENABLED);
            } else if (event.equals("Content:StateChange")) {
                int state = message.getInt("state");
                if ((state & GeckoAppShell.WPL_STATE_IS_NETWORK) != 0) {
                    if ((state & GeckoAppShell.WPL_STATE_START) != 0) {
                        boolean showProgress = message.getBoolean("showProgress");
                        tab.handleDocumentStart(showProgress, message.getString("uri"));
                        notifyListeners(tab, Tabs.TabEvents.START, showProgress);
                    } else if ((state & GeckoAppShell.WPL_STATE_STOP) != 0) {
                        tab.handleDocumentStop(message.getBoolean("success"));
                        notifyListeners(tab, Tabs.TabEvents.STOP);
                    }
                }
            } else if (event.equals("Content:LoadError")) {
                notifyListeners(tab, Tabs.TabEvents.LOAD_ERROR);
            } else if (event.equals("Content:PageShow")) {
                notifyListeners(tab, TabEvents.PAGE_SHOW);
            } else if (event.equals("DOMContentLoaded")) {
                String backgroundColor = message.getString("bgColor");
                if (backgroundColor != null) {
                    tab.setBackgroundColor(backgroundColor);
                } else {
                    // Default to white if no color is given
                    tab.setBackgroundColor(Color.WHITE);
                }
                notifyListeners(tab, Tabs.TabEvents.LOADED);
            } else if (event.equals("DOMTitleChanged")) {
                tab.updateTitle(message.getString("title"));
            } else if (event.equals("Link:Favicon")) {
                tab.updateFaviconURL(message.getString("href"), message.getInt("size"));
                notifyListeners(tab, TabEvents.LINK_FAVICON);
            } else if (event.equals("Link:Feed")) {
                tab.setFeedsEnabled(true);
                notifyListeners(tab, TabEvents.LINK_FEED);
            } else if (event.equals("DesktopMode:Changed")) {
                tab.setDesktopMode(message.getBoolean("desktopMode"));
                notifyListeners(tab, TabEvents.DESKTOP_MODE_CHANGE);
            }
        } catch (Exception e) {
            Log.w(LOGTAG, "handleMessage threw for " + event, e);
        }
    }

    public void refreshThumbnails() {
        final ThumbnailHelper helper = ThumbnailHelper.getInstance();
        ThreadUtils.postToBackgroundThread(new Runnable() {
            @Override
            public void run() {
                for (final Tab tab : mOrder) {
                    helper.getAndProcessThumbnailFor(tab);
                }
            }
        });
    }

    public interface OnTabsChangedListener {
        public void onTabChanged(Tab tab, TabEvents msg, Object data);
    }

    private static List<OnTabsChangedListener> mTabsChangedListeners =
        Collections.synchronizedList(new ArrayList<OnTabsChangedListener>());

    public static void registerOnTabsChangedListener(OnTabsChangedListener listener) {
        mTabsChangedListeners.add(listener);
    }

    public static void unregisterOnTabsChangedListener(OnTabsChangedListener listener) {
        mTabsChangedListeners.remove(listener);
    }

    public enum TabEvents {
        CLOSED,
        START,
        LOADED,
        LOAD_ERROR,
        STOP,
        FAVICON,
        THUMBNAIL,
        TITLE,
        SELECTED,
        UNSELECTED,
        ADDED,
        RESTORED,
        LOCATION_CHANGE,
        MENU_UPDATED,
        PAGE_SHOW,
        LINK_FAVICON,
        LINK_FEED,
        SECURITY_CHANGE,
        READER_ENABLED,
        DESKTOP_MODE_CHANGE
    }

    public void notifyListeners(Tab tab, TabEvents msg) {
        notifyListeners(tab, msg, "");
    }

    // Throws if not initialized.
    public void notifyListeners(final Tab tab, final TabEvents msg, final Object data) {
        ThreadUtils.postToUiThread(new Runnable() {
            @Override
            public void run() {
                onTabChanged(tab, msg, data);

                synchronized (mTabsChangedListeners) {
                    if (mTabsChangedListeners.isEmpty()) {
                        return;
                    }

                    Iterator<OnTabsChangedListener> items = mTabsChangedListeners.iterator();
                    while (items.hasNext()) {
                        items.next().onTabChanged(tab, msg, data);
                    }
                }
            }
        });
    }

    private void onTabChanged(Tab tab, Tabs.TabEvents msg, Object data) {
        switch (msg) {
            case LOCATION_CHANGE:
                queuePersistAllTabs();
                break;
            case RESTORED:
                mInitialTabsAdded = true;
                break;

            // When one tab is deselected, another one is always selected, so only
            // queue a single persist operation. When tabs are added/closed, they
            // are also selected/unselected, so it would be redundant to also listen
            // for ADDED/CLOSED events.
            case SELECTED:
                queuePersistAllTabs();
            case UNSELECTED:
                tab.onChange();
                break;
            default:
                break;
        }
    }

    // This method persists the current ordered list of tabs in our tabs content provider.
    public void persistAllTabs() {
        ThreadUtils.postToBackgroundThread(mPersistTabsRunnable);
    }

    /**
     * Queues a request to persist tabs after PERSIST_TABS_AFTER_MILLISECONDS
     * milliseconds have elapsed. If any existing requests are already queued then
     * those requests are removed.
     */
    private void queuePersistAllTabs() {
        Handler backgroundHandler = ThreadUtils.getBackgroundHandler();
        backgroundHandler.removeCallbacks(mPersistTabsRunnable);
        backgroundHandler.postDelayed(mPersistTabsRunnable, PERSIST_TABS_AFTER_MILLISECONDS);
    }

    private void registerEventListener(String event) {
        GeckoAppShell.getEventDispatcher().registerEventListener(event, this);
    }

    /**
     * Returns true if any of the tabs has the requested url.
     * 
     * @return true if the url is open currently, false otherwise.
     */
    public boolean hasUrl(String url) {
        for (Tab tab : mOrder) {
            if (TextUtils.equals(tab.getURL(), url) ||
                TextUtils.equals(ReaderModeUtils.getUrlFromAboutReader(tab.getURL()), url)) {
                return true;
            }
        }

        return false;
    }

    /**
     * Loads a tab with the given URL in the currently selected tab.
     *
     * @param url URL of page to load, or search term used if searchEngine is given
     */
    public void loadUrl(String url) {
        loadUrl(url, LOADURL_NONE);
    }

    /**
     * Loads a tab with the given URL.
     *
     * @param url   URL of page to load, or search term used if searchEngine is given
     * @param flags flags used to load tab
     *
     * @return      the Tab if a new one was created; null otherwise
     */
    public Tab loadUrl(String url, int flags) {
        return loadUrl(url, null, -1, flags);
    }

    /**
     * Loads a tab with the given URL.
     *
     * @param url          URL of page to load, or search term used if searchEngine is given
     * @param searchEngine if given, the search engine with this name is used
     *                     to search for the url string; if null, the URL is loaded directly
     * @param parentId     ID of this tab's parent, or -1 if it has no parent
     * @param flags        flags used to load tab
     *
     * @return             the Tab if a new one was created; null otherwise
     */
    public Tab loadUrl(String url, String searchEngine, int parentId, int flags) {
        JSONObject args = new JSONObject();
        Tab added = null;
        boolean delayLoad = (flags & LOADURL_DELAY_LOAD) != 0;

        // delayLoad implies background tab
        boolean background = delayLoad || (flags & LOADURL_BACKGROUND) != 0;

        try {
            boolean isPrivate = (flags & LOADURL_PRIVATE) != 0;
            boolean userEntered = (flags & LOADURL_USER_ENTERED) != 0;
            boolean desktopMode = (flags & LOADURL_DESKTOP) != 0;
            boolean external = (flags & LOADURL_EXTERNAL) != 0;

            args.put("url", url);
            args.put("engine", searchEngine);
            args.put("parentId", parentId);
            args.put("userEntered", userEntered);
            args.put("newTab", (flags & LOADURL_NEW_TAB) != 0);
            args.put("isPrivate", isPrivate);
            args.put("pinned", (flags & LOADURL_PINNED) != 0);
            args.put("delayLoad", delayLoad);
            args.put("desktopMode", desktopMode);
            args.put("selected", !background);
            args.put("aboutHomePage", (flags & LOADURL_READING_LIST) != 0 ? HomePager.Page.READING_LIST : "");

            if ((flags & LOADURL_NEW_TAB) != 0) {
                int tabId = getNextTabId();
                args.put("tabID", tabId);

                // The URL is updated for the tab once Gecko responds with the
                // Tab:Added message. We can preliminarily set the tab's URL as
                // long as it's a valid URI.
                String tabUrl = (url != null && Uri.parse(url).getScheme() != null) ? url : null;

                added = addTab(tabId, tabUrl, external, parentId, url, isPrivate);
                added.setDesktopMode(desktopMode);
            }
        } catch (Exception e) {
            Log.w(LOGTAG, "Error building JSON arguments for loadUrl.", e);
        }

        GeckoAppShell.sendEventToGecko(GeckoEvent.createBroadcastEvent("Tab:Load", args.toString()));

        if ((added != null) && !delayLoad && !background) {
            selectTab(added.getId());
        }

        return added;
    }

    /**
     * Open the url as a new tab, and mark the selected tab as its "parent".
     *
     * If the url is already open in a tab, the existing tab is selected.
     * Use this for tabs opened by the browser chrome, so users can press the
     * "Back" button to return to the previous tab.
     *
     * @param url URL of page to load
     */
    public void loadUrlInTab(String url) {
        Iterable<Tab> tabs = getTabsInOrder();
        for (Tab tab : tabs) {
            if (url.equals(tab.getURL())) {
                selectTab(tab.getId());
                return;
            }
        }

        // getSelectedTab() can return null if no tab has been created yet
        // (i.e., we're restoring a session after a crash). In these cases,
        // don't mark any tabs as a parent.
        int parentId = -1;
        Tab selectedTab = getSelectedTab();
        if (selectedTab != null) {
            parentId = selectedTab.getId();
        }

        loadUrl(url, null, parentId, LOADURL_NEW_TAB);
    }

    /**
     * Gets the next tab ID.
     *
     * This method is invoked via JNI.
     */
    public static int getNextTabId() {
        return sTabId.getAndIncrement();
    }
}<|MERGE_RESOLUTION|>--- conflicted
+++ resolved
@@ -51,17 +51,6 @@
     private AccountManager mAccountManager;
     private OnAccountsUpdateListener mAccountListener = null;
 
-<<<<<<< HEAD
-    public static final int LOADURL_NONE = 0;
-    public static final int LOADURL_NEW_TAB = 1;
-    public static final int LOADURL_USER_ENTERED = 2;
-    public static final int LOADURL_PRIVATE = 4;
-    public static final int LOADURL_PINNED = 8;
-    public static final int LOADURL_DELAY_LOAD = 16;
-    public static final int LOADURL_DESKTOP = 32;
-    public static final int LOADURL_BACKGROUND = 64;
-    public static final int LOADURL_READING_LIST = 128;
-=======
     public static final int LOADURL_NONE         = 0;
     public static final int LOADURL_NEW_TAB      = 1 << 0;
     public static final int LOADURL_USER_ENTERED = 1 << 1;
@@ -71,7 +60,7 @@
     public static final int LOADURL_DESKTOP      = 1 << 5;
     public static final int LOADURL_BACKGROUND   = 1 << 6;
     public static final int LOADURL_EXTERNAL     = 1 << 7;
->>>>>>> 9174b617
+    public static final int LOADURL_READING_LIST = 1 << 8;
 
     private static final long PERSIST_TABS_AFTER_MILLISECONDS = 1000 * 5;
 
